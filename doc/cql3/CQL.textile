<<<<<<< HEAD
=======
<!--
#
# Licensed to the Apache Software Foundation (ASF) under one
# or more contributor license agreements.  See the NOTICE file
# distributed with this work for additional information
# regarding copyright ownership.  The ASF licenses this file
# to you under the Apache License, Version 2.0 (the
# "License"); you may not use this file except in compliance
# with the License.  You may obtain a copy of the License at
#
#     http://www.apache.org/licenses/LICENSE-2.0
#
# Unless required by applicable law or agreed to in writing, software
# distributed under the License is distributed on an "AS IS" BASIS,
# WITHOUT WARRANTIES OR CONDITIONS OF ANY KIND, either express or implied.
# See the License for the specific language governing permissions and
# limitations under the License.
#
-->

<link rel="StyleSheet" href="CQL.css" type="text/css" media="screen">
>>>>>>> 50a97a0d

h1. Cassandra Query Language (CQL) v3.4.3



 <span id="tableOfContents">

{toc:maxLevel=3}

 </span>

h2. CQL Syntax

h3. Preamble

This document describes the Cassandra Query Language (CQL) version 3. CQL v3 is not backward compatible with CQL v2 and differs from it in numerous ways. Note that this document describes the last version of the languages. However, the "changes":#changes section provides the diff between the different versions of CQL v3.

CQL v3 offers a model very close to SQL in the sense that data is put in _tables_ containing _rows_ of _columns_. For that reason, when used in this document, these terms (tables, rows and columns) have the same definition than they have in SQL. But please note that as such, they do *not* refer to the concept of rows and columns found in the internal implementation of Cassandra and in the thrift and CQL v2 API.


h3. Conventions

To aid in specifying the CQL syntax, we will use the following conventions in this document:

* Language rules will be given in a "BNF":http://en.wikipedia.org/wiki/Backus%E2%80%93Naur_Form -like notation:

bc(syntax). <start> ::= TERMINAL <non-terminal1> <non-terminal1>

* Nonterminal symbols will have @<angle brackets>@.
* As additional shortcut notations to BNF, we'll use traditional regular expression's symbols (@?@, @+@ and @*@) to signify that a given symbol is optional and/or can be repeated. We'll also allow parentheses to group symbols and the @[<characters>]@ notation to represent any one of @<characters>@.
* The grammar is provided for documentation purposes and leave some minor details out. For instance, the last column definition in a @CREATE TABLE@ statement is optional but supported if present even though the provided grammar in this document suggest it is not supported. 
* Sample code will be provided in a code block:

bc(sample). SELECT sample_usage FROM cql;

* References to keywords or pieces of CQL code in running text will be shown in a @fixed-width font@.

h3(#identifiers). Identifiers and keywords

p. The CQL language uses _identifiers_ (or _names_) to identify tables, columns and other objects. An identifier is a token matching the regular expression @[a-zA-Z]@@[a-zA-Z0-9_]@@*@.

p. A number of such identifiers, like @SELECT@ or @WITH@, are _keywords_. They have a fixed meaning for the language and most are reserved. The list of those keywords can be found in "Appendix A":#appendixA.

p. Identifiers and (unquoted) keywords are case insensitive. Thus @SELECT@ is the same than @select@ or @sElEcT@, and @myId@ is the same than @myid@ or @MYID@ for instance. A convention often used (in particular by the samples of this documentation) is to use upper case for keywords and lower case for other identifiers.

p. There is a second kind of identifiers called _quoted identifiers_ defined by enclosing an arbitrary sequence of characters in double-quotes(@"@). Quoted identifiers are never keywords. Thus @"select"@ is not a reserved keyword and can be used to refer to a column, while @select@ would raise a parse error. Also, contrarily to unquoted identifiers and keywords, quoted identifiers are case sensitive (@"My Quoted Id"@ is _different_ from @"my quoted id"@). A fully lowercase quoted identifier that matches @[a-zA-Z]@@[a-zA-Z0-9_]@@*@ is equivalent to the unquoted identifier obtained by removing the double-quote (so @"myid"@ is equivalent to @myid@ and to @myId@ but different from @"myId"@). Inside a quoted identifier, the double-quote character can be repeated to escape it, so @"foo "" bar"@ is a valid identifier.

p. *Warning*: _quoted identifiers_ allows to declare columns with arbitrary names, and those can sometime clash with specific names used by the server. For instance, when using conditional update, the server will respond with a result-set containing a special result named @"[applied]"@. If you've declared a column with such a name, this could potentially confuse some tools and should be avoided. In general, unquoted identifiers should be preferred but if you use quoted identifiers, it is strongly advised to avoid any name enclosed by squared brackets (like @"[applied]"@) and any name that looks like a function call (like @"f(x)"@).

h3(#constants). Constants

CQL defines the following kind of _constants_: strings, integers, floats, booleans, uuids and blobs:
* A string constant is an arbitrary sequence of characters characters enclosed by single-quote(@'@). One can include a single-quote in a string by repeating it, e.g. @'It''s raining today'@. Those are not to be confused with quoted identifiers that use double-quotes.
* An integer constant is defined by @'-'?[0-9]+@.
* A float constant is defined by @'-'?[0-9]+('.'[0-9]*)?([eE][+-]?[0-9+])?@. On top of that, @NaN@ and @Infinity@ are also float constants.
* A boolean constant is either @true@ or @false@ up to case-insensitivity (i.e. @True@ is a valid boolean constant).
* A "UUID":http://en.wikipedia.org/wiki/Universally_unique_identifier constant is defined by @hex{8}-hex{4}-hex{4}-hex{4}-hex{12}@ where @hex@ is an hexadecimal character, e.g. @[0-9a-fA-F]@ and @{4}@ is the number of such characters.
* A blob constant is an hexadecimal number defined by @0[xX](hex)+@ where @hex@ is an hexadecimal character, e.g. @[0-9a-fA-F]@.

For how these constants are typed, see the "data types section":#types.

h3. Comments

A comment in CQL is a line beginning by either double dashes (@--@) or double slash (@//@).

Multi-line comments are also supported through enclosure within @/*@ and @*/@ (but nesting is not supported).

bc(sample). 
-- This is a comment
// This is a comment too
/* This is
   a multi-line comment */

h3(#statements). Statements

CQL consists of statements. As in SQL, these statements can be divided in 3 categories:
* Data definition statements, that allow to set and change the way data is stored.
* Data manipulation statements, that allow to change data
* Queries, to look up data

All statements end with a semicolon (@;@) but that semicolon can be omitted when dealing with a single statement. The supported statements are described in the following sections. When describing the grammar of said statements, we will reuse the non-terminal symbols defined below:

bc(syntax).. 
<identifier> ::= any quoted or unquoted identifier, excluding reserved keywords
 <tablename> ::= (<identifier> '.')? <identifier>

    <string> ::= a string constant
   <integer> ::= an integer constant
     <float> ::= a float constant
    <number> ::= <integer> | <float>
      <uuid> ::= a uuid constant
   <boolean> ::= a boolean constant
       <hex> ::= a blob constant

  <constant> ::= <string>
               | <number>
               | <uuid>
               | <boolean>
               | <hex>
  <variable> ::= '?'
               | ':' <identifier>
      <term> ::= <constant>
               | <collection-literal>
               | <variable>
               | <function> '(' (<term> (',' <term>)*)? ')'

  <collection-literal> ::= <map-literal>
                         | <set-literal>
                         | <list-literal>
         <map-literal> ::= '{' ( <term> ':' <term> ( ',' <term> ':' <term> )* )? '}'
         <set-literal> ::= '{' ( <term> ( ',' <term> )* )? '}'
        <list-literal> ::= '[' ( <term> ( ',' <term> )* )? ']'

    <function> ::= <ident>

  <properties> ::= <property> (AND <property>)*
    <property> ::= <identifier> '=' ( <identifier> | <constant> | <map-literal> )
p. 
Please note that not every possible productions of the grammar above will be valid in practice. Most notably, @<variable>@ and nested @<collection-literal>@ are currently not allowed inside @<collection-literal>@.

p. A @<variable>@ can be either anonymous (a question mark (@?@)) or named (an identifier preceded by @:@). Both declare a bind variables for "prepared statements":#preparedStatement. The only difference between an anymous and a named variable is that a named one will be easier to refer to (how exactly depends on the client driver used).

p. The @<properties>@ production is use by statement that create and alter keyspaces and tables. Each @<property>@ is either a _simple_ one, in which case it just has a value, or a _map_ one, in which case it's value is a map grouping sub-options. The following will refer to one or the other as the _kind_ (_simple_ or _map_) of the property.

p. A @<tablename>@ will be used to identify a table. This is an identifier representing the table name that can be preceded by a keyspace name. The keyspace name, if provided, allow to identify a table in another keyspace than the currently active one (the currently active keyspace is set through the <a href=":#useStmt"><tt>USE</tt></a> statement).

p. For supported @<function>@, see the section on "functions":#functions.

p. Strings can be either enclosed with single quotes or two dollar characters. The second syntax has been introduced to allow strings that contain single quotes. Typical candidates for such strings are source code fragments for user-defined functions.

__Sample:__

bc(sample).. 
  'some string value'

  $$double-dollar string can contain single ' quotes$$
p. 

h3(#preparedStatement). Prepared Statement

CQL supports _prepared statements_. Prepared statement is an optimization that allows to parse a query only once but execute it multiple times with different concrete values.

In a statement, each time a column value is expected (in the data manipulation and query statements), a @<variable>@ (see above) can be used instead. A statement with bind variables must then be _prepared_. Once it has been prepared, it can executed by providing concrete values for the bind variables. The exact procedure to prepare a statement and execute a prepared statement depends on the CQL driver used and is beyond the scope of this document.

In addition to providing column values, bind markers may be used to provide values for @LIMIT@, @TIMESTAMP@, and @TTL@ clauses.  If anonymous bind markers are used, the names for the query parameters will be @[limit]@, @[timestamp]@, and @[ttl]@, respectively.


h2(#dataDefinition). Data Definition

h3(#createKeyspaceStmt). CREATE KEYSPACE

__Syntax:__

bc(syntax).. 
<create-keyspace-stmt> ::= CREATE KEYSPACE (IF NOT EXISTS)? <identifier> WITH <properties>
p. 
__Sample:__

bc(sample).. 
CREATE KEYSPACE Excelsior
           WITH replication = {'class': 'SimpleStrategy', 'replication_factor' : 3};

CREATE KEYSPACE Excalibur
           WITH replication = {'class': 'NetworkTopologyStrategy', 'DC1' : 1, 'DC2' : 3}
            AND durable_writes = false;
p. 
The @CREATE KEYSPACE@ statement creates a new top-level _keyspace_. A keyspace is a namespace that defines a replication strategy and some options for a set of tables. Valid keyspaces names are identifiers composed exclusively of alphanumerical characters and whose length is lesser or equal to 32. Note that as identifiers, keyspace names are case insensitive: use a quoted identifier for case sensitive keyspace names.

The supported @<properties>@ for @CREATE KEYSPACE@ are:

|_. name          |_. kind   |_. mandatory |_. default |_. description|
|@replication@    | _map_    | yes         |           | The replication strategy and options to use for the keyspace. |
|@durable_writes@ | _simple_ | no          | true      | Whether to use the commit log for updates on this keyspace (disable this option at your own risk!). |

The @replication@ @<property>@ is mandatory. It must at least contains the @'class'@ sub-option which defines the replication strategy class to use. The rest of the sub-options depends on that replication strategy class. By default, Cassandra support the following @'class'@:
* @'SimpleStrategy'@: A simple strategy that defines a simple replication factor for the whole cluster. The only sub-options supported is @'replication_factor'@ to define that replication factor and is mandatory.
* @'NetworkTopologyStrategy'@: A replication strategy that allows to set the replication factor independently for each data-center. The rest of the sub-options are key-value pairs where each time the key is the name of a datacenter and the value the replication factor for that data-center.
* @'OldNetworkTopologyStrategy'@: A legacy replication strategy. You should avoid this strategy for new keyspaces and prefer @'NetworkTopologyStrategy'@.

Attempting to create an already existing keyspace will return an error unless the @IF NOT EXISTS@ option is used. If it is used, the statement will be a no-op if the keyspace already exists.

h3(#useStmt). USE

__Syntax:__

bc(syntax). <use-stmt> ::= USE <identifier>

__Sample:__

bc(sample). USE myApp;

The @USE@ statement takes an existing keyspace name as argument and set it as the per-connection current working keyspace. All subsequent keyspace-specific actions will be performed in the context of the selected keyspace, unless "otherwise specified":#statements, until another USE statement is issued or the connection terminates.

h3(#alterKeyspaceStmt). ALTER KEYSPACE

__Syntax:__

bc(syntax).. 
<create-keyspace-stmt> ::= ALTER KEYSPACE <identifier> WITH <properties>
p. 
__Sample:__

bc(sample).. 
ALTER KEYSPACE Excelsior
          WITH replication = {'class': 'SimpleStrategy', 'replication_factor' : 4};

p. 
The @ALTER KEYSPACE@ statement alters the properties of an existing keyspace. The supported @<properties>@ are the same as for the "@CREATE KEYSPACE@":#createKeyspaceStmt statement.


h3(#dropKeyspaceStmt). DROP KEYSPACE

__Syntax:__

bc(syntax).  <drop-keyspace-stmt> ::= DROP KEYSPACE ( IF EXISTS )? <identifier>

__Sample:__

bc(sample). DROP KEYSPACE myApp;

A @DROP KEYSPACE@ statement results in the immediate, irreversible removal of an existing keyspace, including all column families in it, and all data contained in those column families.

If the keyspace does not exists, the statement will return an error, unless @IF EXISTS@ is used in which case the operation is a no-op.


h3(#createTableStmt). CREATE TABLE

__Syntax:__

bc(syntax).. 
<create-table-stmt> ::= CREATE ( TABLE | COLUMNFAMILY ) ( IF NOT EXISTS )? <tablename>
                          '(' <column-definition> ( ',' <column-definition> )* ')'
                          ( WITH <option> ( AND <option>)* )?

<column-definition> ::= <identifier> <type> ( STATIC )? ( PRIMARY KEY )?
                      | PRIMARY KEY '(' <partition-key> ( ',' <identifier> )* ')'

<partition-key> ::= <identifier>
                  | '(' <identifier> (',' <identifier> )* ')'

<option> ::= <property>
           | COMPACT STORAGE
           | CLUSTERING ORDER
p. 
__Sample:__

bc(sample).. 
CREATE TABLE monkeySpecies (
    species text PRIMARY KEY,
    common_name text,
    population varint,
    average_size int
) WITH comment='Important biological records'
   AND read_repair_chance = 1.0;

CREATE TABLE timeline (
    userid uuid,
    posted_month int,
    posted_time uuid,
    body text,
    posted_by text,
    PRIMARY KEY (userid, posted_month, posted_time)
) WITH compaction = { 'class' : 'LeveledCompactionStrategy' };
p. 
The @CREATE TABLE@ statement creates a new table. Each such table is a set of _rows_ (usually representing related entities) for which it defines a number of properties. A table is defined by a "name":#createTableName, it defines the <a href="#createTableColumn"><it>columns</it></a> composing rows of the table and have a number of "options":#createTableOptions. Note that the @CREATE COLUMNFAMILY@ syntax is supported as an alias for @CREATE TABLE@ (for historical reasons).

Attempting to create an already existing table will return an error unless the @IF NOT EXISTS@ option is used. If it is used, the statement will be a no-op if the table already exists.

h4(#createTableName). @<tablename>@

Valid table names are the same as valid "keyspace names":#createKeyspaceStmt (up to 32 characters long alphanumerical identifiers). If the table name is provided alone, the table is created within the current keyspace (see <a href="#useStmt"><tt>USE</tt></a>), but if it is prefixed by an existing keyspace name (see "@<tablename>@":#statements grammar), it is created in the specified keyspace (but does *not* change the current keyspace).


h4(#createTableColumn). @<column-definition>@

A @CREATE TABLE@ statement defines the columns that rows of the table can have. A _column_ is defined by its name (an identifier) and its type (see the "data types":#types section for more details on allowed types and their properties).

Within a table, a row is uniquely identified by its @PRIMARY KEY@ (or more simply the key), and hence all table definitions *must* define a PRIMARY KEY (and only one). A @PRIMARY KEY@ is composed of one or more of the columns defined in the table. If the @PRIMARY KEY@ is only one column, this can be specified directly after the column definition. Otherwise, it must be specified by following @PRIMARY KEY@ by the comma-separated list of column names composing the key within parenthesis. Note that:

bc(sample). 
CREATE TABLE t (
    k int PRIMARY KEY,
    other text
)

is equivalent to

bc(sample). 
CREATE TABLE t (
    k int,
    other text,
    PRIMARY KEY (k)
)

h4(#createTablepartitionClustering). Partition key and clustering columns

In CQL, the order in which columns are defined for the @PRIMARY KEY@ matters. The first column of the key is called the __partition key__. It has the property that all the rows sharing the same partition key (even across table in fact) are stored on the same physical node. Also, insertion/update/deletion on rows sharing the same partition key for a given table are performed __atomically__ and in __isolation__. Note that it is possible to have a composite partition key, i.e. a partition key formed of multiple columns, using an extra set of parentheses to define which columns forms the partition key.

The remaining columns of the @PRIMARY KEY@ definition, if any, are called __clustering columns. On a given physical node, rows for a given partition key are stored in the order induced by the clustering columns, making the retrieval of rows in that clustering order particularly efficient (see <a href="#selectStmt"><tt>SELECT</tt></a>).

h4(#createTableStatic). @STATIC@ columns

Some columns can be declared as @STATIC@ in a table definition. A column that is static will be "shared" by all the rows belonging to the same partition (having the same partition key). For instance, in:

bc(sample). 
CREATE TABLE test (
    pk int,
    t int,
    v text,
    s text static,
    PRIMARY KEY (pk, t)
);
INSERT INTO test(pk, t, v, s) VALUES (0, 0, 'val0', 'static0');
INSERT INTO test(pk, t, v, s) VALUES (0, 1, 'val1', 'static1');
SELECT * FROM test WHERE pk=0 AND t=0;

the last query will return @'static1'@ as value for @s@, since @s@ is static and thus the 2nd insertion modified this "shared" value. Note however that static columns are only static within a given partition, and if in the example above both rows where from different partitions (i.e. if they had different value for @pk@), then the 2nd insertion would not have modified the value of @s@ for the first row.

A few restrictions applies to when static columns are allowed:
* tables with the @COMPACT STORAGE@ option (see below) cannot have them
* a table without clustering columns cannot have static columns (in a table without clustering columns, every partition has only one row, and so every column is inherently static).
* only non @PRIMARY KEY@ columns can be static


h4(#createTableOptions). @<option>@

The @CREATE TABLE@ statement supports a number of options that controls the configuration of a new table. These options can be specified after the @WITH@ keyword.

The first of these option is @COMPACT STORAGE@. This option is mainly targeted towards backward compatibility for definitions created before CQL3 (see "www.datastax.com/dev/blog/thrift-to-cql3":http://www.datastax.com/dev/blog/thrift-to-cql3 for more details).  The option also provides a slightly more compact layout of data on disk but at the price of diminished flexibility and extensibility for the table.  Most notably, @COMPACT STORAGE@ tables cannot have collections nor static columns and a @COMPACT STORAGE@ table with at least one clustering column supports exactly one (as in not 0 nor more than 1) column not part of the @PRIMARY KEY@ definition (which imply in particular that you cannot add nor remove columns after creation). For those reasons, @COMPACT STORAGE@ is not recommended outside of the backward compatibility reason evoked above.

Another option is @CLUSTERING ORDER@. It allows to define the ordering of rows on disk. It takes the list of the clustering column names with, for each of them, the on-disk order (Ascending or descending). Note that this option affects "what @ORDER BY@ are allowed during @SELECT@":#selectOrderBy.

Table creation supports the following other @<property>@:

|_. option                    |_. kind   |_. default   |_. description|
|@comment@                    | _simple_ | none        | A free-form, human-readable comment.|
|@read_repair_chance@         | _simple_ | 0.1         | The probability with which to query extra nodes (e.g. more nodes than required by the consistency level) for the purpose of read repairs.|
|@dclocal_read_repair_chance@ | _simple_ | 0           | The probability with which to query extra nodes (e.g. more nodes than required by the consistency level) belonging to the same data center than the read coordinator for the purpose of read repairs.|
|@gc_grace_seconds@           | _simple_ | 864000      | Time to wait before garbage collecting tombstones (deletion markers).|
|@bloom_filter_fp_chance@     | _simple_ | 0.00075     | The target probability of false positive of the sstable bloom filters. Said bloom filters will be sized to provide the provided probability (thus lowering this value impact the size of bloom filters in-memory and on-disk)|
|@default_time_to_live@       | _simple_ | 0           | The default expiration time ("TTL") in seconds for a table.|
|@compaction@                 | _map_    | _see below_ | Compaction options, see "below":#compactionOptions.|
|@compression@                | _map_    | _see below_ | Compression options, see "below":#compressionOptions.|
|@caching@                    | _map_    | _see below_ | Caching options, see "below":#cachingOptions.|

h4(#compactionOptions). Compaction options

The @compaction@ property must at least define the @'class'@ sub-option, that defines the compaction strategy class to use. The default supported class are @'SizeTieredCompactionStrategy'@, @'LeveledCompactionStrategy'@, @'DateTieredCompactionStrategy'@ and @'TimeWindowCompactionStrategy'@. Custom strategy can be provided by specifying the full class name as a "string constant":#constants. The rest of the sub-options depends on the chosen class. The sub-options supported by the default classes are:

|_. option                         |_. supported compaction strategy |_. default    |_. description |
| @enabled@                        | _all_                           | true         | A boolean denoting whether compaction should be enabled or not.|
| @tombstone_threshold@            | _all_                           | 0.2          | A ratio such that if a sstable has more than this ratio of gcable tombstones over all contained columns, the sstable will be compacted (with no other sstables) for the purpose of purging those tombstones. |
| @tombstone_compaction_interval@  | _all_                           | 1 day        | The minimum time to wait after an sstable creation time before considering it for "tombstone compaction", where "tombstone compaction" is the compaction triggered if the sstable has more gcable tombstones than @tombstone_threshold@. |
| @unchecked_tombstone_compaction@ | _all_                           | false        | Setting this to true enables more aggressive tombstone compactions - single sstable tombstone compactions will run without checking how likely it is that they will be successful. |
| @min_sstable_size@               | SizeTieredCompactionStrategy    | 50MB         | The size tiered strategy groups SSTables to compact in buckets. A bucket groups SSTables that differs from less than 50% in size.  However, for small sizes, this would result in a bucketing that is too fine grained. @min_sstable_size@ defines a size threshold (in bytes) below which all SSTables belong to one unique bucket|
| @min_threshold@                  | SizeTieredCompactionStrategy    | 4            | Minimum number of SSTables needed to start a minor compaction.|
| @max_threshold@                  | SizeTieredCompactionStrategy    | 32           | Maximum number of SSTables processed by one minor compaction.|
| @bucket_low@                     | SizeTieredCompactionStrategy    | 0.5          | Size tiered consider sstables to be within the same bucket if their size is within [average_size * @bucket_low@, average_size * @bucket_high@ ] (i.e the default groups sstable whose sizes diverges by at most 50%)|
| @bucket_high@                    | SizeTieredCompactionStrategy    | 1.5          | Size tiered consider sstables to be within the same bucket if their size is within [average_size * @bucket_low@, average_size * @bucket_high@ ] (i.e the default groups sstable whose sizes diverges by at most 50%).|
| @sstable_size_in_mb@             | LeveledCompactionStrategy       | 5MB          | The target size (in MB) for sstables in the leveled strategy. Note that while sstable sizes should stay less or equal to @sstable_size_in_mb@, it is possible to exceptionally have a larger sstable as during compaction, data for a given partition key are never split into 2 sstables|
| @timestamp_resolution@           | DateTieredCompactionStrategy    | MICROSECONDS | The timestamp resolution used when inserting data, could be MILLISECONDS, MICROSECONDS etc (should be understandable by Java TimeUnit) - don't change this unless you do mutations with USING TIMESTAMP <non_microsecond_timestamps> (or equivalent directly in the client)|
| @base_time_seconds@              | DateTieredCompactionStrategy    | 60           | The base size of the time windows. |
| @max_sstable_age_days@           | DateTieredCompactionStrategy    | 365          | SSTables only containing data that is older than this will never be compacted. |
| @timestamp_resolution@           | TimeWindowCompactionStrategy    | MICROSECONDS | The timestamp resolution used when inserting data, could be MILLISECONDS, MICROSECONDS etc (should be understandable by Java TimeUnit) - don't change this unless you do mutations with USING TIMESTAMP <non_microsecond_timestamps> (or equivalent directly in the client)|
| @compaction_window_unit@         | TimeWindowCompactionStrategy    | DAYS         | The Java TimeUnit used for the window size, set in conjunction with @compaction_window_size@. Must be one of DAYS, HOURS, MINUTES |
| @compaction_window_size@         | TimeWindowCompactionStrategy    | 1            | The number of @compaction_window_unit@ units that make up a time window. |


h4(#compressionOptions). Compression options

For the @compression@ property, the following sub-options are available:

|_. option                 |_. default        |_. description |
| @class@                  | LZ4Compressor    | The compression algorithm to use. Default compressor are: LZ4Compressor, SnappyCompressor and DeflateCompressor. Use @'enabled' : false@ to disable compression. Custom compressor can be provided by specifying the full class name as a "string constant":#constants.|
| @enabled@                | true             | By default compression is enabled. To disable it, set @enabled@ to @false@
| @chunk_length_in_kb@     | 64KB             | On disk SSTables are compressed by block (to allow random reads). This defines the size (in KB) of said block. Bigger values may improve the compression rate, but increases the minimum size of data to be read from disk for a read |
| @crc_check_chance@       | 1.0              | When compression is enabled, each compressed block includes a checksum of that block for the purpose of detecting disk bitrot and avoiding the propagation of corruption to other replica. This option defines the probability with which those checksums are checked during read. By default they are always checked. Set to 0 to disable checksum checking and to 0.5 for instance to check them every other read|

h4(#cachingOptions). Caching options

For the @caching@ property, the following sub-options are available:

|_. option              |_. default        |_. description |
|@keys@                 | ALL   | Whether to cache keys ("key cache") for this table. Valid values are: @ALL@ and @NONE@.|
|@rows_per_partition@   | NONE   | The amount of rows to cache per partition ("row cache"). If an integer @n@ is specified, the first @n@ queried rows of a partition will be cached. Other possible options are @ALL@, to cache all rows of a queried partition, or @NONE@ to disable row caching.|

h4. Other considerations:

* When "inserting":#insertStmt / "updating":#updateStmt a given row, not all columns needs to be defined (except for those part of the key), and missing columns occupy no space on disk. Furthermore, adding new columns (see <a href=#alterStmt><tt>ALTER TABLE</tt></a>) is a constant time operation. There is thus no need to try to anticipate future usage (or to cry when you haven't) when creating a table.


h3(#alterTableStmt). ALTER TABLE

__Syntax:__

bc(syntax).. 
<alter-table-stmt> ::= ALTER (TABLE | COLUMNFAMILY) <tablename> <instruction>

<instruction> ::= ADD   <identifier> <type>
                | ADD   ( <identifier> <type> ( , <identifier> <type> )* )
                | DROP  <identifier>
                | DROP  ( <identifier> ( , <identifier> )* )
                | WITH  <option> ( AND <option> )*
p. 
__Sample:__

bc(sample).. 
ALTER TABLE addamsFamily

ALTER TABLE addamsFamily
ADD gravesite varchar;

ALTER TABLE addamsFamily
WITH comment = 'A most excellent and useful column family'
 AND read_repair_chance = 0.2;
p. 
The @ALTER@ statement is used to manipulate table definitions. It allows for adding new columns, dropping existing ones, or updating the table options. As with table creation, @ALTER COLUMNFAMILY@ is allowed as an alias for @ALTER TABLE@.

The @<tablename>@ is the table name optionally preceded by the keyspace name.  The @<instruction>@ defines the alteration to perform:
* @ADD@: Adds a new column to the table. The @<identifier>@ for the new column must not conflict with an existing column. Moreover, columns cannot be added to tables defined with the @COMPACT STORAGE@ option.
* @DROP@: Removes a column from the table. Dropped columns will immediately become unavailable in the queries and will not be included in compacted sstables in the future. If a column is readded, queries won't return values written before the column was last dropped. It is assumed that timestamps represent actual time, so if this is not your case, you should NOT readd previously dropped columns. Columns can't be dropped from tables defined with the @COMPACT STORAGE@ option.
* @WITH@: Allows to update the options of the table. The "supported @<option>@":#createTableOptions (and syntax) are the same as for the @CREATE TABLE@ statement except that @COMPACT STORAGE@ is not supported. Note that setting any @compaction@ sub-options has the effect of erasing all previous @compaction@ options, so you  need to re-specify all the sub-options if you want to keep them. The same note applies to the set of @compression@ sub-options.

h4. CQL type compatibility:

CQL data types may be converted only as the following table.

|_. Data type may be altered to:|_.Data type|
|timestamp|bigint|
|ascii, bigint, boolean, date, decimal, double, float, inet, int, smallint, text, time, timestamp, timeuuid, tinyint, uuid, varchar, varint|blob|
|int|date|
|ascii, varchar|text|
|bigint|time|
|bigint|timestamp|
|timeuuid|uuid|
|ascii, text|varchar|
|bigint, int, timestamp|varint|

Clustering columns have stricter requirements, only the below conversions are allowed.

|_. Data type may be altered to:|_.Data type|
|ascii, text, varchar|blob|
|ascii, varchar|text|
|ascii, text|varchar|

h3(#dropTableStmt). DROP TABLE

__Syntax:__

bc(syntax). <drop-table-stmt> ::= DROP TABLE ( IF EXISTS )? <tablename>

__Sample:__

bc(sample). DROP TABLE worldSeriesAttendees;

The @DROP TABLE@ statement results in the immediate, irreversible removal of a table, including all data contained in it. As for table creation, @DROP COLUMNFAMILY@ is allowed as an alias for @DROP TABLE@.

If the table does not exist, the statement will return an error, unless @IF EXISTS@ is used in which case the operation is a no-op.

h3(#truncateStmt). TRUNCATE

__Syntax:__

bc(syntax). <truncate-stmt> ::= TRUNCATE ( TABLE | COLUMNFAMILY )? <tablename>

__Sample:__

bc(sample). TRUNCATE superImportantData;

The @TRUNCATE@ statement permanently removes all data from a table.


h3(#createIndexStmt). CREATE INDEX

__Syntax:__

bc(syntax).. 
<create-index-stmt> ::= CREATE ( CUSTOM )? INDEX ( IF NOT EXISTS )? ( <indexname> )?
                            ON <tablename> '(' <index-identifier> ')'
                            ( USING <string> ( WITH OPTIONS = <map-literal> )? )?

<index-identifier> ::= <identifier>
                     | keys( <identifier> )
p. 
__Sample:__

bc(sample). 
CREATE INDEX userIndex ON NerdMovies (user);
CREATE INDEX ON Mutants (abilityId);
CREATE INDEX ON users (keys(favs));
CREATE CUSTOM INDEX ON users (email) USING 'path.to.the.IndexClass';
CREATE CUSTOM INDEX ON users (email) USING 'path.to.the.IndexClass' WITH OPTIONS = {'storage': '/mnt/ssd/indexes/'};

The @CREATE INDEX@ statement is used to create a new (automatic) secondary index for a given (existing) column in a given table. A name for the index itself can be specified before the @ON@ keyword, if desired. If data already exists for the column, it will be indexed asynchronously. After the index is created, new data for the column is indexed automatically at insertion time.

Attempting to create an already existing index will return an error unless the @IF NOT EXISTS@ option is used. If it is used, the statement will be a no-op if the index already exists.

h4(#keysIndex). Indexes on Map Keys

When creating an index on a "map column":#map, you may index either the keys or the values.  If the column identifier is placed within the @keys()@ function, the index will be on the map keys, allowing you to use @CONTAINS KEY@ in @WHERE@ clauses.  Otherwise, the index will be on the map values.

h3(#dropIndexStmt). DROP INDEX

__Syntax:__

bc(syntax).  <drop-index-stmt> ::= DROP INDEX ( IF EXISTS )? ( <keyspace> '.' )? <identifier>

__Sample:__

bc(sample).. 
DROP INDEX userIndex;

DROP INDEX userkeyspace.address_index;
p. 
The @DROP INDEX@ statement is used to drop an existing secondary index. The argument of the statement is the index name, which may optionally specify the keyspace of the index.

If the index does not exists, the statement will return an error, unless @IF EXISTS@ is used in which case the operation is a no-op.


h3(#createMVStmt). CREATE MATERIALIZED VIEW

__Syntax:__

bc(syntax).. 
<create-table-stmt> ::= CREATE MATERIALIZED VIEW ( IF NOT EXISTS )? <viewname> AS
                          SELECT ( '(' <identifier> ( ',' <identifier> ) * ')' | '*' )
                          FROM <tablename>
                          ( WHERE <where-clause> )?
                          PRIMARY KEY '(' <partition-key> ( ',' <identifier> )* ')'
                          ( WITH <option> ( AND <option>)* )?
p. 
__Sample:__

bc(sample).. 
CREATE MATERIALIZED VIEW monkeySpecies_by_population AS
    SELECT *
    FROM monkeySpecies
    WHERE population IS NOT NULL AND species IS NOT NULL
    PRIMARY KEY (population, species)
    WITH comment='Allow query by population instead of species';
p. 
The @CREATE MATERIALIZED VIEW@ statement creates a new materialized view. Each such view is a set of _rows_ which corresponds to rows which are present in the underlying, or base, table specified in the @SELECT@ statement. A materialized view cannot be directly updated, but updates to the base table will cause corresponding updates in the view.

Attempting to create an already existing materialized view will return an error unless the @IF NOT EXISTS@ option is used. If it is used, the statement will be a no-op if the materialized view already exists.

h4(#createMVWhere). @WHERE@ Clause

The @<where-clause>@ is similar to the "where clause of a @SELECT@ statement":#selectWhere, with a few differences.  First, the where clause must contain an expression that disallows @NULL@ values in columns in the view's primary key.  If no other restriction is desired, this can be accomplished with an @IS NOT NULL@ expression.  Second, only columns which are in the base table's primary key may be restricted with expressions other than @IS NOT NULL@.  (Note that this second restriction may be lifted in the future.)

h4. MV Limitations

__Note:__
Removal of columns not selected in the Materialized View (via `UPDATE base SET unselected_column = null` or `DELETE unselected_column FROM base`) may shadow missed updates to other columns received by hints or repair.
For this reason, we advise against doing deletions on base columns not selected in views until this is fixed on CASSANDRA-13826.

h3(#alterMVStmt). ALTER MATERIALIZED VIEW

__Syntax:__

bc(syntax). <alter-materialized-view-stmt> ::= ALTER MATERIALIZED VIEW <viewname>
                                                 WITH <option> ( AND <option> )*

p.
The @ALTER MATERIALIZED VIEW@ statement allows options to be update; these options are the same as <a href="#createTableOptions">@CREATE TABLE@'s options</a>.


h3(#dropMVStmt). DROP MATERIALIZED VIEW

__Syntax:__

bc(syntax). <drop-materialized-stmt> ::= DROP MATERIALIZED VIEW ( IF EXISTS )? <tablename>

__Sample:__

bc(sample). DROP MATERIALIZED VIEW monkeySpecies_by_population;

The @DROP MATERIALIZED VIEW@ statement is used to drop an existing materialized view.

If the materialized view does not exists, the statement will return an error, unless @IF EXISTS@ is used in which case the operation is a no-op.

h3(#createTypeStmt). CREATE TYPE

__Syntax:__

bc(syntax).. 
<create-type-stmt> ::= CREATE TYPE ( IF NOT EXISTS )? <typename>
                         '(' <field-definition> ( ',' <field-definition> )* ')'

<typename> ::= ( <keyspace-name> '.' )? <identifier>

<field-definition> ::= <identifier> <type>

p. 
__Sample:__

bc(sample).. 
CREATE TYPE address (
    street_name text,
    street_number int,
    city text,
    state text,
    zip int
)

CREATE TYPE work_and_home_addresses (
    home_address address,
    work_address address
)
p. 
The @CREATE TYPE@ statement creates a new user-defined type.  Each type is a set of named, typed fields.  Field types may be any valid type, including collections and other existing user-defined types.

Attempting to create an already existing type will result in an error unless the @IF NOT EXISTS@ option is used.  If it is used, the statement will be a no-op if the type already exists.

h4(#createTypeName). @<typename>@

Valid type names are identifiers.  The names of existing CQL types and "reserved type names":#appendixB may not be used.

If the type name is provided alone, the type is created with the current keyspace (see <a href="#useStmt"><tt>USE</tt></a>). If it is prefixed by an existing keyspace name, the type is created within the specified keyspace instead of the current keyspace.

h3(#alterTypeStmt). ALTER TYPE

__Syntax:__

bc(syntax).. 
<alter-type-stmt> ::= ALTER TYPE <typename> <instruction>

<instruction> ::= ADD <field-name> <type>
                | RENAME <field-name> TO <field-name> ( AND <field-name> TO <field-name> )*
p. 
__Sample:__

bc(sample).. 
ALTER TYPE address ADD country text

ALTER TYPE address RENAME zip TO zipcode AND street_name TO street
p. 
The @ALTER TYPE@ statement is used to manipulate type definitions. It allows for adding new fields, renaming existing fields, or changing the type of existing fields.

h3(#dropTypeStmt). DROP TYPE

__Syntax:__

bc(syntax).. 
<drop-type-stmt> ::= DROP TYPE ( IF EXISTS )? <typename>
p. 
The @DROP TYPE@ statement results in the immediate, irreversible removal of a type.  Attempting to drop a type that is still in use by another type or a table will result in an error.

If the type does not exist, an error will be returned unless @IF EXISTS@ is used, in which case the operation is a no-op.

h3(#createTriggerStmt). CREATE TRIGGER

__Syntax:__

bc(syntax).. 
<create-trigger-stmt> ::= CREATE TRIGGER ( IF NOT EXISTS )? ( <triggername> )?
                            ON <tablename> 
                            USING <string>

p. 
__Sample:__

bc(sample). 
CREATE TRIGGER myTrigger ON myTable USING 'org.apache.cassandra.triggers.InvertedIndex';

The actual logic that makes up the trigger can be written in any Java (JVM) language and exists outside the database. You place the trigger code in a @lib/triggers@ subdirectory of the Cassandra installation directory, it loads during cluster startup, and exists on every node that participates in a cluster. The trigger defined on a table fires before a requested DML statement occurs, which ensures the atomicity of the transaction.

h3(#dropTriggerStmt). DROP TRIGGER

__Syntax:__

bc(syntax).. 
<drop-trigger-stmt> ::= DROP TRIGGER ( IF EXISTS )? ( <triggername> )?
                            ON <tablename>
p. 
__Sample:__

bc(sample). 
DROP TRIGGER myTrigger ON myTable;

@DROP TRIGGER@ statement removes the registration of a trigger created using @CREATE TRIGGER@.

h3(#createFunctionStmt). CREATE FUNCTION

__Syntax:__

bc(syntax).. 
<create-function-stmt> ::= CREATE ( OR REPLACE )? 
                            FUNCTION ( IF NOT EXISTS )?
                            ( <keyspace> '.' )? <function-name>
                            '(' <arg-name> <arg-type> ( ',' <arg-name> <arg-type> )* ')'
                            ( CALLED | RETURNS NULL ) ON NULL INPUT
                            RETURNS <type>
                            LANGUAGE <language>
                            AS <body>
p. 
__Sample:__

bc(sample). 
CREATE OR REPLACE FUNCTION somefunction
    ( somearg int, anotherarg text, complexarg frozen<someUDT>, listarg list<bigint> )
    RETURNS NULL ON NULL INPUT
    RETURNS text
    LANGUAGE java
    AS $$
       // some Java code
    $$;
CREATE FUNCTION akeyspace.fname IF NOT EXISTS
    ( someArg int )
    CALLED ON NULL INPUT
    RETURNS text
    LANGUAGE java
    AS $$
       // some Java code
    $$;

@CREATE FUNCTION@ creates or replaces a user-defined function.

h4(#functionSignature). Function Signature

Signatures are used to distinguish individual functions. The signature consists of:

# The fully qualified function name - i.e _keyspace_ plus _function-name_
# The concatenated list of all argument types

Note that keyspace names, function names and argument types are subject to the default naming conventions and case-sensitivity rules.

@CREATE FUNCTION@ with the optional @OR REPLACE@ keywords either creates a function or replaces an existing one with the same signature. A @CREATE FUNCTION@ without @OR REPLACE@ fails if a function with the same signature already exists.

Behavior on invocation with @null@ values must be defined for each function. There are two options:

# @RETURNS NULL ON NULL INPUT@ declares that the function will always return @null@ if any of the input arguments is @null@.
# @CALLED ON NULL INPUT@ declares that the function will always be executed.

If the optional @IF NOT EXISTS@ keywords are used, the function will only be created if another function with the same signature does not exist.

@OR REPLACE@ and @IF NOT EXIST@ cannot be used together.

Functions belong to a keyspace. If no keyspace is specified in @<function-name>@, the current keyspace is used (i.e. the keyspace specified using the "@USE@":#useStmt statement). It is not possible to create a user-defined function in one of the system keyspaces.

See the section on "user-defined functions":#udfs for more information.

h3(#dropFunctionStmt). DROP FUNCTION

__Syntax:__

bc(syntax).. 
<drop-function-stmt> ::= DROP FUNCTION ( IF EXISTS )?
                         ( <keyspace> '.' )? <function-name>
                         ( '(' <arg-type> ( ',' <arg-type> )* ')' )?

p. 
__Sample:__

bc(sample). 
DROP FUNCTION myfunction;
DROP FUNCTION mykeyspace.afunction;
DROP FUNCTION afunction ( int );
DROP FUNCTION afunction ( text );

@DROP FUNCTION@ statement removes a function created using @CREATE FUNCTION@.
You must specify the argument types ("signature":#functionSignature ) of the function to drop if there are multiple functions with the same name but a different signature (overloaded functions).

@DROP FUNCTION@ with the optional @IF EXISTS@ keywords drops a function if it exists.

h3(#createAggregateStmt). CREATE AGGREGATE

__Syntax:__

bc(syntax).. 
<create-aggregate-stmt> ::= CREATE ( OR REPLACE )? 
                            AGGREGATE ( IF NOT EXISTS )?
                            ( <keyspace> '.' )? <aggregate-name>
                            '(' <arg-type> ( ',' <arg-type> )* ')'
                            SFUNC <state-functionname>
                            STYPE <state-type>
                            ( FINALFUNC <final-functionname> )?
                            ( INITCOND <init-cond> )?
p. 
__Sample:__

bc(sample). 
CREATE AGGREGATE myaggregate ( val text )
  SFUNC myaggregate_state
  STYPE text
  FINALFUNC myaggregate_final
  INITCOND 'foo';

See the section on "user-defined aggregates":#udas for a complete example.

@CREATE AGGREGATE@ creates or replaces a user-defined aggregate.

@CREATE AGGREGATE@ with the optional @OR REPLACE@ keywords either creates an aggregate or replaces an existing one with the same signature. A @CREATE AGGREGATE@ without @OR REPLACE@ fails if an aggregate with the same signature already exists.

@CREATE AGGREGATE@ with the optional @IF NOT EXISTS@ keywords either creates an aggregate if it does not already exist.

@OR REPLACE@ and @IF NOT EXIST@ cannot be used together.

Aggregates belong to a keyspace. If no keyspace is specified in @<aggregate-name>@, the current keyspace is used (i.e. the keyspace specified using the "@USE@":#useStmt statement). It is not possible to create a user-defined aggregate in one of the system keyspaces.

Signatures for user-defined aggregates follow the "same rules":#functionSignature as for user-defined functions.

@STYPE@ defines the type of the state value and must be specified.

The optional @INITCOND@ defines the initial state value for the aggregate. It defaults to @null@. A non-@null@ @INITCOND@ must be specified for state functions that are declared with @RETURNS NULL ON NULL INPUT@.

@SFUNC@ references an existing function to be used as the state modifying function. The type of first argument of the state function must match @STYPE@. The remaining argument types of the state function must match the argument types of the aggregate function. State is not updated for state functions declared with @RETURNS NULL ON NULL INPUT@ and called with @null@.

The optional @FINALFUNC@ is called just before the aggregate result is returned. It must take only one argument with type @STYPE@. The return type of the @FINALFUNC@ may be a different type. A final function declared with @RETURNS NULL ON NULL INPUT@ means that the aggregate's return value will be @null@, if the last state is @null@.

If no @FINALFUNC@ is defined, the overall return type of the aggregate function is @STYPE@.  If a @FINALFUNC@ is defined, it is the return type of that function.

See the section on "user-defined aggregates":#udas for more information.

h3(#dropAggregateStmt). DROP AGGREGATE

__Syntax:__

bc(syntax).. 
<drop-aggregate-stmt> ::= DROP AGGREGATE ( IF EXISTS )?
                         ( <keyspace> '.' )? <aggregate-name>
                         ( '(' <arg-type> ( ',' <arg-type> )* ')' )?
p. 

__Sample:__

bc(sample). 
DROP AGGREGATE myAggregate;
DROP AGGREGATE myKeyspace.anAggregate;
DROP AGGREGATE someAggregate ( int );
DROP AGGREGATE someAggregate ( text );

The @DROP AGGREGATE@ statement removes an aggregate created using @CREATE AGGREGATE@.  You must specify the argument types of the aggregate to drop if there are multiple aggregates with the same name but a different signature (overloaded aggregates).

@DROP AGGREGATE@ with the optional @IF EXISTS@ keywords drops an aggregate if it exists, and does nothing if a function with the signature does not exist.

Signatures for user-defined aggregates follow the "same rules":#functionSignature as for user-defined functions.

h2(#dataManipulation). Data Manipulation

h3(#insertStmt). INSERT

__Syntax:__

bc(syntax).. 
<insertStatement> ::= INSERT INTO <tablename>
                      ( ( <name-list> VALUES <value-list> )
                      | ( JSON <string> ))
                      ( IF NOT EXISTS )?
                      ( USING <option> ( AND <option> )* )?

<names-list> ::= '(' <identifier> ( ',' <identifier> )* ')'

<value-list> ::= '(' <term> ( ',' <term> )* ')'

<option> ::= TIMESTAMP <integer>
           | TTL <integer>
p. 
__Sample:__

bc(sample).. 
INSERT INTO NerdMovies (movie, director, main_actor, year)
                VALUES ('Serenity', 'Joss Whedon', 'Nathan Fillion', 2005)
USING TTL 86400;

INSERT INTO NerdMovies JSON '{"movie": "Serenity", "director": "Joss Whedon", "year": 2005}'
p. 
The @INSERT@ statement writes one or more columns for a given row in a table. Note that since a row is identified by its @PRIMARY KEY@, at least the columns composing it must be specified.  The list of columns to insert to must be supplied when using the @VALUES@ syntax.  When using the @JSON@ syntax, they are optional.  See the section on "@INSERT JSON@":#insertJson for more details.

Note that unlike in SQL, @INSERT@ does not check the prior existence of the row by default: the row is created if none existed before, and updated otherwise. Furthermore, there is no mean to know which of creation or update happened.

It is however possible to use the @IF NOT EXISTS@ condition to only insert if the row does not exist prior to the insertion. But please note that using @IF NOT EXISTS@ will incur a non negligible performance cost (internally, Paxos will be used) so this should be used sparingly.

All updates for an @INSERT@ are applied atomically and in isolation.

Please refer to the "@UPDATE@":#updateOptions section for information on the @<option>@ available and to the "collections":#collections section for use of @<collection-literal>@. Also note that @INSERT@ does not support counters, while @UPDATE@ does.

h3(#updateStmt). UPDATE

__Syntax:__

bc(syntax).. 
<update-stmt> ::= UPDATE <tablename>
                  ( USING <option> ( AND <option> )* )?
                  SET <assignment> ( ',' <assignment> )*
                  WHERE <where-clause>
                  ( IF <condition> ( AND condition )* )?

<assignment> ::= <identifier> '=' <term>
               | <identifier> '=' <identifier> ('+' | '-') (<int-term> | <set-literal> | <list-literal>)
               | <identifier> '=' <identifier> '+' <map-literal>
               | <identifier> '[' <term> ']' '=' <term>
               | <identifier> '.' <field> '=' <term>

<condition> ::= <identifier> <op> <term>
              | <identifier> IN <in-values>
              | <identifier> '[' <term> ']' <op> <term>
              | <identifier> '[' <term> ']' IN <in-values>
              | <identifier> '.' <field> <op> <term>
              | <identifier> '.' <field> IN <in-values>

<op> ::= '<' | '<=' | '=' | '!=' | '>=' | '>'
<in-values> ::= (<variable> | '(' ( <term> ( ',' <term> )* )? ')')

<where-clause> ::= <relation> ( AND <relation> )*

<relation> ::= <identifier> '=' <term>
             | '(' <identifier> (',' <identifier>)* ')' '=' <term-tuple>
             | <identifier> IN '(' ( <term> ( ',' <term>)* )? ')'
             | <identifier> IN <variable>
             | '(' <identifier> (',' <identifier>)* ')' IN '(' ( <term-tuple> ( ',' <term-tuple>)* )? ')'
             | '(' <identifier> (',' <identifier>)* ')' IN <variable>

<option> ::= TIMESTAMP <integer>
           | TTL <integer>
p. 
__Sample:__

bc(sample).. 
UPDATE NerdMovies USING TTL 400
SET director = 'Joss Whedon',
    main_actor = 'Nathan Fillion',
    year = 2005
WHERE movie = 'Serenity';

UPDATE UserActions SET total = total + 2 WHERE user = B70DE1D0-9908-4AE3-BE34-5573E5B09F14 AND action = 'click';
p. 
The @UPDATE@ statement writes one or more columns for a given row in a table. The @<where-clause>@ is used to select the row to update and must include all columns composing the @PRIMARY KEY@. Other columns values are specified through @<assignment>@ after the @SET@ keyword.

Note that unlike in SQL, @UPDATE@ does not check the prior existence of the row by default (except through the use of @<condition>@, see below): the row is created if none existed before, and updated otherwise. Furthermore, there are no means to know whether a creation or update occurred.

It is however possible to use the conditions on some columns through @IF@, in which case the row will not be updated unless the conditions are met. But, please note that using @IF@ conditions will incur a non-negligible performance cost (internally, Paxos will be used) so this should be used sparingly.

In an @UPDATE@ statement, all updates within the same partition key are applied atomically and in isolation.

The @c = c + 3@ form of @<assignment>@ is used to increment/decrement counters. The identifier after the '=' sign *must* be the same than the one before the '=' sign (Only increment/decrement is supported on counters, not the assignment of a specific value).

The @id = id + <collection-literal>@ and @id[value1] = value2@ forms of @<assignment>@ are for collections. Please refer to the "relevant section":#collections for more details.

The @id.field = <term>@ form of @<assignemt>@ is for setting the value of a single field on a non-frozen user-defined types.

h4(#updateOptions). @<options>@

The @UPDATE@ and @INSERT@ statements support the following options:
* @TIMESTAMP@: sets the timestamp for the operation. If not specified, the coordinator will use the current time (in microseconds) at the start of statement execution as the timestamp. This is usually a suitable default.
* @TTL@: specifies an optional Time To Live (in seconds) for the inserted values. If set, the inserted values are automatically removed from the database after the specified time. Note that the TTL concerns the inserted values, not the columns themselves. This means that any subsequent update of the column will also reset the TTL (to whatever TTL is specified in that update). By default, values never expire. A TTL of 0 is equivalent to no TTL. If the table has a default_time_to_live, a TTL of 0 will remove the TTL for the inserted or updated values.


h3(#deleteStmt). DELETE

__Syntax:__

bc(syntax).. 
<delete-stmt> ::= DELETE ( <selection> ( ',' <selection> )* )?
                  FROM <tablename>
                  ( USING TIMESTAMP <integer>)?
                  WHERE <where-clause>
                  ( IF ( EXISTS | ( <condition> ( AND <condition> )*) ) )?

<selection> ::= <identifier>
              | <identifier> '[' <term> ']'
              | <identifier> '.' <field>

<where-clause> ::= <relation> ( AND <relation> )*

<relation> ::= <identifier> <op> <term>
             | '(' <identifier> (',' <identifier>)* ')' <op> <term-tuple>
             | <identifier> IN '(' ( <term> ( ',' <term>)* )? ')'
             | <identifier> IN <variable>
             | '(' <identifier> (',' <identifier>)* ')' IN '(' ( <term-tuple> ( ',' <term-tuple>)* )? ')'
             | '(' <identifier> (',' <identifier>)* ')' IN <variable>

<op> ::= '=' | '<' | '>' | '<=' | '>='
<in-values> ::= (<variable> | '(' ( <term> ( ',' <term> )* )? ')')

<condition> ::= <identifier> (<op> | '!=') <term>
              | <identifier> IN <in-values>
              | <identifier> '[' <term> ']' (<op> | '!=') <term>
              | <identifier> '[' <term> ']' IN <in-values>
              | <identifier> '.' <field> (<op> | '!=') <term>
              | <identifier> '.' <field> IN <in-values>

p. 
__Sample:__

bc(sample).. 
DELETE FROM NerdMovies USING TIMESTAMP 1240003134 WHERE movie = 'Serenity';

DELETE phone FROM Users WHERE userid IN (C73DE1D3-AF08-40F3-B124-3FF3E5109F22, B70DE1D0-9908-4AE3-BE34-5573E5B09F14);
p. 
The @DELETE@ statement deletes columns and rows. If column names are provided directly after the @DELETE@ keyword, only those columns are deleted from the row indicated by the @<where-clause>@.  The @id[value]@ syntax in @<selection>@ is for non-frozen collections (please refer to the "collection section":#collections for more details).  The @id.field@ syntax is for the deletion of non-frozen user-defined types.  Otherwise, whole rows are removed. The @<where-clause>@ specifies which rows are to be deleted.  Multiple rows may be deleted with one statement by using an @IN@ clause.  A range of rows may be deleted using an inequality operator (such as @>=@).

@DELETE@ supports the @TIMESTAMP@ option with the same semantics as the "@UPDATE@":#updateStmt statement.

In a @DELETE@ statement, all deletions within the same partition key are applied atomically and in isolation.

A @DELETE@ operation can be conditional through the use of an @IF@ clause, similar to @UPDATE@ and @INSERT@ statements. However, as with @INSERT@ and @UPDATE@ statements, this will incur a non-negligible performance cost (internally, Paxos will be used) and so should be used sparingly.


h3(#batchStmt). BATCH

__Syntax:__

bc(syntax).. 
<batch-stmt> ::= BEGIN ( UNLOGGED | COUNTER ) BATCH
                 ( USING <option> ( AND <option> )* )?
                    <modification-stmt> ( ';' <modification-stmt> )*
                 APPLY BATCH

<modification-stmt> ::= <insert-stmt>
                      | <update-stmt>
                      | <delete-stmt>

<option> ::= TIMESTAMP <integer>
p. 
__Sample:__

bc(sample). 
BEGIN BATCH
  INSERT INTO users (userid, password, name) VALUES ('user2', 'ch@ngem3b', 'second user');
  UPDATE users SET password = 'ps22dhds' WHERE userid = 'user3';
  INSERT INTO users (userid, password) VALUES ('user4', 'ch@ngem3c');
  DELETE name FROM users WHERE userid = 'user1';
APPLY BATCH;

The @BATCH@ statement group multiple modification statements (insertions/updates and deletions) into a single statement. It serves several purposes:
# It saves network round-trips between the client and the server (and sometimes between the server coordinator and the replicas) when batching multiple updates.
# All updates in a @BATCH@ belonging to a given partition key are performed in isolation.
# By default, all operations in the batch are performed as @LOGGED@, to ensure all mutations eventually complete (or none will).  See the notes on "@UNLOGGED@":#unloggedBatch for more details.

Note that:
* @BATCH@ statements may only contain @UPDATE@, @INSERT@ and @DELETE@ statements.
* Batches are _not_ a full analogue for SQL transactions.
* If a timestamp is not specified for each operation, then all operations will be applied with the same timestamp. Due to Cassandra's conflict resolution procedure in the case of "timestamp ties":http://wiki.apache.org/cassandra/FAQ#clocktie, operations may be applied in an order that is different from the order they are listed in the @BATCH@ statement. To force a particular operation ordering, you must specify per-operation timestamps.

h4(#unloggedBatch). @UNLOGGED@

By default, Cassandra uses a batch log to ensure all operations in a batch eventually complete or none will (note however that operations are only isolated within a single partition).

There is a performance penalty for batch atomicity when a batch spans multiple partitions. If you do not want to incur this penalty, you can tell Cassandra to skip the batchlog with the @UNLOGGED@ option. If the @UNLOGGED@ option is used, a failed batch might leave the patch only partly applied.

h4(#counterBatch). @COUNTER@

Use the @COUNTER@ option for batched counter updates.  Unlike other updates in Cassandra, counter updates are not idempotent.

h4(#batchOptions). @<option>@

@BATCH@ supports both the @TIMESTAMP@ option, with similar semantic to the one described in the "@UPDATE@":#updateOptions statement (the timestamp applies to all the statement inside the batch). However, if used, @TIMESTAMP@ *must not* be used in the statements within the batch.


h2(#queries). Queries


h3(#selectStmt). SELECT

__Syntax:__

bc(syntax).. 
<select-stmt> ::= SELECT ( JSON )? <select-clause>
                  FROM <tablename>
                  ( WHERE <where-clause> )?
                  ( GROUP BY <group-by>)?
                  ( ORDER BY <order-by> )?
                  ( PER PARTITION LIMIT <integer> )?
                  ( LIMIT <integer> )?
                  ( ALLOW FILTERING )?

<select-clause> ::= DISTINCT? <selection-list>

<selection-list> ::= <selector> (AS <identifier>)? ( ',' <selector> (AS <identifier>)? )*
                   | '*'

<selector> ::= <identifier>
             | <term>
             | WRITETIME '(' <identifier> ')'
             | COUNT '(' '*' ')'
             | TTL '(' <identifier> ')'
             | CAST '(' <selector> AS <type> ')'
             | <function> '(' (<selector> (',' <selector>)*)? ')'

<where-clause> ::= <relation> ( AND <relation> )*

<relation> ::= <identifier> <op> <term>
             | '(' <identifier> (',' <identifier>)* ')' <op> <term-tuple>
             | <identifier> IN '(' ( <term> ( ',' <term>)* )? ')'
             | '(' <identifier> (',' <identifier>)* ')' IN '(' ( <term-tuple> ( ',' <term-tuple>)* )? ')'
             | TOKEN '(' <identifier> ( ',' <identifer>)* ')' <op> <term>

<op> ::= '=' | '<' | '>' | '<=' | '>=' | CONTAINS | CONTAINS KEY
<group-by> ::= <identifier> (',' <identifier>)*
<order-by> ::= <ordering> ( ',' <odering> )*
<ordering> ::= <identifer> ( ASC | DESC )?
<term-tuple> ::= '(' <term> (',' <term>)* ')'
p. 
__Sample:__

bc(sample).. 
SELECT name, occupation FROM users WHERE userid IN (199, 200, 207);

SELECT JSON name, occupation FROM users WHERE userid = 199;

SELECT name AS user_name, occupation AS user_occupation FROM users;

SELECT time, value
FROM events
WHERE event_type = 'myEvent'
  AND time > '2011-02-03'
  AND time <= '2012-01-01'

SELECT COUNT(*) FROM users;

SELECT COUNT(*) AS user_count FROM users;

p. 
The @SELECT@ statements reads one or more columns for one or more rows in a table. It returns a result-set of rows, where each row contains the collection of columns corresponding to the query.  If the @JSON@ keyword is used, the results for each row will contain only a single column named "json".  See the section on "@SELECT JSON@":#selectJson for more details.

h4(#selectSelection). @<select-clause>@

The @<select-clause>@ determines which columns needs to be queried and returned in the result-set. It consists of either the comma-separated list of <selector> or the wildcard character (@*@) to select all the columns defined for the table. Please note that for wildcard @SELECT@ queries the order of columns returned is not specified and is not guaranteed to be stable between Cassandra versions.

A @<selector>@ is either a column name to retrieve or a @<function>@ of one or more @<term>@s. The function allowed are the same as for @<term>@ and are described in the "function section":#functions. In addition to these generic functions, the @WRITETIME@ (resp. @TTL@) function allows to select the timestamp of when the column was inserted (resp. the time to live (in seconds) for the column (or null if the column has no expiration set)) and the "@CAST@":#castFun function can be used to convert one data type to another.

Any @<selector>@ can be aliased using @AS@ keyword (see examples). Please note that @<where-clause>@ and @<order-by>@ clause should refer to the columns by their original names and not by their aliases.

The @COUNT@ keyword can be used with parenthesis enclosing @*@. If so, the query will return a single result: the number of rows matching the query. Note that @COUNT(1)@ is supported as an alias.

h4(#selectWhere). @<where-clause>@

The @<where-clause>@ specifies which rows must be queried. It is composed of relations on the columns that are part of the @PRIMARY KEY@ and/or have a "secondary index":#createIndexStmt defined on them.

Not all relations are allowed in a query. For instance, non-equal relations (where @IN@ is considered as an equal relation) on a partition key are not supported (but see the use of the @TOKEN@ method below to do non-equal queries on the partition key). Moreover, for a given partition key, the clustering columns induce an ordering of rows and relations on them is restricted to the relations that allow to select a *contiguous* (for the ordering) set of rows. For instance, given

bc(sample). 
CREATE TABLE posts (
    userid text,
    blog_title text,
    posted_at timestamp,
    entry_title text,
    content text,
    category int,
    PRIMARY KEY (userid, blog_title, posted_at)
)

The following query is allowed:

bc(sample). 
SELECT entry_title, content FROM posts WHERE userid='john doe' AND blog_title='John''s Blog' AND posted_at >= '2012-01-01' AND posted_at < '2012-01-31'

But the following one is not, as it does not select a contiguous set of rows (and we suppose no secondary indexes are set):

bc(sample). 
// Needs a blog_title to be set to select ranges of posted_at
SELECT entry_title, content FROM posts WHERE userid='john doe' AND posted_at >= '2012-01-01' AND posted_at < '2012-01-31'

When specifying relations, the @TOKEN@ function can be used on the @PARTITION KEY@ column to query. In that case, rows will be selected based on the token of their @PARTITION_KEY@ rather than on the value. Note that the token of a key depends on the partitioner in use, and that in particular the RandomPartitioner won't yield a meaningful order. Also note that ordering partitioners always order token values by bytes (so even if the partition key is of type int, @token(-1) > token(0)@ in particular). Example:

bc(sample). 
SELECT * FROM posts WHERE token(userid) > token('tom') AND token(userid) < token('bob')

Moreover, the @IN@ relation is only allowed on the last column of the partition key and on the last column of the full primary key.

It is also possible to "group" @CLUSTERING COLUMNS@ together in a relation using the tuple notation. For instance:

bc(sample). 
SELECT * FROM posts WHERE userid='john doe' AND (blog_title, posted_at) > ('John''s Blog', '2012-01-01')

will request all rows that sorts after the one having "John's Blog" as @blog_tile@ and '2012-01-01' for @posted_at@ in the clustering order. In particular, rows having a @post_at <= '2012-01-01'@ will be returned as long as their @blog_title > 'John''s Blog'@, which wouldn't be the case for:

bc(sample). 
SELECT * FROM posts WHERE userid='john doe' AND blog_title > 'John''s Blog' AND posted_at > '2012-01-01'

The tuple notation may also be used for @IN@ clauses on @CLUSTERING COLUMNS@:

bc(sample). 
SELECT * FROM posts WHERE userid='john doe' AND (blog_title, posted_at) IN (('John''s Blog', '2012-01-01), ('Extreme Chess', '2014-06-01'))

The @CONTAINS@ operator may only be used on collection columns (lists, sets, and maps).  In the case of maps, @CONTAINS@ applies to the map values. The @CONTAINS KEY@ operator may only be used on map columns and applies to the map keys.

h4(#selectOrderBy). @<order-by>@

The @ORDER BY@ option allows to select the order of the returned results. It takes as argument a list of column names along with the order for the column (@ASC@ for ascendant and @DESC@ for descendant, omitting the order being equivalent to @ASC@). Currently the possible orderings are limited (which depends on the table "@CLUSTERING ORDER@":#createTableOptions ):
* if the table has been defined without any specific @CLUSTERING ORDER@, then then allowed orderings are the order induced by the clustering columns and the reverse of that one.
* otherwise, the orderings allowed are the order of the @CLUSTERING ORDER@ option and the reversed one.

h4(#selectGroupBy). @<group-by>@

The @GROUP BY@ option allows to condense into a single row all selected rows that share the same values for a set of columns.

Using the @GROUP BY@ option, it is only possible to group rows at the partition key level or at a clustering column level. By consequence, the @GROUP BY@ option only accept as arguments primary key column names in the primary key order. If a primary key column is restricted by an equality restriction it is not required to be present in the @GROUP BY@ clause.

Aggregate functions will produce a separate value for each group. If no @GROUP BY@ clause is specified, aggregates functions will produce a single value for all the rows.

If a column is selected without an aggregate function, in a statement with a @GROUP BY@, the first value encounter in each group will be returned.

h4(#selectLimit). @LIMIT@ and @PER PARTITION LIMIT@

The @LIMIT@ option to a @SELECT@ statement limits the number of rows returned by a query, while the @PER PARTITION LIMIT@ option limits the number of rows returned for a given partition by the query. Note that both type of limit can used in the same statement.

h4(#selectAllowFiltering). @ALLOW FILTERING@

By default, CQL only allows select queries that don't involve "filtering" server side, i.e. queries where we know that all (live) record read will be returned (maybe partly) in the result set. The reasoning is that those "non filtering" queries have predictable performance in the sense that they will execute in a time that is proportional to the amount of data *returned* by the query (which can be controlled through @LIMIT@).

The @ALLOW FILTERING@ option allows to explicitly allow (some) queries that require filtering. Please note that a query using @ALLOW FILTERING@ may thus have unpredictable performance (for the definition above), i.e. even a query that selects a handful of records *may* exhibit performance that depends on the total amount of data stored in the cluster.

For instance, considering the following table holding user profiles with their year of birth (with a secondary index on it) and country of residence:

bc(sample).. 
CREATE TABLE users (
    username text PRIMARY KEY,
    firstname text,
    lastname text,
    birth_year int,
    country text
)

CREATE INDEX ON users(birth_year);
p. 

Then the following queries are valid:

bc(sample). 
SELECT * FROM users;
SELECT firstname, lastname FROM users WHERE birth_year = 1981;

because in both case, Cassandra guarantees that these queries performance will be proportional to the amount of data returned. In particular, if no users are born in 1981, then the second query performance will not depend of the number of user profile stored in the database (not directly at least: due to secondary index implementation consideration, this query may still depend on the number of node in the cluster, which indirectly depends on the amount of data stored.  Nevertheless, the number of nodes will always be multiple number of magnitude lower than the number of user profile stored). Of course, both query may return very large result set in practice, but the amount of data returned can always be controlled by adding a @LIMIT@.

However, the following query will be rejected:

bc(sample). 
SELECT firstname, lastname FROM users WHERE birth_year = 1981 AND country = 'FR';

because Cassandra cannot guarantee that it won't have to scan large amount of data even if the result to those query is small. Typically, it will scan all the index entries for users born in 1981 even if only a handful are actually from France. However, if you "know what you are doing", you can force the execution of this query by using @ALLOW FILTERING@ and so the following query is valid:

bc(sample). 
SELECT firstname, lastname FROM users WHERE birth_year = 1981 AND country = 'FR' ALLOW FILTERING;

h2(#databaseRoles). Database Roles

h3(#createRoleStmt). CREATE ROLE

__Syntax:__

bc(syntax).. 
<create-role-stmt> ::= CREATE ROLE ( IF NOT EXISTS )? <identifier> ( WITH <option> ( AND <option> )* )?

<option> ::= PASSWORD = <string>
           | LOGIN = <boolean>
           | SUPERUSER = <boolean>
           | OPTIONS = <map_literal>
p. 

__Sample:__

bc(sample). 
CREATE ROLE new_role;
CREATE ROLE alice WITH PASSWORD = 'password_a' AND LOGIN = true;
CREATE ROLE bob WITH PASSWORD = 'password_b' AND LOGIN = true AND SUPERUSER = true;
CREATE ROLE carlos WITH OPTIONS = { 'custom_option1' : 'option1_value', 'custom_option2' : 99 };

By default roles do not possess @LOGIN@ privileges or @SUPERUSER@ status.

"Permissions":#permissions on database resources are granted to roles; types of resources include keyspaces, tables, functions and roles themselves. Roles may be granted to other roles to create hierarchical permissions structures; in these hierarchies, permissions and @SUPERUSER@ status are inherited, but the @LOGIN@ privilege is not. 

If a role has the @LOGIN@ privilege, clients may identify as that role when connecting. For the duration of that connection, the client will acquire any roles and privileges granted to that role.

Only a client with with the @CREATE@ permission on the database roles resource may issue @CREATE ROLE@ requests (see the "relevant section":#permissions below), unless the client is a @SUPERUSER@. Role management in Cassandra is pluggable and custom implementations may support only a subset of the listed options.

Role names should be quoted if they contain non-alphanumeric characters. 

h4(#createRolePwd). Setting credentials for internal authentication

Use the @WITH PASSWORD@ clause to set a password for internal authentication, enclosing the password in single quotation marks.
If internal authentication has not been set up or the role does not have @LOGIN@ privileges, the @WITH PASSWORD@ clause is not necessary.

h4(#createRoleConditional). Creating a role conditionally

Attempting to create an existing role results in an invalid query condition unless the @IF NOT EXISTS@ option is used. If the option is used and the role exists, the statement is a no-op.

bc(sample). 
CREATE ROLE other_role;
CREATE ROLE IF NOT EXISTS other_role;

h3(#alterRoleStmt). ALTER ROLE

__Syntax:__

bc(syntax).. 
<alter-role-stmt> ::= ALTER ROLE <identifier> ( WITH <option> ( AND <option> )* )?

<option> ::= PASSWORD = <string>
           | LOGIN = <boolean>
           | SUPERUSER = <boolean>
           | OPTIONS = <map_literal>
p. 

__Sample:__

bc(sample). 
ALTER ROLE bob WITH PASSWORD = 'PASSWORD_B' AND SUPERUSER = false;

Conditions on executing @ALTER ROLE@ statements:

* A client must have @SUPERUSER@ status to alter the @SUPERUSER@ status of another role
* A client cannot alter the @SUPERUSER@ status of any role it currently holds
* A client can only modify certain properties of the role with which it identified at login (e.g. @PASSWORD@)
* To modify properties of a role, the client must be granted @ALTER@ "permission":#permissions on that role


h3(#dropRoleStmt). DROP ROLE

__Syntax:__

bc(syntax).. 
<drop-role-stmt> ::= DROP ROLE ( IF EXISTS )? <identifier>
p. 

__Sample:__

bc(sample). 
DROP ROLE alice;
DROP ROLE IF EXISTS bob;


@DROP ROLE@ requires the client to have @DROP@ "permission":#permissions on the role in question. In addition, client may not @DROP@ the role with which it identified at login. Finaly, only a client with @SUPERUSER@ status may @DROP@ another @SUPERUSER@ role.
Attempting to drop a role which does not exist results in an invalid query condition unless the @IF EXISTS@ option is used. If the option is used and the role does not exist the statement is a no-op. 


h3(#grantRoleStmt). GRANT ROLE

__Syntax:__

bc(syntax). 
<grant-role-stmt> ::= GRANT <identifier> TO <identifier>


__Sample:__

bc(sample). 
GRANT report_writer TO alice;

This statement grants the @report_writer@ role to @alice@. Any permissions granted to @report_writer@ are also acquired by @alice@.
Roles are modelled as a directed acyclic graph, so circular grants are not permitted. The following examples result in error conditions:

bc(sample). 
GRANT role_a TO role_b;
GRANT role_b TO role_a;

bc(sample). 
GRANT role_a TO role_b;
GRANT role_b TO role_c;
GRANT role_c TO role_a;


h3(#revokeRoleStmt). REVOKE ROLE

__Syntax:__

bc(syntax). 
<revoke-role-stmt> ::= REVOKE <identifier> FROM <identifier>

__Sample:__

bc(sample). 
REVOKE report_writer FROM alice;

This statement revokes the @report_writer@ role from @alice@. Any permissions that @alice@ has acquired via the @report_writer@ role are also revoked. 

h4(#listRolesStmt). LIST ROLES

__Syntax:__

bc(syntax). 
<list-roles-stmt> ::= LIST ROLES ( OF <identifier> )? ( NORECURSIVE )?

__Sample:__ 

bc(sample). 
LIST ROLES;

Return all known roles in the system, this requires @DESCRIBE@ permission on the database roles resource.

bc(sample). 
LIST ROLES OF @alice@;

Enumerate all roles granted to @alice@, including those transitively aquired.

bc(sample). 
LIST ROLES OF @bob@ NORECURSIVE

List all roles directly granted to @bob@.

h3(#createUserStmt). CREATE USER 

Prior to the introduction of roles in Cassandra 2.2, authentication and authorization were based around the concept of a @USER@. For backward compatibility, the legacy syntax has been preserved with @USER@ centric statments becoming synonyms for the @ROLE@ based equivalents.

__Syntax:__ 

bc(syntax).. 
<create-user-statement> ::= CREATE USER ( IF NOT EXISTS )? <identifier> ( WITH PASSWORD <string> )? (<option>)?

<option> ::= SUPERUSER
           | NOSUPERUSER
p. 

__Sample:__ 

bc(sample). 
CREATE USER alice WITH PASSWORD 'password_a' SUPERUSER;
CREATE USER bob WITH PASSWORD 'password_b' NOSUPERUSER;

@CREATE USER@ is equivalent to @CREATE ROLE@ where the @LOGIN@ option is @true@. So, the following pairs of statements are equivalent:

bc(sample).. 
CREATE USER alice WITH PASSWORD 'password_a' SUPERUSER;
CREATE ROLE alice WITH PASSWORD = 'password_a' AND LOGIN = true AND SUPERUSER = true;

CREATE USER IF NOT EXISTS alice WITH PASSWORD 'password_a' SUPERUSER;
CREATE ROLE IF NOT EXISTS alice WITH PASSWORD = 'password_a' AND LOGIN = true AND SUPERUSER = true;

CREATE USER alice WITH PASSWORD 'password_a' NOSUPERUSER;
CREATE ROLE alice WITH PASSWORD = 'password_a' AND LOGIN = true AND SUPERUSER = false;

CREATE USER alice WITH PASSWORD 'password_a' NOSUPERUSER;
CREATE ROLE alice WITH PASSWORD = 'password_a' AND LOGIN = true;

CREATE USER alice WITH PASSWORD 'password_a';
CREATE ROLE alice WITH PASSWORD = 'password_a' AND LOGIN = true;
p. 

h3(#alterUserStmt). ALTER USER 

__Syntax:__ 

bc(syntax).. 
<alter-user-statement> ::= ALTER USER <identifier> ( WITH PASSWORD <string> )? ( <option> )?

<option> ::= SUPERUSER
           | NOSUPERUSER
p. 

bc(sample). 
ALTER USER alice WITH PASSWORD 'PASSWORD_A';
ALTER USER bob SUPERUSER;

h3(#dropUserStmt). DROP USER 

__Syntax:__ 

bc(syntax).. 
<drop-user-stmt> ::= DROP USER ( IF EXISTS )? <identifier>
p. 

__Sample:__ 

bc(sample). 
DROP USER alice;
DROP USER IF EXISTS bob;

h3(#listUsersStmt). LIST USERS

__Syntax:__

bc(syntax). 
<list-users-stmt> ::= LIST USERS;

__Sample:__

bc(sample). 
LIST USERS;

This statement is equivalent to

bc(sample). 
LIST ROLES;

but only roles with the @LOGIN@ privilege are included in the output.


h2(#dataControl). Data Control

h3(#permissions). Permissions 

Permissions on resources are granted to roles; there are several different types of resources in Cassandra and each type is modelled hierarchically:

* The hierarchy of Data resources, Keyspaces and Tables has the structure @ALL KEYSPACES@ -> @KEYSPACE@ -> @TABLE@
* Function resources have the structure @ALL FUNCTIONS@ -> @KEYSPACE@ -> @FUNCTION@
* Resources representing roles have the structure @ALL ROLES@ -> @ROLE@
* Resources representing JMX ObjectNames, which map to sets of MBeans/MXBeans, have the structure @ALL MBEANS@ -> @MBEAN@

Permissions can be granted at any level of these hierarchies and they flow downwards. So granting a permission on a resource higher up the chain automatically grants that same permission on all resources lower down. For example, granting @SELECT@ on a @KEYSPACE@ automatically grants it on all @TABLES@ in that @KEYSPACE@. Likewise, granting a permission on @ALL FUNCTIONS@ grants it on every defined function, regardless of which keyspace it is scoped in. It is also possible to grant permissions on all functions scoped to a particular keyspace. 

Modifications to permissions are visible to existing client sessions; that is, connections need not be re-established following permissions changes.

The full set of available permissions is:
* @CREATE@
* @ALTER@
* @DROP@
* @SELECT@
* @MODIFY@
* @AUTHORIZE@
* @DESCRIBE@
* @EXECUTE@

Not all permissions are applicable to every type of resource. For instance, @EXECUTE@ is only relevant in the context of functions or mbeans; granting @EXECUTE@ on a resource representing a table is nonsensical. Attempting to @GRANT@ a permission on resource to which it cannot be applied results in an error response. The following illustrates which permissions can be granted on which types of resource, and which statements are enabled by that permission.

|_. permission |_. resource                   |_. operations        |
| @CREATE@     | @ALL KEYSPACES@              |@CREATE KEYSPACE@ ==<br>== @CREATE TABLE@ in any keyspace|
| @CREATE@     | @KEYSPACE@                   |@CREATE TABLE@ in specified keyspace|
| @CREATE@     | @ALL FUNCTIONS@              |@CREATE FUNCTION@ in any keyspace ==<br>== @CREATE AGGREGATE@ in any keyspace|
| @CREATE@     | @ALL FUNCTIONS IN KEYSPACE@  |@CREATE FUNCTION@ in keyspace ==<br>== @CREATE AGGREGATE@ in keyspace|
| @CREATE@     | @ALL ROLES@                  |@CREATE ROLE@|
| @ALTER@      | @ALL KEYSPACES@              |@ALTER KEYSPACE@ ==<br>== @ALTER TABLE@ in any keyspace|
| @ALTER@      | @KEYSPACE@                   |@ALTER KEYSPACE@ ==<br>== @ALTER TABLE@ in keyspace|
| @ALTER@      | @TABLE@                      |@ALTER TABLE@|
| @ALTER@      | @ALL FUNCTIONS@              |@CREATE FUNCTION@ replacing any existing ==<br>== @CREATE AGGREGATE@ replacing any existing|
| @ALTER@      | @ALL FUNCTIONS IN KEYSPACE@  |@CREATE FUNCTION@ replacing existing in keyspace ==<br>== @CREATE AGGREGATE@ replacing any existing in keyspace|
| @ALTER@      | @FUNCTION@                   |@CREATE FUNCTION@ replacing existing ==<br>== @CREATE AGGREGATE@ replacing existing|
| @ALTER@      | @ALL ROLES@                  |@ALTER ROLE@ on any role|
| @ALTER@      | @ROLE@                       |@ALTER ROLE@|
| @DROP@       | @ALL KEYSPACES@              |@DROP KEYSPACE@ ==<br>== @DROP TABLE@ in any keyspace|
| @DROP@       | @KEYSPACE@                   |@DROP TABLE@ in specified keyspace|
| @DROP@       | @TABLE@                      |@DROP TABLE@|
| @DROP@       | @ALL FUNCTIONS@              |@DROP FUNCTION@ in any keyspace ==<br>== @DROP AGGREGATE@ in any existing|
| @DROP@       | @ALL FUNCTIONS IN KEYSPACE@  |@DROP FUNCTION@ in keyspace ==<br>== @DROP AGGREGATE@ in existing|
| @DROP@       | @FUNCTION@                   |@DROP FUNCTION@|
| @DROP@       | @ALL ROLES@                  |@DROP ROLE@ on any role|
| @DROP@       | @ROLE@                       |@DROP ROLE@|
| @SELECT@     | @ALL KEYSPACES@              |@SELECT@ on any table|
| @SELECT@     | @KEYSPACE@                   |@SELECT@ on any table in keyspace|
| @SELECT@     | @TABLE@                      |@SELECT@ on specified table|
| @SELECT@     | @ALL MBEANS@                 |Call getter methods on any mbean|
| @SELECT@     | @MBEANS@                     |Call getter methods on any mbean matching a wildcard pattern|
| @SELECT@     | @MBEAN@                      |Call getter methods on named mbean|
| @MODIFY@     | @ALL KEYSPACES@              |@INSERT@ on any table ==<br>== @UPDATE@ on any table ==<br>== @DELETE@ on any table ==<br>== @TRUNCATE@ on any table|
| @MODIFY@     | @KEYSPACE@                   |@INSERT@ on any table in keyspace ==<br>== @UPDATE@ on any table in keyspace ==<br>  == @DELETE@ on any table in keyspace ==<br>== @TRUNCATE@ on any table in keyspace
| @MODIFY@     | @TABLE@                      |@INSERT@ ==<br>== @UPDATE@ ==<br>== @DELETE@ ==<br>== @TRUNCATE@|
| @MODIFY@     | @ALL MBEANS@                 |Call setter methods on any mbean|
| @MODIFY@     | @MBEANS@                     |Call setter methods on any mbean matching a wildcard pattern|
| @MODIFY@     | @MBEAN@                      |Call setter methods on named mbean|
| @AUTHORIZE@  | @ALL KEYSPACES@              |@GRANT PERMISSION@ on any table ==<br>== @REVOKE PERMISSION@ on any table|
| @AUTHORIZE@  | @KEYSPACE@                   |@GRANT PERMISSION@ on table in keyspace ==<br>== @REVOKE PERMISSION@ on table in keyspace|
| @AUTHORIZE@  | @TABLE@                      |@GRANT PERMISSION@ ==<br>== @REVOKE PERMISSION@ |
| @AUTHORIZE@  | @ALL FUNCTIONS@              |@GRANT PERMISSION@ on any function ==<br>== @REVOKE PERMISSION@ on any function|
| @AUTHORIZE@  | @ALL FUNCTIONS IN KEYSPACE@  |@GRANT PERMISSION@ in keyspace ==<br>== @REVOKE PERMISSION@ in keyspace|
| @AUTHORIZE@  | @ALL FUNCTIONS IN KEYSPACE@  |@GRANT PERMISSION@ in keyspace ==<br>== @REVOKE PERMISSION@ in keyspace|
| @AUTHORIZE@  | @FUNCTION@                   |@GRANT PERMISSION@ ==<br>== @REVOKE PERMISSION@|
| @AUTHORIZE@  | @ALL MBEANS@                 |@GRANT PERMISSION@ on any mbean ==<br>== @REVOKE PERMISSION@ on any mbean|
| @AUTHORIZE@  | @MBEANS@                     |@GRANT PERMISSION@ on any mbean matching a wildcard pattern ==<br>== @REVOKE PERMISSION@ on any mbean matching a wildcard pattern|
| @AUTHORIZE@  | @MBEAN@                      |@GRANT PERMISSION@ on named mbean ==<br>== @REVOKE PERMISSION@ on named mbean|
| @AUTHORIZE@  | @ALL ROLES@                  |@GRANT ROLE@ grant any role ==<br>== @REVOKE ROLE@ revoke any role|
| @AUTHORIZE@  | @ROLES@                      |@GRANT ROLE@ grant role ==<br>== @REVOKE ROLE@ revoke role|
| @DESCRIBE@   | @ALL ROLES@                  |@LIST ROLES@ all roles or only roles granted to another, specified role|
| @DESCRIBE@   | @ALL MBEANS                  |Retrieve metadata about any mbean from the platform's MBeanServer|
| @DESCRIBE@   | @MBEANS                      |Retrieve metadata about any mbean matching a wildcard patter from the platform's MBeanServer|
| @DESCRIBE@   | @MBEAN                       |Retrieve metadata about a named mbean from the platform's MBeanServer|
| @EXECUTE@    | @ALL FUNCTIONS@              |@SELECT@, @INSERT@, @UPDATE@ using any function ==<br>== use of any function in @CREATE AGGREGATE@|
| @EXECUTE@    | @ALL FUNCTIONS IN KEYSPACE@  |@SELECT@, @INSERT@, @UPDATE@ using any function in keyspace ==<br>== use of any function in keyspace in @CREATE AGGREGATE@|
| @EXECUTE@    | @FUNCTION@                   |@SELECT@, @INSERT@, @UPDATE@ using function ==<br>== use of function in @CREATE AGGREGATE@|
| @EXECUTE@    | @ALL MBEANS@                 |Execute operations on any mbean|
| @EXECUTE@    | @MBEANS@                     |Execute operations on any mbean matching a wildcard pattern|
| @EXECUTE@    | @MBEAN@                      |Execute operations on named mbean|


h3(#grantPermissionsStmt). GRANT PERMISSION

__Syntax:__ 

bc(syntax).. 
<grant-permission-stmt> ::= GRANT ( ALL ( PERMISSIONS )? | <permission> ( PERMISSION )? ) ON <resource> TO <identifier>

<permission> ::= CREATE | ALTER | DROP | SELECT | MODIFY | AUTHORIZE | DESRIBE | EXECUTE

<resource> ::= ALL KEYSPACES
             | KEYSPACE <identifier>
             | ( TABLE )? <tablename>
             | ALL ROLES
             | ROLE <identifier>
             | ALL FUNCTIONS ( IN KEYSPACE <identifier> )?
             | FUNCTION <functionname>
             | ALL MBEANS
             | ( MBEAN | MBEANS ) <objectName>
p. 

__Sample:__ 

bc(sample). 
GRANT SELECT ON ALL KEYSPACES TO data_reader;

This gives any user with the role @data_reader@ permission to execute @SELECT@ statements on any table across all keyspaces

bc(sample). 
GRANT MODIFY ON KEYSPACE keyspace1 TO data_writer;

This give any user with the role @data_writer@ permission to perform @UPDATE@, @INSERT@, @UPDATE@, @DELETE@ and @TRUNCATE@ queries on all tables in the @keyspace1@ keyspace

bc(sample). 
GRANT DROP ON keyspace1.table1 TO schema_owner;

This gives any user with the @schema_owner@ role permissions to @DROP@ @keyspace1.table1@.

bc(sample). 
GRANT EXECUTE ON FUNCTION keyspace1.user_function( int ) TO report_writer;

This grants any user with the @report_writer@ role permission to execute @SELECT@, @INSERT@ and @UPDATE@ queries which use the function @keyspace1.user_function( int )@

bc(sample). 
GRANT DESCRIBE ON ALL ROLES TO role_admin;

This grants any user with the @role_admin@ role permission to view any and all roles in the system with a @LIST ROLES@ statement

h4(#grantAll). GRANT ALL 

When the @GRANT ALL@ form is used, the appropriate set of permissions is determined automatically based on the target resource.

h4(#autoGrantPermissions). Automatic Granting

When a resource is created, via a @CREATE KEYSPACE@, @CREATE TABLE@, @CREATE FUNCTION@, @CREATE AGGREGATE@ or @CREATE ROLE@ statement, the creator (the role the database user who issues the statement is identified as), is automatically granted all applicable permissions on the new resource.


h3(#revokePermissionsStmt). REVOKE PERMISSION

__Syntax:__ 

bc(syntax).. 
<revoke-permission-stmt> ::= REVOKE ( ALL ( PERMISSIONS )? | <permission> ( PERMISSION )? ) ON <resource> FROM <identifier>

<permission> ::= CREATE | ALTER | DROP | SELECT | MODIFY | AUTHORIZE | DESRIBE | EXECUTE

<resource> ::= ALL KEYSPACES
             | KEYSPACE <identifier>
             | ( TABLE )? <tablename>
             | ALL ROLES
             | ROLE <identifier>
             | ALL FUNCTIONS ( IN KEYSPACE <identifier> )?
             | FUNCTION <functionname>
             | ALL MBEANS
             | ( MBEAN | MBEANS ) <objectName>
p.

__Sample:__ 

bc(sample).. 
REVOKE SELECT ON ALL KEYSPACES FROM data_reader;
REVOKE MODIFY ON KEYSPACE keyspace1 FROM data_writer;
REVOKE DROP ON keyspace1.table1 FROM schema_owner;
REVOKE EXECUTE ON FUNCTION keyspace1.user_function( int ) FROM report_writer;
REVOKE DESCRIBE ON ALL ROLES FROM role_admin;
p. 

h4(#listPermissionsStmt). LIST PERMISSIONS

__Syntax:__

bc(syntax).. 
<list-permissions-stmt> ::= LIST ( ALL ( PERMISSIONS )? | <permission> ) 
                                 ( ON <resource> )? 
                                 ( OF <identifier> ( NORECURSIVE )? )?

<resource> ::= ALL KEYSPACES
             | KEYSPACE <identifier>
             | ( TABLE )? <tablename>
             | ALL ROLES
             | ROLE <identifier>
             | ALL FUNCTIONS ( IN KEYSPACE <identifier> )?
             | FUNCTION <functionname>
             | ALL MBEANS
             | ( MBEAN | MBEANS ) <objectName>
p.

__Sample:__

bc(sample). 
LIST ALL PERMISSIONS OF alice;

Show all permissions granted to @alice@, including those acquired transitively from any other roles. 

bc(sample). 
LIST ALL PERMISSIONS ON keyspace1.table1 OF bob;

Show all permissions on @keyspace1.table1@ granted to @bob@, including those acquired transitively from any other roles. This also includes any permissions higher up the resource hierarchy which can be applied to @keyspace1.table1@. For example, should @bob@ have @ALTER@ permission on @keyspace1@, that would be included in the results of this query. Adding the @NORECURSIVE@ switch restricts the results to only those permissions which were directly granted to @bob@ or one of @bob@'s roles.

bc(sample). 
LIST SELECT PERMISSIONS OF carlos;

Show any permissions granted to @carlos@ or any of @carlos@'s roles, limited to @SELECT@ permissions on any resource.

h2(#types). Data Types

CQL supports a rich set of data types for columns defined in a table, including collection types. On top of those native
and collection types, users can also provide custom types (through a JAVA class extending @AbstractType@ loadable by
Cassandra). The syntax of types is thus:

bc(syntax).. 
<type> ::= <native-type>
         | <collection-type>
         | <tuple-type>
         | <string>       // Used for custom types. The fully-qualified name of a JAVA class

<native-type> ::= ascii
                | bigint
                | blob
                | boolean
                | counter
                | date
                | decimal
                | double
                | float
                | inet
                | int
                | smallint
                | text
                | time
                | timestamp
                | timeuuid
                | tinyint
                | uuid
                | varchar
                | varint

<collection-type> ::= list '<' <native-type> '>'
                    | set  '<' <native-type> '>'
                    | map  '<' <native-type> ',' <native-type> '>'
<tuple-type> ::= tuple '<' <type> (',' <type>)* '>'
p. Note that the native types are keywords and as such are case-insensitive. They are however not reserved ones.

p. The following table gives additional informations on the native data types, and on which kind of "constants":#constants each type supports:

|_. type    |_. constants supported|_. description|
|@ascii@    |   strings            |ASCII character string|
|@bigint@   |   integers           |64-bit signed long|
|@blob@     |   blobs              |Arbitrary bytes (no validation)|
|@boolean@  |   booleans           |true or false|
|@counter@  |   integers           |Counter column (64-bit signed value). See "Counters":#counters for details|
|@date@     |   integers, strings  |A date (with no corresponding time value).  See "Working with dates":#usingdates below for more information.|
|@decimal@  |   integers, floats   |Variable-precision decimal|
|@double@   |   integers           |64-bit IEEE-754 floating point|
|@float@    |   integers, floats   |32-bit IEEE-754 floating point|
|@inet@     |   strings            |An IP address. It can be either 4 bytes long (IPv4) or 16 bytes long (IPv6). There is no @inet@ constant, IP address should be inputed as strings|
|@int@      |   integers           |32-bit signed int|
|@smallint@ |   integers           |16-bit signed int|
|@text@     |   strings            |UTF8 encoded string|
|@time@     |   integers, strings  |A time with nanosecond precision.  See "Working with time":#usingtime below for more information.|
|@timestamp@|   integers, strings  |A timestamp. Strings constant are allow to input timestamps as dates, see "Working with timestamps":#usingtimestamps below for more information.|
|@timeuuid@ |   uuids              |Type 1 UUID. This is generally used as a "conflict-free" timestamp. Also see the "functions on Timeuuid":#timeuuidFun|
|@tinyint@  |   integers           |8-bit signed int|
|@uuid@     |   uuids              |Type 1 or type 4 UUID|
|@varchar@  |   strings            |UTF8 encoded string|
|@varint@   |   integers           |Arbitrary-precision integer|

For more information on how to use the collection types, see the "Working with collections":#collections section below.

h3(#usingtimestamps). Working with timestamps

Values of the @timestamp@ type are encoded as 64-bit signed integers representing a number of milliseconds since the standard base time known as "the epoch": January 1 1970 at 00:00:00 GMT.

Timestamp can be input in CQL as simple long integers, giving the number of milliseconds since the epoch, as defined above.

They can also be input as string literals in any of the following ISO 8601 formats, each representing the time and date Mar 2, 2011, at 04:05:00 AM, GMT.:

* @2011-02-03 04:05+0000@
* @2011-02-03 04:05:00+0000@
* @2011-02-03 04:05:00.000+0000@
* @2011-02-03T04:05+0000@
* @2011-02-03T04:05:00+0000@
* @2011-02-03T04:05:00.000+0000@

The @+0000@ above is an RFC 822 4-digit time zone specification; @+0000@ refers to GMT. US Pacific Standard Time is @-0800@. The time zone may be omitted if desired-- the date will be interpreted as being in the time zone under which the coordinating Cassandra node is configured.

* @2011-02-03 04:05@
* @2011-02-03 04:05:00@
* @2011-02-03 04:05:00.000@
* @2011-02-03T04:05@
* @2011-02-03T04:05:00@
* @2011-02-03T04:05:00.000@

There are clear difficulties inherent in relying on the time zone configuration being as expected, though, so it is recommended that the time zone always be specified for timestamps when feasible.

The time of day may also be omitted, if the date is the only piece that matters:

* @2011-02-03@
* @2011-02-03+0000@

In that case, the time of day will default to 00:00:00, in the specified or default time zone.


h3(#usingdates). Working with dates

Values of the @date@ type are encoded as 32-bit unsigned integers representing a number of days with "the epoch" at the center of the range (2^31). Epoch is January 1st, 1970

A date can be input in CQL as an unsigned integer as defined above.

They can also be input as string literals in the following format:

* @2014-01-01@


h3(#usingtime). Working with time

Values of the @time@ type are encoded as 64-bit signed integers representing the number of nanoseconds since midnight.

A time can be input in CQL as simple long integers, giving the number of nanoseconds since midnight.

They can also be input as string literals in any of the following formats:

* @08:12:54@
* @08:12:54.123@
* @08:12:54.123456@
* @08:12:54.123456789@


h3(#counters). Counters

The @counter@ type is used to define _counter columns_. A counter column is a column whose value is a 64-bit signed integer and on which 2 operations are supported: incrementation and decrementation (see "@UPDATE@":#updateStmt for syntax).  Note the value of a counter cannot be set. A counter doesn't exist until first incremented/decremented, and the first incrementation/decrementation is made as if the previous value was 0. Deletion of counter columns is supported but have some limitations (see the "Cassandra Wiki":http://wiki.apache.org/cassandra/Counters for more information).

The use of the counter type is limited in the following way:
* It cannot be used for column that is part of the @PRIMARY KEY@ of a table.
* A table that contains a counter can only contain counters. In other words, either all the columns of a table outside the @PRIMARY KEY@ have the counter type, or none of them have it.

h3(#collections). Working with collections

h4. Noteworthy characteristics

Collections are meant for storing/denormalizing relatively small amount of data. They work well for things like "the phone numbers of a given user", "labels applied to an email", etc. But when items are expected to grow unbounded ("all the messages sent by a given user", "events registered by a sensor", ...), then collections are not appropriate anymore and a specific table (with clustering columns) should be used. Concretely, collections have the following limitations:
* Collections are always read in their entirety (and reading one is not paged internally).
* Collections cannot have more than 65535 elements. More precisely, while it may be possible to insert more than 65535 elements, it is not possible to read more than the 65535 first elements (see "CASSANDRA-5428":https://issues.apache.org/jira/browse/CASSANDRA-5428 for details).
* While insertion operations on sets and maps never incur a read-before-write internally, some operations on lists do (see the section on lists below for details). It is thus advised to prefer sets over lists when possible.

Please note that while some of those limitations may or may not be loosen in the future, the general rule that collections are for denormalizing small amount of data is meant to stay.


h4(#map). Maps

A @map@ is a "typed":#types set of key-value pairs, where keys are unique. Furthermore, note that the map are internally sorted by their keys and will thus always be returned in that order. To create a column of type @map@, use the @map@ keyword suffixed with comma-separated key and value types, enclosed in angle brackets.  For example:

bc(sample). 
CREATE TABLE users (
    id text PRIMARY KEY,
    given text,
    surname text,
    favs map<text, text>   // A map of text keys, and text values
)

Writing @map@ data is accomplished with a JSON-inspired syntax. To write a record using @INSERT@, specify the entire map as a JSON-style associative array. _Note: This form will always replace the entire map._

bc(sample). 
// Inserting (or Updating)
INSERT INTO users (id, given, surname, favs)
           VALUES ('jsmith', 'John', 'Smith', { 'fruit' : 'apple', 'band' : 'Beatles' })

Adding or updating key-values of a (potentially) existing map can be accomplished either by subscripting the map column in an @UPDATE@ statement or by adding a new map literal:

bc(sample). 
// Updating (or inserting)
UPDATE users SET favs['author'] = 'Ed Poe' WHERE id = 'jsmith'
UPDATE users SET favs = favs +  { 'movie' : 'Cassablanca' } WHERE id = 'jsmith'

Note that TTLs are allowed for both @INSERT@ and @UPDATE@, but in both case the TTL set only apply to the newly inserted/updated _values_. In other words,

bc(sample). 
// Updating (or inserting)
UPDATE users USING TTL 10 SET favs['color'] = 'green' WHERE id = 'jsmith'

will only apply the TTL to the @{ 'color' : 'green' }@ record, the rest of the map remaining unaffected.

Deleting a map record is done with:

bc(sample). 
DELETE favs['author'] FROM users WHERE id = 'jsmith'

h4(#set). Sets

A @set@ is a "typed":#types collection of unique values. Sets are ordered by their values. To create a column of type @set@, use the @set@ keyword suffixed with the value type enclosed in angle brackets.  For example:

bc(sample). 
CREATE TABLE images (
    name text PRIMARY KEY,
    owner text,
    date timestamp,
    tags set<text>
);

Writing a @set@ is accomplished by comma separating the set values, and enclosing them in curly braces.  _Note: An @INSERT@ will always replace the entire set._

bc(sample). 
INSERT INTO images (name, owner, date, tags)
            VALUES ('cat.jpg', 'jsmith', 'now', { 'kitten', 'cat', 'pet' });

Adding and removing values of a set can be accomplished with an @UPDATE@ by adding/removing new set values to an existing @set@ column.

bc(sample). 
UPDATE images SET tags = tags + { 'cute', 'cuddly' } WHERE name = 'cat.jpg';
UPDATE images SET tags = tags - { 'lame' } WHERE name = 'cat.jpg';

As with "maps":#map, TTLs if used only apply to the newly inserted/updated _values_.

h4(#list). Lists

A @list@ is a "typed":#types collection of non-unique values where elements are ordered by there position in the list.  To create a column of type @list@, use the @list@ keyword suffixed with the value type enclosed in angle brackets.  For example:

bc(sample). 
CREATE TABLE plays (
    id text PRIMARY KEY,
    game text,
    players int,
    scores list<int>
)

Do note that as explained below, lists have some limitations and performance considerations to take into account, and it is advised to prefer "sets":#set over lists when this is possible.

Writing @list@ data is accomplished with a JSON-style syntax.  To write a record using @INSERT@, specify the entire list as a JSON array.  _Note: An @INSERT@ will always replace the entire list._

bc(sample). 
INSERT INTO plays (id, game, players, scores)
           VALUES ('123-afde', 'quake', 3, [17, 4, 2]);

Adding (appending or prepending) values to a list can be accomplished by adding a new JSON-style array to an existing @list@ column.

bc(sample). 
UPDATE plays SET players = 5, scores = scores + [ 14, 21 ] WHERE id = '123-afde';
UPDATE plays SET players = 5, scores = [ 12 ] + scores WHERE id = '123-afde';

It should be noted that append and prepend are not idempotent operations. This means that if during an append or a prepend the operation timeout, it is not always safe to retry the operation (as this could result in the record appended or prepended twice).

Lists also provides the following operation: setting an element by its position in the list, removing an element by its position in the list and remove all the occurrence of a given value in the list. _However, and contrarily to all the other collection operations, these three operations induce an internal read before the update, and will thus typically have slower performance characteristics_. Those operations have the following syntax:

bc(sample). 
UPDATE plays SET scores[1] = 7 WHERE id = '123-afde';                // sets the 2nd element of scores to 7 (raises an error is scores has less than 2 elements)
DELETE scores[1] FROM plays WHERE id = '123-afde';                   // deletes the 2nd element of scores (raises an error is scores has less than 2 elements)
UPDATE plays SET scores = scores - [ 12, 21 ] WHERE id = '123-afde'; // removes all occurrences of 12 and 21 from scores

As with "maps":#map, TTLs if used only apply to the newly inserted/updated _values_.


h2(#functions). Functions

CQL3 distinguishes between built-in functions (so called 'native functions') and "user-defined functions":#udfs.  CQL3 includes several native functions, described below:

h3(#castFun). Cast

The @cast@ function can be used to converts one native datatype to another.

The following table describes the conversions supported by the @cast@ function. Cassandra will silently ignore any cast converting a datatype into its own datatype.

|_. from    |_. to   |
|@ascii@   |@text@, @varchar@                                                                                    |
|@bigint@   |@tinyint@, @smallint@, @int@, @float@, @double@, @decimal@, @varint@, @text@, @varchar@             |
|@boolean@  |@text@, @varchar@                                                                                   |
|@counter@  |@tinyint@, @smallint@, @int@, @bigint@, @float@, @double@, @decimal@, @varint@, @text@, @varchar@   |
|@date@      |@timestamp@                                                                                        |
|@decimal@  |@tinyint@, @smallint@, @int@, @bigint@, @float@, @double@, @varint@, @text@, @varchar@              |
|@double@   |@tinyint@, @smallint@, @int@, @bigint@, @float@, @decimal@, @varint@, @text@, @varchar@             |
|@float@     |@tinyint@, @smallint@, @int@, @bigint@, @double@, @decimal@, @varint@, @text@, @varchar@           |
|@inet@      |@text@, @varchar@                                                                                  |
|@int@       |@tinyint@, @smallint@, @bigint@, @float@, @double@, @decimal@, @varint@, @text@, @varchar@         |
|@smallint@ |@tinyint@, @int@, @bigint@, @float@, @double@, @decimal@, @varint@, @text@, @varchar@               |
|@time@      |@text@, @varchar@                                                                                  |
|@timestamp@|@date@, @text@, @varchar@                                                                           |
|@timeuuid@ |@timestamp@, @date@, @text@, @varchar@                                                              |
|@tinyint@  |@tinyint@, @smallint@, @int@, @bigint@, @float@, @double@, @decimal@, @varint@, @text@, @varchar@   |
|@uuid@      |@text@, @varchar@                                                                                  |
|@varint@   |@tinyint@, @smallint@, @int@, @bigint@, @float@, @double@, @decimal@, @text@, @varchar@             |


The conversions rely strictly on Java's semantics. For example, the double value 1 will be converted to the text value '1.0'.

bc(sample). 
SELECT avg(cast(count as double)) FROM myTable

h3(#tokenFun). Token

The @token@ function allows to compute the token for a given partition key. The exact signature of the token function depends on the table concerned and of the partitioner used by the cluster.

The type of the arguments of the @token@ depend on the type of the partition key columns. The return type depend on the partitioner in use:
* For Murmur3Partitioner, the return type is @bigint@.
* For RandomPartitioner, the return type is @varint@.
* For ByteOrderedPartitioner, the return type is @blob@.

For instance, in a cluster using the default Murmur3Partitioner, if a table is defined by

bc(sample). 
CREATE TABLE users (
    userid text PRIMARY KEY,
    username text,
    ...
)

then the @token@ function will take a single argument of type @text@ (in that case, the partition key is @userid@ (there is no clustering columns so the partition key is the same than the primary key)), and the return type will be @bigint@.

h3(#uuidFun). Uuid

The @uuid@ function takes no parameters and generates a random type 4 uuid suitable for use in INSERT or SET statements.

h3(#timeuuidFun). Timeuuid functions

h4. @now@

The @now@ function takes no arguments and generates, on the coordinator node, a new unique timeuuid (at the time where the statement using it is executed). Note that this method is useful for insertion but is largely non-sensical in @WHERE@ clauses. For instance, a query of the form

bc(sample). 
SELECT * FROM myTable WHERE t = now()


will never return any result by design, since the value returned by @now()@ is guaranteed to be unique.

h4. @minTimeuuid@ and @maxTimeuuid@

The @minTimeuuid@ (resp. @maxTimeuuid@) function takes a @timestamp@ value @t@ (which can be "either a timestamp or a date string":#usingtimestamps ) and return a _fake_ @timeuuid@ corresponding to the _smallest_ (resp. _biggest_) possible @timeuuid@ having for timestamp @t@. So for instance:


bc(sample). 
SELECT * FROM myTable WHERE t > maxTimeuuid('2013-01-01 00:05+0000') AND t < minTimeuuid('2013-02-02 10:00+0000')


will select all rows where the @timeuuid@ column @t@ is strictly older than '2013-01-01 00:05+0000' but strictly younger than '2013-02-02 10:00+0000'.  Please note that @t >= maxTimeuuid('2013-01-01 00:05+0000')@ would still _not_ select a @timeuuid@ generated exactly at '2013-01-01 00:05+0000' and is essentially equivalent to @t > maxTimeuuid('2013-01-01 00:05+0000')@.

_Warning_: We called the values generated by @minTimeuuid@ and @maxTimeuuid@ _fake_ UUID because they do no respect the Time-Based UUID generation process specified by the "RFC 4122":http://www.ietf.org/rfc/rfc4122.txt. In particular, the value returned by these 2 methods will not be unique. This means you should only use those methods for querying (as in the example above). Inserting the result of those methods is almost certainly _a bad idea_.

h3(#timeFun). Time conversion functions

A number of functions are provided to "convert" a @timeuuid@, a @timestamp@ or a @date@ into another @native@ type.

|_. function name    |_. input type   |_. description|
|@toDate@            |@timeuuid@      |Converts the @timeuuid@ argument into a @date@ type|
|@toDate@            |@timestamp@     |Converts the @timestamp@ argument into a @date@ type|
|@toTimestamp@       |@timeuuid@      |Converts the @timeuuid@ argument into a @timestamp@ type|
|@toTimestamp@       |@date@          |Converts the @date@ argument into a @timestamp@ type|
|@toUnixTimestamp@   |@timeuuid@      |Converts the @timeuuid@ argument into a @bigInt@ raw value|
|@toUnixTimestamp@   |@timestamp@     |Converts the @timestamp@ argument into a @bigInt@ raw value|
|@toUnixTimestamp@   |@date@          |Converts the @date@ argument into a @bigInt@ raw value|
|@dateOf@            |@timeuuid@      |Similar to @toTimestamp(timeuuid)@ (DEPRECATED)|
|@unixTimestampOf@   |@timeuuid@      |Similar to @toUnixTimestamp(timeuuid)@ (DEPRECATED)|

h3(#blobFun). Blob conversion functions

A number of functions are provided to "convert" the native types into binary data (@blob@). For every @<native-type>@ @type@ supported by CQL3 (a notable exceptions is @blob@, for obvious reasons), the function @typeAsBlob@ takes a argument of type @type@ and return it as a @blob@.  Conversely, the function @blobAsType@ takes a 64-bit @blob@ argument and convert it to a @bigint@ value.  And so for instance, @bigintAsBlob(3)@ is @0x0000000000000003@ and @blobAsBigint(0x0000000000000003)@ is @3@.

h2(#aggregates). Aggregates

Aggregate functions work on a set of rows. They receive values for each row and returns one value for the whole set.
If @normal@ columns, @scalar functions@, @UDT@ fields, @writetime@ or @ttl@ are selected together with aggregate functions, the values returned for them will be the ones of the first row matching the query.

CQL3 distinguishes between built-in aggregates (so called 'native aggregates') and "user-defined aggregates":#udas. CQL3 includes several native aggregates, described below:

h3(#countFct). Count

The @count@ function can be used to count the rows returned by a query. Example:

bc(sample). 
SELECT COUNT(*) FROM plays;
SELECT COUNT(1) FROM plays;

It also can be used to count the non null value of a given column. Example:

bc(sample). 
SELECT COUNT(scores) FROM plays;

h3(#maxMinFcts). Max and Min

The @max@ and @min@ functions can be used to compute the maximum and the minimum value returned by a query for a given column.

bc(sample). 
SELECT MIN(players), MAX(players) FROM plays WHERE game = 'quake';

h3(#sumFct). Sum

The @sum@ function can be used to sum up all the values returned by a query for a given column.

bc(sample). 
SELECT SUM(players) FROM plays;

h3(#avgFct). Avg

The @avg@ function can be used to compute the average of all the values returned by a query for a given column.

bc(sample). 
SELECT AVG(players) FROM plays;

h2(#udfs). User-Defined Functions

User-defined functions allow execution of user-provided code in Cassandra. By default, Cassandra supports defining functions in _Java_ and _JavaScript_. Support for other JSR 223 compliant scripting languages (such as Python, Ruby, and Scala) has been removed in 3.0.11.

UDFs are part of the Cassandra schema.  As such, they are automatically propagated to all nodes in the cluster.

UDFs can be _overloaded_ - i.e. multiple UDFs with different argument types but the same function name. Example:

bc(sample). 
CREATE FUNCTION sample ( arg int ) ...;
CREATE FUNCTION sample ( arg text ) ...;

User-defined functions are susceptible to all of the normal problems with the chosen programming language.  Accordingly, implementations should be safe against null pointer exceptions, illegal arguments, or any other potential source of exceptions.  An exception during function execution will result in the entire statement failing.

It is valid to use _complex_ types like collections, tuple types and user-defined types as argument and return types. Tuple types and user-defined types are handled by the conversion functions of the DataStax Java Driver. Please see the documentation of the Java Driver for details on handling tuple types and user-defined types.

Arguments for functions can be literals or terms. Prepared statement placeholders can be used, too.

Note that you can use the double-quoted string syntax to enclose the UDF source code. For example:

bc(sample).. 
CREATE FUNCTION some_function ( arg int )
  RETURNS NULL ON NULL INPUT
  RETURNS int
  LANGUAGE java
  AS $$ return arg; $$;

SELECT some_function(column) FROM atable ...;
UPDATE atable SET col = some_function(?) ...;
p. 

bc(sample). 
CREATE TYPE custom_type (txt text, i int);
CREATE FUNCTION fct_using_udt ( udtarg frozen<custom_type> )
  RETURNS NULL ON NULL INPUT
  RETURNS text
  LANGUAGE java
  AS $$ return udtarg.getString("txt"); $$;

User-defined functions can be used in "@SELECT@":#selectStmt, "@INSERT@":#insertStmt and "@UPDATE@":#updateStmt statements.

The implicitly available @udfContext@ field (or binding for script UDFs) provides the neccessary functionality to create new UDT and tuple values.

bc(sample). 
CREATE TYPE custom_type (txt text, i int);
CREATE FUNCTION fct_using_udt ( somearg int )
  RETURNS NULL ON NULL INPUT
  RETURNS custom_type
  LANGUAGE java
  AS $$
    UDTValue udt = udfContext.newReturnUDTValue();
    udt.setString("txt", "some string");
    udt.setInt("i", 42);
    return udt;
  $$;

The definition of the @UDFContext@ interface can be found in the Apache Cassandra source code for @org.apache.cassandra.cql3.functions.UDFContext@.

bc(sample). 
public interface UDFContext
{
    UDTValue newArgUDTValue(String argName);
    UDTValue newArgUDTValue(int argNum);
    UDTValue newReturnUDTValue();
    UDTValue newUDTValue(String udtName);
    TupleValue newArgTupleValue(String argName);
    TupleValue newArgTupleValue(int argNum);
    TupleValue newReturnTupleValue();
    TupleValue newTupleValue(String cqlDefinition);
}

Java UDFs already have some imports for common interfaces and classes defined. These imports are:
Please note, that these convenience imports are not available for script UDFs.

bc(sample). 
import java.nio.ByteBuffer;
import java.util.List;
import java.util.Map;
import java.util.Set;
import org.apache.cassandra.cql3.functions.UDFContext;
import com.datastax.driver.core.TypeCodec;
import com.datastax.driver.core.TupleValue;
import com.datastax.driver.core.UDTValue;

See "@CREATE FUNCTION@":#createFunctionStmt and "@DROP FUNCTION@":#dropFunctionStmt.

h2(#udas). User-Defined Aggregates

User-defined aggregates allow creation of custom aggregate functions using "UDFs":#udfs. Common examples of aggregate functions are _count_, _min_, and _max_.

Each aggregate requires an _initial state_ (@INITCOND@, which defaults to @null@) of type @STYPE@. The first argument of the state function must have type @STYPE@. The remaining arguments of the state function must match the types of the user-defined aggregate arguments. The state function is called once for each row, and the value returned by the state function becomes the new state. After all rows are processed, the optional @FINALFUNC@ is executed with last state value as its argument.

@STYPE@ is mandatory in order to be able to distinguish possibly overloaded versions of the state and/or final function (since the overload can appear after creation of the aggregate).

User-defined aggregates can be used in "@SELECT@":#selectStmt statement.

A complete working example for user-defined aggregates (assuming that a keyspace has been selected using the "@USE@":#useStmt statement):

bc(sample).. 
CREATE OR REPLACE FUNCTION averageState ( state tuple<int,bigint>, val int )
  CALLED ON NULL INPUT
  RETURNS tuple<int,bigint>
  LANGUAGE java
  AS '
    if (val != null) {
      state.setInt(0, state.getInt(0)+1);
      state.setLong(1, state.getLong(1)+val.intValue());
    }
    return state;
  ';

CREATE OR REPLACE FUNCTION averageFinal ( state tuple<int,bigint> )
  CALLED ON NULL INPUT
  RETURNS double
  LANGUAGE java
  AS '
    double r = 0;
    if (state.getInt(0) == 0) return null;
    r = state.getLong(1);
    r /= state.getInt(0);
    return Double.valueOf(r);
  ';

CREATE OR REPLACE AGGREGATE average ( int )
  SFUNC averageState
  STYPE tuple<int,bigint>
  FINALFUNC averageFinal
  INITCOND (0, 0);

CREATE TABLE atable (
  pk int PRIMARY KEY,
  val int);
INSERT INTO atable (pk, val) VALUES (1,1);
INSERT INTO atable (pk, val) VALUES (2,2);
INSERT INTO atable (pk, val) VALUES (3,3);
INSERT INTO atable (pk, val) VALUES (4,4);
SELECT average(val) FROM atable;
p. 

See "@CREATE AGGREGATE@":#createAggregateStmt and "@DROP AGGREGATE@":#dropAggregateStmt.

h2(#json). JSON Support

Cassandra 2.2 introduces JSON support to "@SELECT@":#selectStmt and "@INSERT@":#insertStmt statements.  This support does not fundamentally alter the CQL API (for example, the schema is still enforced), it simply provides a convenient way to work with JSON documents.

h3(#selectJson). SELECT JSON

With @SELECT@ statements, the new @JSON@ keyword can be used to return each row as a single @JSON@ encoded map.  The remainder of the @SELECT@ statment behavior is the same.

The result map keys are the same as the column names in a normal result set.  For example, a statement like "@SELECT JSON a, ttl(b) FROM ...@" would result in a map with keys @"a"@ and @"ttl(b)"@.  However, this is one notable exception: for symmetry with @INSERT JSON@ behavior, case-sensitive column names with upper-case letters will be surrounded with double quotes.  For example, "@SELECT JSON myColumn FROM ...@" would result in a map key @"\"myColumn\""@ (note the escaped quotes).

The map values will @JSON@-encoded representations (as described below) of the result set values.

h3(#insertJson). INSERT JSON

With @INSERT@ statements, the new @JSON@ keyword can be used to enable inserting a @JSON@ encoded map as a single row.  The format of the @JSON@ map should generally match that returned by a @SELECT JSON@ statement on the same table.  In particular, case-sensitive column names should be surrounded with double quotes.  For example, to insert into a table with two columns named "myKey" and "value", you would do the following:

bc(sample). 
INSERT INTO mytable JSON '{"\"myKey\"": 0, "value": 0}'

Any columns which are ommitted from the @JSON@ map will be defaulted to a @NULL@ value (which will result in a tombstone being created).

h3(#jsonEncoding). JSON Encoding of Cassandra Data Types

Where possible, Cassandra will represent and accept data types in their native @JSON@ representation.  Cassandra will also accept string representations matching the CQL literal format for all single-field types.  For example, floats, ints, UUIDs, and dates can be represented by CQL literal strings.  However, compound types, such as collections, tuples, and user-defined types must be represented by native @JSON@ collections (maps and lists) or a JSON-encoded string representation of the collection.

The following table describes the encodings that Cassandra will accept in @INSERT JSON@ values (and @fromJson()@ arguments) as well as the format Cassandra will use when returning data for @SELECT JSON@ statements (and @fromJson()@):

|_. type    |_. formats accepted   |_. return format |_. notes|
|@ascii@    |string                |string           |Uses JSON's @\u@ character escape|
|@bigint@   |integer, string       |integer          |String must be valid 64 bit integer|
|@blob@     |string                |string           |String should be 0x followed by an even number of hex digits|
|@boolean@  |boolean, string       |boolean          |String must be "true" or "false"|
|@date@     |string                |string           |Date in format @YYYY-MM-DD@, timezone UTC|
|@decimal@  |integer, float, string|float            |May exceed 32 or 64-bit IEEE-754 floating point precision in client-side decoder|
|@double@   |integer, float, string|float            |String must be valid integer or float|
|@float@    |integer, float, string|float            |String must be valid integer or float|
|@inet@     |string                |string           |IPv4 or IPv6 address|
|@int@      |integer, string       |integer          |String must be valid 32 bit integer|
|@list@     |list, string          |list             |Uses JSON's native list representation|
|@map@      |map, string           |map              |Uses JSON's native map representation|
|@smallint@ |integer, string       |integer          |String must be valid 16 bit integer|
|@set@      |list, string          |list             |Uses JSON's native list representation|
|@text@     |string                |string           |Uses JSON's @\u@ character escape|
|@time@     |string                |string           |Time of day in format @HH-MM-SS[.fffffffff]@|
|@timestamp@|integer, string       |string           |A timestamp. Strings constant are allow to input timestamps as dates, see "Working with dates":#usingdates below for more information.  Datestamps with format @YYYY-MM-DD HH:MM:SS.SSS@ are returned.|
|@timeuuid@ |string                |string           |Type 1 UUID. See "Constants":#constants for the UUID format|
|@tinyint@  |integer, string       |integer          |String must be valid 8 bit integer|
|@tuple@    |list, string          |list             |Uses JSON's native list representation|
|@UDT@      |map, string           |map              |Uses JSON's native map representation with field names as keys|
|@uuid@     |string                |string           |See "Constants":#constants for the UUID format|
|@varchar@  |string                |string           |Uses JSON's @\u@ character escape|
|@varint@   |integer, string       |integer          |Variable length; may overflow 32 or 64 bit integers in client-side decoder|

h3(#fromJson). The fromJson() Function

The @fromJson()@ function may be used similarly to @INSERT JSON@, but for a single column value.  It may only be used in the @VALUES@ clause of an @INSERT@ statement or as one of the column values in an @UPDATE@, @DELETE@, or @SELECT@ statement.  For example, it cannot be used in the selection clause of a @SELECT@ statement.

h3(#toJson). The toJson() Function

The @toJson()@ function may be used similarly to @SELECT JSON@, but for a single column value.  It may only be used in the selection clause of a @SELECT@ statement.

h2(#appendixA). Appendix A: CQL Keywords

CQL distinguishes between _reserved_ and _non-reserved_ keywords. Reserved keywords cannot be used as identifier, they are truly reserved for the language (but one can enclose a reserved keyword by double-quotes to use it as an identifier). Non-reserved keywords however only have a specific meaning in certain context but can used as identifer otherwise. The only _raison d'être_ of these non-reserved keywords is convenience: some keyword are non-reserved when it was always easy for the parser to decide whether they were used as keywords or not.

|_. Keyword      |_. Reserved? |
| @ADD@          | yes |
| @AGGREGATE@    | no  |
| @ALL@          | no  |
| @ALLOW@        | yes |
| @ALTER@        | yes |
| @AND@          | yes |
| @APPLY@        | yes |
| @AS@           | no  |
| @ASC@          | yes |
| @ASCII@        | no  |
| @AUTHORIZE@    | yes |
| @BATCH@        | yes |
| @BEGIN@        | yes |
| @BIGINT@       | no  |
| @BLOB@         | no  |
| @BOOLEAN@      | no  |
| @BY@           | yes |
| @CALLED@       | no  |
| @CAST@         | no  |
| @CLUSTERING@   | no  |
| @COLUMNFAMILY@ | yes |
| @COMPACT@      | no  |
| @CONTAINS@     | no  |
| @COUNT@        | no  |
| @COUNTER@      | no  |
| @CREATE@       | yes |
| @CUSTOM@       | no  |
| @DATE@         | no  |
| @DECIMAL@      | no  |
| @DEFAULT@      | yes |
| @DELETE@       | yes |
| @DESC@         | yes |
| @DESCRIBE@     | yes |
| @DISTINCT@     | no  |
| @DOUBLE@       | no  |
| @DROP@         | yes |
| @DURATION@     | no  |
| @ENTRIES@      | yes |
| @EXECUTE@      | yes |
| @EXISTS@       | no  |
| @FILTERING@    | no  |
| @FINALFUNC@    | no  |
| @FLOAT@        | no  |
| @FROM@         | yes |
| @FROZEN@       | no  |
| @FULL@         | yes |
| @FUNCTION@     | no  |
| @FUNCTIONS@    | no  |
| @GRANT@        | yes |
| @GROUP@        | no  |
| @IF@           | yes |
| @IN@           | yes |
| @INDEX@        | yes |
| @INET@         | no  |
| @INFINITY@     | yes |
| @INITCOND@     | no  |
| @INPUT@        | no  |
| @INSERT@       | yes |
| @INT@          | no  |
| @INTO@         | yes |
| @IS@           | yes |
| @JSON@         | no  |
| @KEY@          | no  |
| @KEYS@         | no  |
| @KEYSPACE@     | yes |
| @KEYSPACES@    | no  |
| @LANGUAGE@     | no  |
| @LIKE@         | no  |
| @LIMIT@        | yes |
| @LIST@         | no  |
| @LOGIN@        | no  |
| @MAP@          | no  |
| @MATERIALIZED@ | yes |
| @MBEAN@        | yes |
| @MBEANS@       | yes |
| @MODIFY@       | yes |
| @NAN@          | yes |
| @NOLOGIN@      | no  |
| @NORECURSIVE@  | yes |
| @NOSUPERUSER@  | no  |
| @NOT@          | yes |
| @NULL@         | yes |
| @OF@           | yes |
| @ON@           | yes |
| @OPTIONS@      | no  |
| @OR@           | yes |
| @ORDER@        | yes |
| @PARTITION@    | no  |
| @PASSWORD@     | no  |
| @PER@          | no  |
| @PERMISSION@   | no  |
| @PERMISSIONS@  | no  |
| @PRIMARY@      | yes |
| @RENAME@       | yes |
| @REPLACE@      | yes |
| @RETURNS@      | no  |
| @REVOKE@       | yes |
| @ROLE@         | no  |
| @ROLES@        | no  |
| @SCHEMA@       | yes |
| @SELECT@       | yes |
| @SET@          | yes |
| @SFUNC@        | no  |
| @SMALLINT@     | no  |
| @STATIC@       | no  |
| @STORAGE@      | no  |
| @STYPE@        | no  |
| @SUPERUSER@    | no  |
| @TABLE@        | yes |
| @TEXT@         | no  |
| @TIME@         | no  |
| @TIMESTAMP@    | no  |
| @TIMEUUID@     | no  |
| @TINYINT@      | no  |
| @TO@           | yes |
| @TOKEN@        | yes |
| @TRIGGER@      | no  |
| @TRUNCATE@     | yes |
| @TTL@          | no  |
| @TUPLE@        | no  |
| @TYPE@         | no  |
| @UNLOGGED@     | yes |
| @UNSET@        | yes |
| @UPDATE@       | yes |
| @USE@          | yes |
| @USER@         | no  |
| @USERS@        | no  |
| @USING@        | yes |
| @UUID@         | no  |
| @VALUES@       | no  |
| @VARCHAR@      | no  |
| @VARINT@       | no  |
| @VIEW@         | yes |
| @WHERE@        | yes |
| @WITH@         | yes |
| @WRITETIME@    | no  |

h2(#appendixB). Appendix B: CQL Reserved Types

The following type names are not currently used by CQL, but are reserved for potential future use.  User-defined types may not use reserved type names as their name.

|_. type      |
| @bitstring@ |
| @byte@      |
| @complex@   |
| @date@      |
| @enum@      |
| @interval@  |
| @macaddr@   |

h2(#changes). Changes

The following describes the changes in each version of CQL.

h3. 3.4.3

* Support for @GROUP BY@. See "@<group-by>@":#selectGroupBy (see "CASSANDRA-10707":https://issues.apache.org/jira/browse/CASSANDRA-10707).

h3. 3.4.2

* "@INSERT/UPDATE options@":#updateOptions for tables having a default_time_to_live specifying a TTL of 0 will remove the TTL from the inserted or updated values
* "@ALTER TABLE@":#alterTableStmt @ADD@ and @DROP@ now allow mutiple columns to be added/removed
* New "@PER PARTITION LIMIT@":#selectLimit option (see "CASSANDRA-7017":https://issues.apache.org/jira/browse/CASSANDRA-7017).
* "User-defined functions":#udfs can now instantiate @UDTValue@ and @TupleValue@ instances via the new @UDFContext@ interface (see "CASSANDRA-10818":https://issues.apache.org/jira/browse/CASSANDRA-10818).
* "User-defined types"#createTypeStmt may now be stored in a non-frozen form, allowing individual fields to be updated and deleted in "@UPDATE@ statements":#updateStmt and "@DELETE@ statements":#deleteStmt, respectively. ("CASSANDRA-7423":https://issues.apache.org/jira/browse/CASSANDRA-7423)

h3. 3.4.1

* Adds @CAST@ functions. See "@Cast@":#castFun.

h3. 3.4.0

* Support for "materialized views":#createMVStmt
* "@DELETE@":#deleteStmt support for inequality expressions and @IN@ restrictions on any primary key columns
* "@UPDATE@":#updateStmt support for @IN@ restrictions on any primary key columns

h3. 3.3.1

* The syntax @TRUNCATE TABLE X@ is now accepted as an alias for @TRUNCATE X@

h3. 3.3.0

* Adds new "aggregates":#aggregates
* User-defined functions are now supported through "@CREATE FUNCTION@":#createFunctionStmt and "@DROP FUNCTION@":#dropFunctionStmt.
* User-defined aggregates are now supported through "@CREATE AGGREGATE@":#createAggregateStmt and "@DROP AGGREGATE@":#dropAggregateStmt.
* Allows double-dollar enclosed strings literals as an alternative to single-quote enclosed strings.
* Introduces Roles to supercede user based authentication and access control
* "@Date@":#usingdates and "@Time@":usingtime data types have been added
* "@JSON@":#json support has been added
* @Tinyint@ and @Smallint@ data types have been added
* Adds new time conversion functions and deprecate @dateOf@ and @unixTimestampOf@. See "@Time conversion functions@":#timeFun

h3. 3.2.0

* User-defined types are now supported through "@CREATE TYPE@":#createTypeStmt, "@ALTER TYPE@":#alterTypeStmt, and "@DROP TYPE@":#dropTypeStmt
* "@CREATE INDEX@":#createIndexStmt now supports indexing collection columns, including indexing the keys of map collections through the @keys()@ function
* Indexes on collections may be queried using the new @CONTAINS@ and @CONTAINS KEY@ operators
* Tuple types were added to hold fixed-length sets of typed positional fields (see the section on "types":#types )
* "@DROP INDEX@":#dropIndexStmt now supports optionally specifying a keyspace

h3. 3.1.7

* @SELECT@ statements now support selecting multiple rows in a single partition using an @IN@ clause on combinations of clustering columns.  See "SELECT WHERE":#selectWhere clauses.
* @IF NOT EXISTS@ and @IF EXISTS@ syntax is now supported by @CREATE USER@ and @DROP USER@ statmenets, respectively.

h3. 3.1.6

* A new "@uuid@ method":#uuidFun has been added.
* Support for @DELETE ... IF EXISTS@ syntax.

h3. 3.1.5

* It is now possible to group clustering columns in a relatiion, see "SELECT WHERE":#selectWhere clauses.
* Added support for @STATIC@ columns, see "static in CREATE TABLE":#createTableStatic.

h3. 3.1.4

* @CREATE INDEX@ now allows specifying options when creating CUSTOM indexes (see "CREATE INDEX reference":#createIndexStmt ).

h3. 3.1.3

* Millisecond precision formats have been added to the timestamp parser (see "working with dates":#usingtimestamps ).

h3. 3.1.2

* @NaN@ and @Infinity@ has been added as valid float contants. They are now reserved keywords. In the unlikely case you we using them as a column identifier (or keyspace/table one), you will noew need to double quote them (see "quote identifiers":#identifiers ).

h3. 3.1.1

* @SELECT@ statement now allows listing the partition keys (using the @DISTINCT@ modifier). See "CASSANDRA-4536":https://issues.apache.org/jira/browse/CASSANDRA-4536.
* The syntax @c IN ?@ is now supported in @WHERE@ clauses. In that case, the value expected for the bind variable will be a list of whatever type @c@ is.
* It is now possible to use named bind variables (using @:name@ instead of @?@).

h3. 3.1.0

* "ALTER TABLE":#alterTableStmt @DROP@ option has been reenabled for CQL3 tables and has new semantics now: the space formerly used by dropped columns will now be eventually reclaimed (post-compaction). You should not readd previously dropped columns unless you use timestamps with microsecond precision (see "CASSANDRA-3919":https://issues.apache.org/jira/browse/CASSANDRA-3919 for more details).
* @SELECT@ statement now supports aliases in select clause. Aliases in WHERE and ORDER BY clauses are not supported. See the "section on select":#selectStmt for details.
* @CREATE@ statements for @KEYSPACE@, @TABLE@ and @INDEX@ now supports an @IF NOT EXISTS@ condition. Similarly, @DROP@ statements support a @IF EXISTS@ condition.
* @INSERT@ statements optionally supports a @IF NOT EXISTS@ condition and @UPDATE@ supports @IF@ conditions.

h3. 3.0.5

* @SELECT@, @UPDATE@, and @DELETE@ statements now allow empty @IN@ relations (see "CASSANDRA-5626":https://issues.apache.org/jira/browse/CASSANDRA-5626).

h3. 3.0.4

* Updated the syntax for custom "secondary indexes":#createIndexStmt.
* Non-equal condition on the partition key are now never supported, even for ordering partitioner as this was not correct (the order was *not* the one of the type of the partition key). Instead, the @token@ method should always be used for range queries on the partition key (see "WHERE clauses":#selectWhere ).

h3. 3.0.3

* Support for custom "secondary indexes":#createIndexStmt has been added.

h3. 3.0.2

* Type validation for the "constants":#constants has been fixed. For instance, the implementation used to allow @'2'@ as a valid value for an @int@ column (interpreting it has the equivalent of @2@), or @42@ as a valid @blob@ value (in which case @42@ was interpreted as an hexadecimal representation of the blob). This is no longer the case, type validation of constants is now more strict. See the "data types":#types section for details on which constant is allowed for which type.
* The type validation fixed of the previous point has lead to the introduction of "blobs constants":#constants to allow inputing blobs. Do note that while inputing blobs as strings constant is still supported by this version (to allow smoother transition to blob constant), it is now deprecated (in particular the "data types":#types section does not list strings constants as valid blobs) and will be removed by a future version. If you were using strings as blobs, you should thus update your client code ASAP to switch blob constants.
* A number of functions to convert native types to blobs have also been introduced. Furthermore the token function is now also allowed in select clauses. See the "section on functions":#functions for details.

h3. 3.0.1

* "Date strings":#usingtimestamps (and timestamps) are no longer accepted as valid @timeuuid@ values. Doing so was a bug in the sense that date string are not valid @timeuuid@, and it was thus resulting in "confusing behaviors":https://issues.apache.org/jira/browse/CASSANDRA-4936.  However, the following new methods have been added to help working with @timeuuid@: @now@, @minTimeuuid@, @maxTimeuuid@ , @dateOf@ and @unixTimestampOf@. See the "section dedicated to these methods":#timeuuidFun for more detail.
* "Float constants"#constants now support the exponent notation. In other words, @4.2E10@ is now a valid floating point value.

h2. Versioning

Versioning of the CQL language adheres to the "Semantic Versioning":http://semver.org guidelines. Versions take the form X.Y.Z where X, Y, and Z are integer values representing major, minor, and patch level respectively. There is no correlation between Cassandra release versions and the CQL language version.

|_. version|_. description|
|Major     |The major version _must_ be bumped when backward incompatible changes are introduced. This should rarely occur.|
|Minor     |Minor version increments occur when new, but backward compatible, functionality is introduced.|
|Patch     |The patch version is incremented when bugs are fixed.|<|MERGE_RESOLUTION|>--- conflicted
+++ resolved
@@ -1,5 +1,3 @@
-<<<<<<< HEAD
-=======
 <!--
 #
 # Licensed to the Apache Software Foundation (ASF) under one
@@ -19,9 +17,6 @@
 # limitations under the License.
 #
 -->
-
-<link rel="StyleSheet" href="CQL.css" type="text/css" media="screen">
->>>>>>> 50a97a0d
 
 h1. Cassandra Query Language (CQL) v3.4.3
 
