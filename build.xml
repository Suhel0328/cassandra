--- conflicted
+++ resolved
@@ -366,16 +366,11 @@
           <dependency groupId="org.apache.rat" artifactId="apache-rat" version="0.10">
              <exclusion groupId="commons-lang" artifactId="commons-lang"/>
           </dependency>
-<<<<<<< HEAD
           <dependency groupId="org.apache.hadoop" artifactId="hadoop-core" version="1.0.3">
           	<exclusion groupId="org.mortbay.jetty" artifactId="servlet-api"/>
           </dependency>
+          <dependency groupId="org.apache.hadoop" artifactId="hadoop-minicluster" version="1.0.3"/>
           <dependency groupId="org.apache.pig" artifactId="pig" version="0.11.1"/>
-=======
-          <dependency groupId="org.apache.hadoop" artifactId="hadoop-core" version="1.0.3"/>
-          <dependency groupId="org.apache.hadoop" artifactId="hadoop-minicluster" version="1.0.3"/>
-          <dependency groupId="org.apache.pig" artifactId="pig" version="0.10.0"/>
->>>>>>> fe598e77
           <dependency groupId="net.java.dev.jna" artifactId="jna" version="3.2.7"/>
 
           <dependency groupId="net.sourceforge.cobertura" artifactId="cobertura" version="${cobertura.version}"/>
