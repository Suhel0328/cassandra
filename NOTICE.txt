Apache Cassandra
<<<<<<< HEAD
Copyright 2009-2022 The Apache Software Foundation
=======
Copyright 2009- The Apache Software Foundation
>>>>>>> eb36a86a

This product includes software developed by The Apache Software
Foundation (http://www.apache.org/).

Some alternate data structures provided by high-scale-lib from
http://sourceforge.net/projects/high-scale-lib/.
Written by Cliff Click and released as Public Domain.

Some alternate data structures provided by concurrentlinkedhashmap
from http://code.google.com/p/concurrentlinkedhashmap/.
Copyright 2009 Benjamin Manes

Alternative collection types provided by google-collections from
http://code.google.com/p/google-collections/.
Copyright (C) 2007 Google Inc.

JSON (de)serialization provided by jackson (http://jackson.codehaus.org).
Copyright (C) 2010 Tatu Saloranta and others.

Alternative JSON (de)serialization by json-simple from
(http://code.google.com/p/json-simple).
Copyright (C) 2009 Fang Yidong and Chris Nokleberg

This product includes the Jetty HTTP server
(http://jetty.codehaus.org/jetty/).
Copyright 1995-2006 Mort Bay Consulting Pty Ltd

YAML support provided by snakeyaml (http://code.google.com/p/snakeyaml/).
Copyright (c) 2008-2010 Andrey Somov

Compression support provided by snappy-java (http://code.google.com/p/snappy-java/)
Written by Taro L. Saito.

Streaming compression support provided by ning-compress
(https://github.com/ning/compress)
Copyright 2009-2010 Ning, Inc.

CQL Native transport uses Netty
(https://netty.io/)
Copyright (C) 2011 The Netty Project

LZ4 compression support provided by lz4-java (http://github.com/jpountz/lz4-java)
Written by Adrien Grand.
Contains bindings to the C LZ4 implementation (http://code.google.com/p/lz4/)
Copyright (C) 2011-2012, Yann Collet.

Alternative Disruptor backed thrift server from https://github.com/xedin/disruptor_thrift_server
Written by Pavel Yaskevich.

LMAX Disruptor
(http://lmax-exchange.github.io/disruptor/)
Copyright 2011 LMAX Ltd.

Airline
(https://github.com/airlift/airline)
Copyright 2011, Dain Sundstrom dain@iq80.com
Copyright 2010, Cedric Beust cedric@beust.com

HLL++ support provided by stream-lib
(https://github.com/addthis/stream-lib)

Eclipse JDT
Java compilation software for user-defined-functions is provided by Eclipse,
which is open source software.  The original software and
related information is available at http://www.eclipse.org/
(http://www.eclipse.org/jdt/)

SIGAR
http://sigar.hyperic.com/

OHC
(https://github.com/snazy/ohc)
Java Off-Heap-Cache, licensed under APLv2
Copyright 2014-2015 Robert Stupp, Germany.

Protocol buffers for varint encoding
https://developers.google.com/protocol-buffers/
Copyright 2008 Google Inc.  All rights reserved.
BSD 3-clause

ASM
(http://asm.ow2.org/)
Copyright (c) 2000-2011 INRIA, France Telecom

HdrHistogram
http://hdrhistogram.org

JCTools
http://jctools.github.io/JCTools/<|MERGE_RESOLUTION|>--- conflicted
+++ resolved
@@ -1,9 +1,5 @@
 Apache Cassandra
-<<<<<<< HEAD
-Copyright 2009-2022 The Apache Software Foundation
-=======
 Copyright 2009- The Apache Software Foundation
->>>>>>> eb36a86a
 
 This product includes software developed by The Apache Software
 Foundation (http://www.apache.org/).
