<<<<<<< HEAD
2.2.6
 * DatabaseDescriptor should log stacktrace in case of Eception during seed provider creation (CASSANDRA-11312)
 * Use canonical path for directory in SSTable descriptor (CASSANDRA-10587)
 * Add cassandra-stress keystore option (CASSANDRA-9325)
 * Fix out-of-space error treatment in memtable flushing (CASSANDRA-11448).
 * Dont mark sstables as repairing with sub range repairs (CASSANDRA-11451)
 * Fix use of NullUpdater for 2i during compaction (CASSANDRA-11450)
 * Notify when sstables change after cancelling compaction (CASSANDRA-11373)
 * cqlsh: COPY FROM should check that explicit column names are valid (CASSANDRA-11333)
 * Add -Dcassandra.start_gossip startup option (CASSANDRA-10809)
 * Fix UTF8Validator.validate() for modified UTF-8 (CASSANDRA-10748)
 * Clarify that now() function is calculated on the coordinator node in CQL documentation (CASSANDRA-10900)
 * Fix bloom filter sizing with LCS (CASSANDRA-11344)
 * (cqlsh) Fix error when result is 0 rows with EXPAND ON (CASSANDRA-11092)
 * Fix intra-node serialization issue for multicolumn-restrictions (CASSANDRA-11196)
 * Non-obsoleting compaction operations over compressed files can impose rate limit on normal reads (CASSANDRA-11301)
 * Add missing newline at end of bin/cqlsh (CASSANDRA-11325)
 * Fix AE in nodetool cfstats (backport CASSANDRA-10859) (CASSANDRA-11297)
 * Unresolved hostname leads to replace being ignored (CASSANDRA-11210)
 * Fix filtering on non-primary key columns for thrift static column families
   (CASSANDRA-6377)
 * Only log yaml config once, at startup (CASSANDRA-11217)
 * Preserve order for preferred SSL cipher suites (CASSANDRA-11164)
 * Reference leak with parallel repairs on the same table (CASSANDRA-11215)
 * Range.compareTo() violates the contract of Comparable (CASSANDRA-11216)
 * Avoid NPE when serializing ErrorMessage with null message (CASSANDRA-11167)
 * Replacing an aggregate with a new version doesn't reset INITCOND (CASSANDRA-10840)
 * (cqlsh) cqlsh cannot be called through symlink (CASSANDRA-11037)
 * fix ohc and java-driver pom dependencies in build.xml (CASSANDRA-10793)
 * Protect from keyspace dropped during repair (CASSANDRA-11065)
 * Handle adding fields to a UDT in SELECT JSON and toJson() (CASSANDRA-11146)
 * Better error message for cleanup (CASSANDRA-10991)
 * cqlsh pg-style-strings broken if line ends with ';' (CASSANDRA-11123)
 * Use cloned TokenMetadata in size estimates to avoid race against membership check
   (CASSANDRA-10736)
 * Always persist upsampled index summaries (CASSANDRA-10512)
 * (cqlsh) Fix inconsistent auto-complete (CASSANDRA-10733)
 * Make SELECT JSON and toJson() threadsafe (CASSANDRA-11048)
 * Fix SELECT on tuple relations for mixed ASC/DESC clustering order (CASSANDRA-7281)
 * (cqlsh) Support utf-8/cp65001 encoding on Windows (CASSANDRA-11030)
 * Fix paging on DISTINCT queries repeats result when first row in partition changes
   (CASSANDRA-10010)
Merged from 2.1:
 * Add a -j parameter to scrub/cleanup/upgradesstables to state how
   many threads to use (CASSANDRA-11179)
=======
2.1.14
 * Fix paging for COMPACT tables without clustering columns (CASSANDRA-11467)
 * Fix out-of-space error treatment in memtable flushing (CASSANDRA-11448)
 * Backport CASSANDRA-10859 (CASSANDRA-11415)
 * COPY FROM fails when importing blob (CASSANDRA-11375)
>>>>>>> ea9b42e7
 * Backport CASSANDRA-10679 (CASSANDRA-9598)
 * Don't do defragmentation if reading from repaired sstables (CASSANDRA-10342)
 * Fix streaming_socket_timeout_in_ms not enforced (CASSANDRA-11286)
 * Avoid dropping message too quickly due to missing unit conversion (CASSANDRA-11302)
 * COPY FROM on large datasets: fix progress report and debug performance (CASSANDRA-11053)
 * InvalidateKeys should have a weak ref to key cache (CASSANDRA-11176)
 * Don't remove FailureDetector history on removeEndpoint (CASSANDRA-10371)
 * Only notify if repair status changed (CASSANDRA-11172)
 * Add partition key to TombstoneOverwhelmingException error message (CASSANDRA-10888)
 * Use logback setting for 'cassandra -v' command (CASSANDRA-10767)
 * Fix sstableloader to unthrottle streaming by default (CASSANDRA-9714)
 * Fix incorrect warning in 'nodetool status' (CASSANDRA-10176)
 * Properly release sstable ref when doing offline scrub (CASSANDRA-10697)
 * Improve nodetool status performance for large cluster (CASSANDRA-7238)
 * Gossiper#isEnabled is not thread safe (CASSANDRA-11116)
 * Avoid major compaction mixing repaired and unrepaired sstables in DTCS (CASSANDRA-11113)
 * Make it clear what DTCS timestamp_resolution is used for (CASSANDRA-11041)
 * test_bulk_round_trip_blogposts is failing occasionally (CASSANDRA-10938)
 * (cqlsh) Support timezone conversion using pytz (CASSANDRA-10397)
 * cqlsh: change default encoding to UTF-8 (CASSANDRA-11124)


2.2.5
 * maxPurgeableTimestamp needs to check memtables too (CASSANDRA-9949)
 * Apply change to compaction throughput in real time (CASSANDRA-10025)
 * Fix potential NPE on ORDER BY queries with IN (CASSANDRA-10955)
 * Avoid over-fetching during the page of range queries (CASSANDRA-8521)
 * Start L0 STCS-compactions even if there is a L0 -> L1 compaction
   going (CASSANDRA-10979)
 * Make UUID LSB unique per process (CASSANDRA-7925)
 * Avoid NPE when performing sstable tasks (scrub etc.) (CASSANDRA-10980)
 * Make sure client gets tombstone overwhelmed warning (CASSANDRA-9465)
 * Fix error streaming section more than 2GB (CASSANDRA-10961)
 * (cqlsh) Also apply --connect-timeout to control connection
   timeout (CASSANDRA-10959)
 * Histogram buckets exposed in jmx are sorted incorrectly (CASSANDRA-10975)
 * Enable GC logging by default (CASSANDRA-10140)
 * Optimize pending range computation (CASSANDRA-9258)
 * Skip commit log and saved cache directories in SSTable version startup check (CASSANDRA-10902)
 * drop/alter user should be case sensitive (CASSANDRA-10817)
 * jemalloc detection fails due to quoting issues in regexv (CASSANDRA-10946)
 * Support counter-columns for native aggregates (sum,avg,max,min) (CASSANDRA-9977)
 * (cqlsh) show correct column names for empty result sets (CASSANDRA-9813)
 * Add new types to Stress (CASSANDRA-9556)
 * Add property to allow listening on broadcast interface (CASSANDRA-9748)
 * Fix regression in split size on CqlInputFormat (CASSANDRA-10835)
 * Better handling of SSL connection errors inter-node (CASSANDRA-10816)
 * Disable reloading of GossipingPropertyFileSnitch (CASSANDRA-9474)
 * Verify tables in pseudo-system keyspaces at startup (CASSANDRA-10761)
 * (cqlsh) encode input correctly when saving history
Merged from 2.1:
 * Fix isJoined return true only after becoming cluster member (CASANDRA-11007)
 * Fix bad gossip generation seen in long-running clusters (CASSANDRA-10969)
 * Avoid NPE when incremental repair fails (CASSANDRA-10909)
 * Unmark sstables compacting once they are done in cleanup/scrub/upgradesstables (CASSANDRA-10829)
 * Allow simultaneous bootstrapping with strict consistency when no vnodes are used (CASSANDRA-11005)
 * Log a message when major compaction does not result in a single file (CASSANDRA-10847)
 * (cqlsh) fix cqlsh_copy_tests when vnodes are disabled (CASSANDRA-10997)
 * (cqlsh) Add request timeout option to cqlsh (CASSANDRA-10686)
 * Avoid AssertionError while submitting hint with LWT (CASSANDRA-10477)
 * If CompactionMetadata is not in stats file, use index summary instead (CASSANDRA-10676)
 * Retry sending gossip syn multiple times during shadow round (CASSANDRA-8072)
 * Fix pending range calculation during moves (CASSANDRA-10887)
 * Sane default (200Mbps) for inter-DC streaming througput (CASSANDRA-8708)
 * Match cassandra-loader options in COPY FROM (CASSANDRA-9303)
 * Fix binding to any address in CqlBulkRecordWriter (CASSANDRA-9309)
 * cqlsh fails to decode utf-8 characters for text typed columns (CASSANDRA-10875)
 * Log error when stream session fails (CASSANDRA-9294)
 * Fix bugs in commit log archiving startup behavior (CASSANDRA-10593)
 * (cqlsh) further optimise COPY FROM (CASSANDRA-9302)
 * Allow CREATE TABLE WITH ID (CASSANDRA-9179)
 * Make Stress compiles within eclipse (CASSANDRA-10807)
 * Cassandra Daemon should print JVM arguments (CASSANDRA-10764)
 * Allow cancellation of index summary redistribution (CASSANDRA-8805)
 * sstableloader will fail if there are collections in the schema tables (CASSANDRA-10700)
 * Disable reloading of GossipingPropertyFileSnitch (CASSANDRA-9474)
 * Fix Stress profile parsing on Windows (CASSANDRA-10808)


2.2.4
 * Show CQL help in cqlsh in web browser (CASSANDRA-7225)
 * Serialize on disk the proper SSTable compression ratio (CASSANDRA-10775)
 * Reject index queries while the index is building (CASSANDRA-8505)
 * CQL.textile syntax incorrectly includes optional keyspace for aggregate SFUNC and FINALFUNC (CASSANDRA-10747)
 * Fix JSON update with prepared statements (CASSANDRA-10631)
 * Don't do anticompaction after subrange repair (CASSANDRA-10422)
 * Fix SimpleDateType type compatibility (CASSANDRA-10027)
 * (Hadoop) fix splits calculation (CASSANDRA-10640)
 * (Hadoop) ensure that Cluster instances are always closed (CASSANDRA-10058)
 * (cqlsh) show partial trace if incomplete after max_trace_wait (CASSANDRA-7645)
 * Use most up-to-date version of schema for system tables (CASSANDRA-10652)
 * Deprecate memory_allocator in cassandra.yaml (CASSANDRA-10581,10628)
 * Expose phi values from failure detector via JMX and tweak debug
   and trace logging (CASSANDRA-9526)
 * Fix RangeNamesQueryPager (CASSANDRA-10509)
 * Deprecate Pig support (CASSANDRA-10542)
 * Reduce contention getting instances of CompositeType (CASSANDRA-10433)
 * Fix IllegalArgumentException in DataOutputBuffer.reallocate for large buffers (CASSANDRA-10592)
Merged from 2.1:
 * Fix incremental repair hang when replica is down (CASSANDRA-10288)
 * Avoid writing range tombstones after END_OF_ROW marker (CASSANDRA-10791)
 * Optimize the way we check if a token is repaired in anticompaction (CASSANDRA-10768)
 * Add proper error handling to stream receiver (CASSANDRA-10774)
 * Warn or fail when changing cluster topology live (CASSANDRA-10243)
 * Status command in debian/ubuntu init script doesn't work (CASSANDRA-10213)
 * Some DROP ... IF EXISTS incorrectly result in exceptions on non-existing KS (CASSANDRA-10658)
 * DeletionTime.compareTo wrong in rare cases (CASSANDRA-10749)
 * Force encoding when computing statement ids (CASSANDRA-10755)
 * Properly reject counters as map keys (CASSANDRA-10760)
 * Fix the sstable-needs-cleanup check (CASSANDRA-10740)
 * (cqlsh) Print column names before COPY operation (CASSANDRA-8935)
 * Make paging logic consistent between searcher impls (CASSANDRA-10683)
 * Fix CompressedInputStream for proper cleanup (CASSANDRA-10012)
 * (cqlsh) Support counters in COPY commands (CASSANDRA-9043)
 * Try next replica if not possible to connect to primary replica on
   ColumnFamilyRecordReader (CASSANDRA-2388)
 * Limit window size in DTCS (CASSANDRA-10280)
 * sstableloader does not use MAX_HEAP_SIZE env parameter (CASSANDRA-10188)
 * (cqlsh) Improve COPY TO performance and error handling (CASSANDRA-9304)
 * Don't remove level info when running upgradesstables (CASSANDRA-10692)
 * Create compression chunk for sending file only (CASSANDRA-10680)
 * Make buffered read size configurable (CASSANDRA-10249)
 * Forbid compact clustering column type changes in ALTER TABLE (CASSANDRA-8879)
 * Reject incremental repair with subrange repair (CASSANDRA-10422)
 * Add a nodetool command to refresh size_estimates (CASSANDRA-9579)
 * Shutdown compaction in drain to prevent leak (CASSANDRA-10079)
 * Invalidate cache after stream receive task is completed (CASSANDRA-10341)
 * Reject counter writes in CQLSSTableWriter (CASSANDRA-10258)
 * Remove superfluous COUNTER_MUTATION stage mapping (CASSANDRA-10605)
 * Improve json2sstable error reporting on nonexistent columns (CASSANDRA-10401)
 * (cqlsh) fix COPY using wrong variable name for time_format (CASSANDRA-10633)
 * Do not run SizeEstimatesRecorder if a node is not a member of the ring (CASSANDRA-9912)
 * Improve handling of dead nodes in gossip (CASSANDRA-10298)
 * Fix logback-tools.xml incorrectly configured for outputing to System.err
   (CASSANDRA-9937)
 * Fix streaming to catch exception so retry not fail (CASSANDRA-10557)
 * Add validation method to PerRowSecondaryIndex (CASSANDRA-10092)
 * Support encrypted and plain traffic on the same port (CASSANDRA-10559)
 * Do STCS in DTCS windows (CASSANDRA-10276)
 * Don't try to get ancestors from half-renamed sstables (CASSANDRA-10501)
 * Avoid repetition of JVM_OPTS in debian package (CASSANDRA-10251)
 * Fix potential NPE from handling result of SIM.highestSelectivityIndex (CASSANDRA-10550)
 * Fix paging issues with partitions containing only static columns data (CASSANDRA-10381)
 * Fix conditions on static columns (CASSANDRA-10264)
 * AssertionError: attempted to delete non-existing file CommitLog (CASSANDRA-10377)
 * (cqlsh) Distinguish negative and positive infinity in output (CASSANDRA-10523)
 * (cqlsh) allow custom time_format for COPY TO (CASSANDRA-8970)
 * Don't allow startup if the node's rack has changed (CASSANDRA-10242)
 * Fix sorting for queries with an IN condition on partition key columns (CASSANDRA-10363)


2.2.3
 * Avoid NoClassDefFoundError during DataDescriptor initialization on windows (CASSANDRA-10412)
 * Preserve case of quoted Role & User names (CASSANDRA-10394)
 * cqlsh pg-style-strings broken (CASSANDRA-10484)
 * Make Hadoop CF splits more polite to custom orderered partitioners (CASSANDRA-10400)
 * Fix the regression when using LIMIT with aggregates (CASSANDRA-10487)
Merged from 2.1:
 * Fix mmap file segment seeking to EOF (CASSANDRA-10478)
 * Allow LOCAL_JMX to be easily overridden (CASSANDRA-10275)
 * Mark nodes as dead even if they've already left (CASSANDRA-10205)
 * Update internal python driver used by cqlsh (CASSANDRA-10161, CASSANDRA-10507)


2.2.2
 * cqlsh prompt includes name of keyspace after failed `use` statement (CASSANDRA-10369)
 * Configurable page size in cqlsh (CASSANDRA-9855)
 * Defer default role manager setup until all nodes are on 2.2+ (CASSANDRA-9761)
 * Cancel transaction for sstables we wont redistribute index summary
   for (CASSANDRA-10270)
 * Handle missing RoleManager in config after upgrade to 2.2 (CASSANDRA-10209) 
 * Retry snapshot deletion after compaction and gc on Windows (CASSANDRA-10222)
 * Fix failure to start with space in directory path on Windows (CASSANDRA-10239)
 * Fix repair hang when snapshot failed (CASSANDRA-10057)
 * Fall back to 1/4 commitlog volume for commitlog_total_space on small disks
   (CASSANDRA-10199)
Merged from 2.1:
 * Bulk Loader API could not tolerate even node failure (CASSANDRA-10347)
 * Avoid misleading pushed notifications when multiple nodes
   share an rpc_address (CASSANDRA-10052)
 * Fix dropping undroppable when message queue is full (CASSANDRA-10113)
 * Fix potential ClassCastException during paging (CASSANDRA-10352)
 * Prevent ALTER TYPE from creating circular references (CASSANDRA-10339)
 * Fix cache handling of 2i and base tables (CASSANDRA-10155, 10359)
 * Fix NPE in nodetool compactionhistory (CASSANDRA-9758)
 * (Pig) support BulkOutputFormat as a URL parameter (CASSANDRA-7410)
 * BATCH statement is broken in cqlsh (CASSANDRA-10272)
 * Added configurable warning threshold for GC duration (CASSANDRA-8907)
 * (cqlsh) Make cqlsh PEP8 Compliant (CASSANDRA-10066)
 * (cqlsh) Fix error when starting cqlsh with --debug (CASSANDRA-10282)
 * Scrub, Cleanup and Upgrade do not unmark compacting until all operations
   have completed, regardless of the occurence of exceptions (CASSANDRA-10274)
 * Fix handling of streaming EOF (CASSANDRA-10206)
 * Only check KeyCache when it is enabled
 * Change streaming_socket_timeout_in_ms default to 1 hour (CASSANDRA-8611)
 * (cqlsh) update list of CQL keywords (CASSANDRA-9232)
 * Add nodetool gettraceprobability command (CASSANDRA-10234)
Merged from 2.0:
 * Fix rare race where older gossip states can be shadowed (CASSANDRA-10366)
 * Fix consolidating racks violating the RF contract (CASSANDRA-10238)
 * Disallow decommission when node is in drained state (CASSANDRA-8741)


2.2.1
 * Fix race during construction of commit log (CASSANDRA-10049)
 * Fix LeveledCompactionStrategyTest (CASSANDRA-9757)
 * Fix broken UnbufferedDataOutputStreamPlus.writeUTF (CASSANDRA-10203)
 * (cqlsh) add CLEAR command (CASSANDRA-10086)
 * Support string literals as Role names for compatibility (CASSANDRA-10135)
 * Allow count(*) and count(1) to be use as normal aggregation (CASSANDRA-10114)
 * An NPE is thrown if the column name is unknown for an IN relation (CASSANDRA-10043)
 * Apply commit_failure_policy to more errors on startup (CASSANDRA-9749)
 * Fix histogram overflow exception (CASSANDRA-9973)
 * Route gossip messages over dedicated socket (CASSANDRA-9237)
 * Add checksum to saved cache files (CASSANDRA-9265)
 * Log warning when using an aggregate without partition key (CASSANDRA-9737)
 * Avoid grouping sstables for anticompaction with DTCS (CASSANDRA-9900)
 * UDF / UDA execution time in trace (CASSANDRA-9723)
 * Fix broken internode SSL (CASSANDRA-9884)
Merged from 2.1:
 * Change streaming_socket_timeout_in_ms default to 1 hour (CASSANDRA-8611)
 * (cqlsh) update list of CQL keywords (CASSANDRA-9232)
 * Avoid race condition during read repair (CASSANDRA-9460)
 * (cqlsh) default load-from-file encoding to utf-8 (CASSANDRA-9898)
 * Avoid returning Permission.NONE when failing to query users table (CASSANDRA-10168)
 * (cqlsh) Allow encoding to be set through command line (CASSANDRA-10004)
 * Add new JMX methods to change local compaction strategy (CASSANDRA-9965)
 * Write hints for paxos commits (CASSANDRA-7342)
 * (cqlsh) Fix timestamps before 1970 on Windows, always
   use UTC for timestamp display (CASSANDRA-10000)
 * (cqlsh) Avoid overwriting new config file with old config
   when both exist (CASSANDRA-9777)
 * Release snapshot selfRef when doing snapshot repair (CASSANDRA-9998)
 * Cannot replace token does not exist - DN node removed as Fat Client (CASSANDRA-9871)
 * Fix handling of enable/disable autocompaction (CASSANDRA-9899)
 * Add consistency level to tracing ouput (CASSANDRA-9827)
 * Remove repair snapshot leftover on startup (CASSANDRA-7357)
 * Use random nodes for batch log when only 2 racks (CASSANDRA-8735)
 * Ensure atomicity inside thrift and stream session (CASSANDRA-7757)
 * Fix nodetool info error when the node is not joined (CASSANDRA-9031)
Merged from 2.0:
 * Make getFullyExpiredSSTables less expensive (CASSANDRA-9882)
 * Log when messages are dropped due to cross_node_timeout (CASSANDRA-9793)
 * Don't track hotness when opening from snapshot for validation (CASSANDRA-9382)


2.2.0
 * Allow the selection of columns together with aggregates (CASSANDRA-9767)
 * Fix cqlsh copy methods and other windows specific issues (CASSANDRA-9795)
 * Don't wrap byte arrays in SequentialWriter (CASSANDRA-9797)
 * sum() and avg() functions missing for smallint and tinyint types (CASSANDRA-9671)
 * Revert CASSANDRA-9542 (allow native functions in UDA) (CASSANDRA-9771)
Merged from 2.1:
 * Fix MarshalException when upgrading superColumn family (CASSANDRA-9582)
 * Fix broken logging for "empty" flushes in Memtable (CASSANDRA-9837)
 * Handle corrupt files on startup (CASSANDRA-9686)
 * Fix clientutil jar and tests (CASSANDRA-9760)
 * (cqlsh) Allow the SSL protocol version to be specified through the
   config file or environment variables (CASSANDRA-9544)
Merged from 2.0:
 * Add tool to find why expired sstables are not getting dropped (CASSANDRA-10015)
 * Remove erroneous pending HH tasks from tpstats/jmx (CASSANDRA-9129)
 * Don't cast expected bf size to an int (CASSANDRA-9959)
 * checkForEndpointCollision fails for legitimate collisions (CASSANDRA-9765)
 * Complete CASSANDRA-8448 fix (CASSANDRA-9519)
 * Don't include auth credentials in debug log (CASSANDRA-9682)
 * Can't transition from write survey to normal mode (CASSANDRA-9740)
 * Scrub (recover) sstables even when -Index.db is missing (CASSANDRA-9591)
 * Fix growing pending background compaction (CASSANDRA-9662)


2.2.0-rc2
 * Re-enable memory-mapped I/O on Windows (CASSANDRA-9658)
 * Warn when an extra-large partition is compacted (CASSANDRA-9643)
 * (cqlsh) Allow setting the initial connection timeout (CASSANDRA-9601)
 * BulkLoader has --transport-factory option but does not use it (CASSANDRA-9675)
 * Allow JMX over SSL directly from nodetool (CASSANDRA-9090)
 * Update cqlsh for UDFs (CASSANDRA-7556)
 * Change Windows kernel default timer resolution (CASSANDRA-9634)
 * Deprected sstable2json and json2sstable (CASSANDRA-9618)
 * Allow native functions in user-defined aggregates (CASSANDRA-9542)
 * Don't repair system_distributed by default (CASSANDRA-9621)
 * Fix mixing min, max, and count aggregates for blob type (CASSANRA-9622)
 * Rename class for DATE type in Java driver (CASSANDRA-9563)
 * Duplicate compilation of UDFs on coordinator (CASSANDRA-9475)
 * Fix connection leak in CqlRecordWriter (CASSANDRA-9576)
 * Mlockall before opening system sstables & remove boot_without_jna option (CASSANDRA-9573)
 * Add functions to convert timeuuid to date or time, deprecate dateOf and unixTimestampOf (CASSANDRA-9229)
 * Make sure we cancel non-compacting sstables from LifecycleTransaction (CASSANDRA-9566)
 * Fix deprecated repair JMX API (CASSANDRA-9570)
 * Add logback metrics (CASSANDRA-9378)
 * Update and refactor ant test/test-compression to run the tests in parallel (CASSANDRA-9583)
 * Fix upgrading to new directory for secondary index (CASSANDRA-9687)
Merged from 2.1:
 * (cqlsh) Fix bad check for CQL compatibility when DESCRIBE'ing
   COMPACT STORAGE tables with no clustering columns
 * Eliminate strong self-reference chains in sstable ref tidiers (CASSANDRA-9656)
 * Ensure StreamSession uses canonical sstable reader instances (CASSANDRA-9700) 
 * Ensure memtable book keeping is not corrupted in the event we shrink usage (CASSANDRA-9681)
 * Update internal python driver for cqlsh (CASSANDRA-9064)
 * Fix IndexOutOfBoundsException when inserting tuple with too many
   elements using the string literal notation (CASSANDRA-9559)
 * Enable describe on indices (CASSANDRA-7814)
 * Fix incorrect result for IN queries where column not found (CASSANDRA-9540)
 * ColumnFamilyStore.selectAndReference may block during compaction (CASSANDRA-9637)
 * Fix bug in cardinality check when compacting (CASSANDRA-9580)
 * Fix memory leak in Ref due to ConcurrentLinkedQueue.remove() behaviour (CASSANDRA-9549)
 * Make rebuild only run one at a time (CASSANDRA-9119)
Merged from 2.0:
 * Avoid NPE in AuthSuccess#decode (CASSANDRA-9727)
 * Add listen_address to system.local (CASSANDRA-9603)
 * Bug fixes to resultset metadata construction (CASSANDRA-9636)
 * Fix setting 'durable_writes' in ALTER KEYSPACE (CASSANDRA-9560)
 * Avoids ballot clash in Paxos (CASSANDRA-9649)
 * Improve trace messages for RR (CASSANDRA-9479)
 * Fix suboptimal secondary index selection when restricted
   clustering column is also indexed (CASSANDRA-9631)
 * (cqlsh) Add min_threshold to DTCS option autocomplete (CASSANDRA-9385)
 * Fix error message when attempting to create an index on a column
   in a COMPACT STORAGE table with clustering columns (CASSANDRA-9527)
 * 'WITH WITH' in alter keyspace statements causes NPE (CASSANDRA-9565)
 * Expose some internals of SelectStatement for inspection (CASSANDRA-9532)
 * ArrivalWindow should use primitives (CASSANDRA-9496)
 * Periodically submit background compaction tasks (CASSANDRA-9592)
 * Set HAS_MORE_PAGES flag to false when PagingState is null (CASSANDRA-9571)


2.2.0-rc1
 * Compressed commit log should measure compressed space used (CASSANDRA-9095)
 * Fix comparison bug in CassandraRoleManager#collectRoles (CASSANDRA-9551)
 * Add tinyint,smallint,time,date support for UDFs (CASSANDRA-9400)
 * Deprecates SSTableSimpleWriter and SSTableSimpleUnsortedWriter (CASSANDRA-9546)
 * Empty INITCOND treated as null in aggregate (CASSANDRA-9457)
 * Remove use of Cell in Thrift MapReduce classes (CASSANDRA-8609)
 * Integrate pre-release Java Driver 2.2-rc1, custom build (CASSANDRA-9493)
 * Clean up gossiper logic for old versions (CASSANDRA-9370)
 * Fix custom payload coding/decoding to match the spec (CASSANDRA-9515)
 * ant test-all results incomplete when parsed (CASSANDRA-9463)
 * Disallow frozen<> types in function arguments and return types for
   clarity (CASSANDRA-9411)
 * Static Analysis to warn on unsafe use of Autocloseable instances (CASSANDRA-9431)
 * Update commitlog archiving examples now that commitlog segments are
   not recycled (CASSANDRA-9350)
 * Extend Transactional API to sstable lifecycle management (CASSANDRA-8568)
 * (cqlsh) Add support for native protocol 4 (CASSANDRA-9399)
 * Ensure that UDF and UDAs are keyspace-isolated (CASSANDRA-9409)
 * Revert CASSANDRA-7807 (tracing completion client notifications) (CASSANDRA-9429)
 * Add ability to stop compaction by ID (CASSANDRA-7207)
 * Let CassandraVersion handle SNAPSHOT version (CASSANDRA-9438)
Merged from 2.1:
 * (cqlsh) Fix using COPY through SOURCE or -f (CASSANDRA-9083)
 * Fix occasional lack of `system` keyspace in schema tables (CASSANDRA-8487)
 * Use ProtocolError code instead of ServerError code for native protocol
   error responses to unsupported protocol versions (CASSANDRA-9451)
 * Default commitlog_sync_batch_window_in_ms changed to 2ms (CASSANDRA-9504)
 * Fix empty partition assertion in unsorted sstable writing tools (CASSANDRA-9071)
 * Ensure truncate without snapshot cannot produce corrupt responses (CASSANDRA-9388) 
 * Consistent error message when a table mixes counter and non-counter
   columns (CASSANDRA-9492)
 * Avoid getting unreadable keys during anticompaction (CASSANDRA-9508)
 * (cqlsh) Better float precision by default (CASSANDRA-9224)
 * Improve estimated row count (CASSANDRA-9107)
 * Optimize range tombstone memory footprint (CASSANDRA-8603)
 * Use configured gcgs in anticompaction (CASSANDRA-9397)
Merged from 2.0:
 * Don't accumulate more range than necessary in RangeTombstone.Tracker (CASSANDRA-9486)
 * Add broadcast and rpc addresses to system.local (CASSANDRA-9436)
 * Always mark sstable suspect when corrupted (CASSANDRA-9478)
 * Add database users and permissions to CQL3 documentation (CASSANDRA-7558)
 * Allow JVM_OPTS to be passed to standalone tools (CASSANDRA-5969)
 * Fix bad condition in RangeTombstoneList (CASSANDRA-9485)
 * Fix potential StackOverflow when setting CrcCheckChance over JMX (CASSANDRA-9488)
 * Fix null static columns in pages after the first, paged reversed
   queries (CASSANDRA-8502)
 * Fix counting cache serialization in request metrics (CASSANDRA-9466)
 * Add option not to validate atoms during scrub (CASSANDRA-9406)


2.2.0-beta1
 * Introduce Transactional API for internal state changes (CASSANDRA-8984)
 * Add a flag in cassandra.yaml to enable UDFs (CASSANDRA-9404)
 * Better support of null for UDF (CASSANDRA-8374)
 * Use ecj instead of javassist for UDFs (CASSANDRA-8241)
 * faster async logback configuration for tests (CASSANDRA-9376)
 * Add `smallint` and `tinyint` data types (CASSANDRA-8951)
 * Avoid thrift schema creation when native driver is used in stress tool (CASSANDRA-9374)
 * Make Functions.declared thread-safe
 * Add client warnings to native protocol v4 (CASSANDRA-8930)
 * Allow roles cache to be invalidated (CASSANDRA-8967)
 * Upgrade Snappy (CASSANDRA-9063)
 * Don't start Thrift rpc by default (CASSANDRA-9319)
 * Only stream from unrepaired sstables with incremental repair (CASSANDRA-8267)
 * Aggregate UDFs allow SFUNC return type to differ from STYPE if FFUNC specified (CASSANDRA-9321)
 * Remove Thrift dependencies in bundled tools (CASSANDRA-8358)
 * Disable memory mapping of hsperfdata file for JVM statistics (CASSANDRA-9242)
 * Add pre-startup checks to detect potential incompatibilities (CASSANDRA-8049)
 * Distinguish between null and unset in protocol v4 (CASSANDRA-7304)
 * Add user/role permissions for user-defined functions (CASSANDRA-7557)
 * Allow cassandra config to be updated to restart daemon without unloading classes (CASSANDRA-9046)
 * Don't initialize compaction writer before checking if iter is empty (CASSANDRA-9117)
 * Don't execute any functions at prepare-time (CASSANDRA-9037)
 * Share file handles between all instances of a SegmentedFile (CASSANDRA-8893)
 * Make it possible to major compact LCS (CASSANDRA-7272)
 * Make FunctionExecutionException extend RequestExecutionException
   (CASSANDRA-9055)
 * Add support for SELECT JSON, INSERT JSON syntax and new toJson(), fromJson()
   functions (CASSANDRA-7970)
 * Optimise max purgeable timestamp calculation in compaction (CASSANDRA-8920)
 * Constrain internode message buffer sizes, and improve IO class hierarchy (CASSANDRA-8670) 
 * New tool added to validate all sstables in a node (CASSANDRA-5791)
 * Push notification when tracing completes for an operation (CASSANDRA-7807)
 * Delay "node up" and "node added" notifications until native protocol server is started (CASSANDRA-8236)
 * Compressed Commit Log (CASSANDRA-6809)
 * Optimise IntervalTree (CASSANDRA-8988)
 * Add a key-value payload for third party usage (CASSANDRA-8553, 9212)
 * Bump metrics-reporter-config dependency for metrics 3.0 (CASSANDRA-8149)
 * Partition intra-cluster message streams by size, not type (CASSANDRA-8789)
 * Add WriteFailureException to native protocol, notify coordinator of
   write failures (CASSANDRA-8592)
 * Convert SequentialWriter to nio (CASSANDRA-8709)
 * Add role based access control (CASSANDRA-7653, 8650, 7216, 8760, 8849, 8761, 8850)
 * Record client ip address in tracing sessions (CASSANDRA-8162)
 * Indicate partition key columns in response metadata for prepared
   statements (CASSANDRA-7660)
 * Merge UUIDType and TimeUUIDType parse logic (CASSANDRA-8759)
 * Avoid memory allocation when searching index summary (CASSANDRA-8793)
 * Optimise (Time)?UUIDType Comparisons (CASSANDRA-8730)
 * Make CRC32Ex into a separate maven dependency (CASSANDRA-8836)
 * Use preloaded jemalloc w/ Unsafe (CASSANDRA-8714, 9197)
 * Avoid accessing partitioner through StorageProxy (CASSANDRA-8244, 8268)
 * Upgrade Metrics library and remove depricated metrics (CASSANDRA-5657)
 * Serializing Row cache alternative, fully off heap (CASSANDRA-7438)
 * Duplicate rows returned when in clause has repeated values (CASSANDRA-6706)
 * Make CassandraException unchecked, extend RuntimeException (CASSANDRA-8560)
 * Support direct buffer decompression for reads (CASSANDRA-8464)
 * DirectByteBuffer compatible LZ4 methods (CASSANDRA-7039)
 * Group sstables for anticompaction correctly (CASSANDRA-8578)
 * Add ReadFailureException to native protocol, respond
   immediately when replicas encounter errors while handling
   a read request (CASSANDRA-7886)
 * Switch CommitLogSegment from RandomAccessFile to nio (CASSANDRA-8308)
 * Allow mixing token and partition key restrictions (CASSANDRA-7016)
 * Support index key/value entries on map collections (CASSANDRA-8473)
 * Modernize schema tables (CASSANDRA-8261)
 * Support for user-defined aggregation functions (CASSANDRA-8053)
 * Fix NPE in SelectStatement with empty IN values (CASSANDRA-8419)
 * Refactor SelectStatement, return IN results in natural order instead
   of IN value list order and ignore duplicate values in partition key IN restrictions (CASSANDRA-7981)
 * Support UDTs, tuples, and collections in user-defined
   functions (CASSANDRA-7563)
 * Fix aggregate fn results on empty selection, result column name,
   and cqlsh parsing (CASSANDRA-8229)
 * Mark sstables as repaired after full repair (CASSANDRA-7586)
 * Extend Descriptor to include a format value and refactor reader/writer
   APIs (CASSANDRA-7443)
 * Integrate JMH for microbenchmarks (CASSANDRA-8151)
 * Keep sstable levels when bootstrapping (CASSANDRA-7460)
 * Add Sigar library and perform basic OS settings check on startup (CASSANDRA-7838)
 * Support for aggregation functions (CASSANDRA-4914)
 * Remove cassandra-cli (CASSANDRA-7920)
 * Accept dollar quoted strings in CQL (CASSANDRA-7769)
 * Make assassinate a first class command (CASSANDRA-7935)
 * Support IN clause on any partition key column (CASSANDRA-7855)
 * Support IN clause on any clustering column (CASSANDRA-4762)
 * Improve compaction logging (CASSANDRA-7818)
 * Remove YamlFileNetworkTopologySnitch (CASSANDRA-7917)
 * Do anticompaction in groups (CASSANDRA-6851)
 * Support user-defined functions (CASSANDRA-7395, 7526, 7562, 7740, 7781, 7929,
   7924, 7812, 8063, 7813, 7708)
 * Permit configurable timestamps with cassandra-stress (CASSANDRA-7416)
 * Move sstable RandomAccessReader to nio2, which allows using the
   FILE_SHARE_DELETE flag on Windows (CASSANDRA-4050)
 * Remove CQL2 (CASSANDRA-5918)
 * Optimize fetching multiple cells by name (CASSANDRA-6933)
 * Allow compilation in java 8 (CASSANDRA-7028)
 * Make incremental repair default (CASSANDRA-7250)
 * Enable code coverage thru JaCoCo (CASSANDRA-7226)
 * Switch external naming of 'column families' to 'tables' (CASSANDRA-4369) 
 * Shorten SSTable path (CASSANDRA-6962)
 * Use unsafe mutations for most unit tests (CASSANDRA-6969)
 * Fix race condition during calculation of pending ranges (CASSANDRA-7390)
 * Fail on very large batch sizes (CASSANDRA-8011)
 * Improve concurrency of repair (CASSANDRA-6455, 8208, 9145)
 * Select optimal CRC32 implementation at runtime (CASSANDRA-8614)
 * Evaluate MurmurHash of Token once per query (CASSANDRA-7096)
 * Generalize progress reporting (CASSANDRA-8901)
 * Resumable bootstrap streaming (CASSANDRA-8838, CASSANDRA-8942)
 * Allow scrub for secondary index (CASSANDRA-5174)
 * Save repair data to system table (CASSANDRA-5839)
 * fix nodetool names that reference column families (CASSANDRA-8872)
 Merged from 2.1:
 * Warn on misuse of unlogged batches (CASSANDRA-9282)
 * Failure detector detects and ignores local pauses (CASSANDRA-9183)
 * Add utility class to support for rate limiting a given log statement (CASSANDRA-9029)
 * Add missing consistency levels to cassandra-stess (CASSANDRA-9361)
 * Fix commitlog getCompletedTasks to not increment (CASSANDRA-9339)
 * Fix for harmless exceptions logged as ERROR (CASSANDRA-8564)
 * Delete processed sstables in sstablesplit/sstableupgrade (CASSANDRA-8606)
 * Improve sstable exclusion from partition tombstones (CASSANDRA-9298)
 * Validate the indexed column rather than the cell's contents for 2i (CASSANDRA-9057)
 * Add support for top-k custom 2i queries (CASSANDRA-8717)
 * Fix error when dropping table during compaction (CASSANDRA-9251)
 * cassandra-stress supports validation operations over user profiles (CASSANDRA-8773)
 * Add support for rate limiting log messages (CASSANDRA-9029)
 * Log the partition key with tombstone warnings (CASSANDRA-8561)
 * Reduce runWithCompactionsDisabled poll interval to 1ms (CASSANDRA-9271)
 * Fix PITR commitlog replay (CASSANDRA-9195)
 * GCInspector logs very different times (CASSANDRA-9124)
 * Fix deleting from an empty list (CASSANDRA-9198)
 * Update tuple and collection types that use a user-defined type when that UDT
   is modified (CASSANDRA-9148, CASSANDRA-9192)
 * Use higher timeout for prepair and snapshot in repair (CASSANDRA-9261)
 * Fix anticompaction blocking ANTI_ENTROPY stage (CASSANDRA-9151)
 * Repair waits for anticompaction to finish (CASSANDRA-9097)
 * Fix streaming not holding ref when stream error (CASSANDRA-9295)
 * Fix canonical view returning early opened SSTables (CASSANDRA-9396)
Merged from 2.0:
 * (cqlsh) Add LOGIN command to switch users (CASSANDRA-7212)
 * Clone SliceQueryFilter in AbstractReadCommand implementations (CASSANDRA-8940)
 * Push correct protocol notification for DROP INDEX (CASSANDRA-9310)
 * token-generator - generated tokens too long (CASSANDRA-9300)
 * Fix counting of tombstones for TombstoneOverwhelmingException (CASSANDRA-9299)
 * Fix ReconnectableSnitch reconnecting to peers during upgrade (CASSANDRA-6702)
 * Include keyspace and table name in error log for collections over the size
   limit (CASSANDRA-9286)
 * Avoid potential overlap in LCS with single-partition sstables (CASSANDRA-9322)
 * Log warning message when a table is queried before the schema has fully
   propagated (CASSANDRA-9136)
 * Overload SecondaryIndex#indexes to accept the column definition (CASSANDRA-9314)
 * (cqlsh) Add SERIAL and LOCAL_SERIAL consistency levels (CASSANDRA-8051)
 * Fix index selection during rebuild with certain table layouts (CASSANDRA-9281)
 * Fix partition-level-delete-only workload accounting (CASSANDRA-9194)
 * Allow scrub to handle corrupted compressed chunks (CASSANDRA-9140)
 * Fix assertion error when resetlocalschema is run during repair (CASSANDRA-9249)
 * Disable single sstable tombstone compactions for DTCS by default (CASSANDRA-9234)
 * IncomingTcpConnection thread is not named (CASSANDRA-9262)
 * Close incoming connections when MessagingService is stopped (CASSANDRA-9238)
 * Fix streaming hang when retrying (CASSANDRA-9132)


2.1.5
 * Re-add deprecated cold_reads_to_omit param for backwards compat (CASSANDRA-9203)
 * Make anticompaction visible in compactionstats (CASSANDRA-9098)
 * Improve nodetool getendpoints documentation about the partition
   key parameter (CASSANDRA-6458)
 * Don't check other keyspaces for schema changes when an user-defined
   type is altered (CASSANDRA-9187)
 * Add generate-idea-files target to build.xml (CASSANDRA-9123)
 * Allow takeColumnFamilySnapshot to take a list of tables (CASSANDRA-8348)
 * Limit major sstable operations to their canonical representation (CASSANDRA-8669)
 * cqlsh: Add tests for INSERT and UPDATE tab completion (CASSANDRA-9125)
 * cqlsh: quote column names when needed in COPY FROM inserts (CASSANDRA-9080)
 * Do not load read meter for offline operations (CASSANDRA-9082)
 * cqlsh: Make CompositeType data readable (CASSANDRA-8919)
 * cqlsh: Fix display of triggers (CASSANDRA-9081)
 * Fix NullPointerException when deleting or setting an element by index on
   a null list collection (CASSANDRA-9077)
 * Buffer bloom filter serialization (CASSANDRA-9066)
 * Fix anti-compaction target bloom filter size (CASSANDRA-9060)
 * Make FROZEN and TUPLE unreserved keywords in CQL (CASSANDRA-9047)
 * Prevent AssertionError from SizeEstimatesRecorder (CASSANDRA-9034)
 * Avoid overwriting index summaries for sstables with an older format that
   does not support downsampling; rebuild summaries on startup when this
   is detected (CASSANDRA-8993)
 * Fix potential data loss in CompressedSequentialWriter (CASSANDRA-8949)
 * Make PasswordAuthenticator number of hashing rounds configurable (CASSANDRA-8085)
 * Fix AssertionError when binding nested collections in DELETE (CASSANDRA-8900)
 * Check for overlap with non-early sstables in LCS (CASSANDRA-8739)
 * Only calculate max purgable timestamp if we have to (CASSANDRA-8914)
 * (cqlsh) Greatly improve performance of COPY FROM (CASSANDRA-8225)
 * IndexSummary effectiveIndexInterval is now a guideline, not a rule (CASSANDRA-8993)
 * Use correct bounds for page cache eviction of compressed files (CASSANDRA-8746)
 * SSTableScanner enforces its bounds (CASSANDRA-8946)
 * Cleanup cell equality (CASSANDRA-8947)
 * Introduce intra-cluster message coalescing (CASSANDRA-8692)
 * DatabaseDescriptor throws NPE when rpc_interface is used (CASSANDRA-8839)
 * Don't check if an sstable is live for offline compactions (CASSANDRA-8841)
 * Don't set clientMode in SSTableLoader (CASSANDRA-8238)
 * Fix SSTableRewriter with disabled early open (CASSANDRA-8535)
 * Fix cassandra-stress so it respects the CL passed in user mode (CASSANDRA-8948)
 * Fix rare NPE in ColumnDefinition#hasIndexOption() (CASSANDRA-8786)
 * cassandra-stress reports per-operation statistics, plus misc (CASSANDRA-8769)
 * Add SimpleDate (cql date) and Time (cql time) types (CASSANDRA-7523)
 * Use long for key count in cfstats (CASSANDRA-8913)
 * Make SSTableRewriter.abort() more robust to failure (CASSANDRA-8832)
 * Remove cold_reads_to_omit from STCS (CASSANDRA-8860)
 * Make EstimatedHistogram#percentile() use ceil instead of floor (CASSANDRA-8883)
 * Fix top partitions reporting wrong cardinality (CASSANDRA-8834)
 * Fix rare NPE in KeyCacheSerializer (CASSANDRA-8067)
 * Pick sstables for validation as late as possible inc repairs (CASSANDRA-8366)
 * Fix commitlog getPendingTasks to not increment (CASSANDRA-8862)
 * Fix parallelism adjustment in range and secondary index queries
   when the first fetch does not satisfy the limit (CASSANDRA-8856)
 * Check if the filtered sstables is non-empty in STCS (CASSANDRA-8843)
 * Upgrade java-driver used for cassandra-stress (CASSANDRA-8842)
 * Fix CommitLog.forceRecycleAllSegments() memory access error (CASSANDRA-8812)
 * Improve assertions in Memory (CASSANDRA-8792)
 * Fix SSTableRewriter cleanup (CASSANDRA-8802)
 * Introduce SafeMemory for CompressionMetadata.Writer (CASSANDRA-8758)
 * 'nodetool info' prints exception against older node (CASSANDRA-8796)
 * Ensure SSTableReader.last corresponds exactly with the file end (CASSANDRA-8750)
 * Make SSTableWriter.openEarly more robust and obvious (CASSANDRA-8747)
 * Enforce SSTableReader.first/last (CASSANDRA-8744)
 * Cleanup SegmentedFile API (CASSANDRA-8749)
 * Avoid overlap with early compaction replacement (CASSANDRA-8683)
 * Safer Resource Management++ (CASSANDRA-8707)
 * Write partition size estimates into a system table (CASSANDRA-7688)
 * cqlsh: Fix keys() and full() collection indexes in DESCRIBE output
   (CASSANDRA-8154)
 * Show progress of streaming in nodetool netstats (CASSANDRA-8886)
 * IndexSummaryBuilder utilises offheap memory, and shares data between
   each IndexSummary opened from it (CASSANDRA-8757)
 * markCompacting only succeeds if the exact SSTableReader instances being 
   marked are in the live set (CASSANDRA-8689)
 * cassandra-stress support for varint (CASSANDRA-8882)
 * Fix Adler32 digest for compressed sstables (CASSANDRA-8778)
 * Add nodetool statushandoff/statusbackup (CASSANDRA-8912)
 * Use stdout for progress and stats in sstableloader (CASSANDRA-8982)
 * Correctly identify 2i datadir from older versions (CASSANDRA-9116)
Merged from 2.0:
 * Ignore gossip SYNs after shutdown (CASSANDRA-9238)
 * Avoid overflow when calculating max sstable size in LCS (CASSANDRA-9235)
 * Make sstable blacklisting work with compression (CASSANDRA-9138)
 * Do not attempt to rebuild indexes if no index accepts any column (CASSANDRA-9196)
 * Don't initiate snitch reconnection for dead states (CASSANDRA-7292)
 * Fix ArrayIndexOutOfBoundsException in CQLSSTableWriter (CASSANDRA-8978)
 * Add shutdown gossip state to prevent timeouts during rolling restarts (CASSANDRA-8336)
 * Fix running with java.net.preferIPv6Addresses=true (CASSANDRA-9137)
 * Fix failed bootstrap/replace attempts being persisted in system.peers (CASSANDRA-9180)
 * Flush system.IndexInfo after marking index built (CASSANDRA-9128)
 * Fix updates to min/max_compaction_threshold through cassandra-cli
   (CASSANDRA-8102)
 * Don't include tmp files when doing offline relevel (CASSANDRA-9088)
 * Use the proper CAS WriteType when finishing a previous round during Paxos
   preparation (CASSANDRA-8672)
 * Avoid race in cancelling compactions (CASSANDRA-9070)
 * More aggressive check for expired sstables in DTCS (CASSANDRA-8359)
 * Fix ignored index_interval change in ALTER TABLE statements (CASSANDRA-7976)
 * Do more aggressive compaction in old time windows in DTCS (CASSANDRA-8360)
 * java.lang.AssertionError when reading saved cache (CASSANDRA-8740)
 * "disk full" when running cleanup (CASSANDRA-9036)
 * Lower logging level from ERROR to DEBUG when a scheduled schema pull
   cannot be completed due to a node being down (CASSANDRA-9032)
 * Fix MOVED_NODE client event (CASSANDRA-8516)
 * Allow overriding MAX_OUTSTANDING_REPLAY_COUNT (CASSANDRA-7533)
 * Fix malformed JMX ObjectName containing IPv6 addresses (CASSANDRA-9027)
 * (cqlsh) Allow increasing CSV field size limit through
   cqlshrc config option (CASSANDRA-8934)
 * Stop logging range tombstones when exceeding the threshold
   (CASSANDRA-8559)
 * Fix NullPointerException when nodetool getendpoints is run
   against invalid keyspaces or tables (CASSANDRA-8950)
 * Allow specifying the tmp dir (CASSANDRA-7712)
 * Improve compaction estimated tasks estimation (CASSANDRA-8904)
 * Fix duplicate up/down messages sent to native clients (CASSANDRA-7816)
 * Expose commit log archive status via JMX (CASSANDRA-8734)
 * Provide better exceptions for invalid replication strategy parameters
   (CASSANDRA-8909)
 * Fix regression in mixed single and multi-column relation support for
   SELECT statements (CASSANDRA-8613)
 * Add ability to limit number of native connections (CASSANDRA-8086)
 * Fix CQLSSTableWriter throwing exception and spawning threads
   (CASSANDRA-8808)
 * Fix MT mismatch between empty and GC-able data (CASSANDRA-8979)
 * Fix incorrect validation when snapshotting single table (CASSANDRA-8056)
 * Add offline tool to relevel sstables (CASSANDRA-8301)
 * Preserve stream ID for more protocol errors (CASSANDRA-8848)
 * Fix combining token() function with multi-column relations on
   clustering columns (CASSANDRA-8797)
 * Make CFS.markReferenced() resistant to bad refcounting (CASSANDRA-8829)
 * Fix StreamTransferTask abort/complete bad refcounting (CASSANDRA-8815)
 * Fix AssertionError when querying a DESC clustering ordered
   table with ASC ordering and paging (CASSANDRA-8767)
 * AssertionError: "Memory was freed" when running cleanup (CASSANDRA-8716)
 * Make it possible to set max_sstable_age to fractional days (CASSANDRA-8406)
 * Fix some multi-column relations with indexes on some clustering
   columns (CASSANDRA-8275)
 * Fix memory leak in SSTableSimple*Writer and SSTableReader.validate()
   (CASSANDRA-8748)
 * Throw OOM if allocating memory fails to return a valid pointer (CASSANDRA-8726)
 * Fix SSTableSimpleUnsortedWriter ConcurrentModificationException (CASSANDRA-8619)
 * 'nodetool info' prints exception against older node (CASSANDRA-8796)
 * Ensure SSTableSimpleUnsortedWriter.close() terminates if
   disk writer has crashed (CASSANDRA-8807)


2.1.4
 * Bind JMX to localhost unless explicitly configured otherwise (CASSANDRA-9085)


2.1.3
 * Fix HSHA/offheap_objects corruption (CASSANDRA-8719)
 * Upgrade libthrift to 0.9.2 (CASSANDRA-8685)
 * Don't use the shared ref in sstableloader (CASSANDRA-8704)
 * Purge internal prepared statements if related tables or
   keyspaces are dropped (CASSANDRA-8693)
 * (cqlsh) Handle unicode BOM at start of files (CASSANDRA-8638)
 * Stop compactions before exiting offline tools (CASSANDRA-8623)
 * Update tools/stress/README.txt to match current behaviour (CASSANDRA-7933)
 * Fix schema from Thrift conversion with empty metadata (CASSANDRA-8695)
 * Safer Resource Management (CASSANDRA-7705)
 * Make sure we compact highly overlapping cold sstables with
   STCS (CASSANDRA-8635)
 * rpc_interface and listen_interface generate NPE on startup when specified
   interface doesn't exist (CASSANDRA-8677)
 * Fix ArrayIndexOutOfBoundsException in nodetool cfhistograms (CASSANDRA-8514)
 * Switch from yammer metrics for nodetool cf/proxy histograms (CASSANDRA-8662)
 * Make sure we don't add tmplink files to the compaction
   strategy (CASSANDRA-8580)
 * (cqlsh) Handle maps with blob keys (CASSANDRA-8372)
 * (cqlsh) Handle DynamicCompositeType schemas correctly (CASSANDRA-8563)
 * Duplicate rows returned when in clause has repeated values (CASSANDRA-6706)
 * Add tooling to detect hot partitions (CASSANDRA-7974)
 * Fix cassandra-stress user-mode truncation of partition generation (CASSANDRA-8608)
 * Only stream from unrepaired sstables during inc repair (CASSANDRA-8267)
 * Don't allow starting multiple inc repairs on the same sstables (CASSANDRA-8316)
 * Invalidate prepared BATCH statements when related tables
   or keyspaces are dropped (CASSANDRA-8652)
 * Fix missing results in secondary index queries on collections
   with ALLOW FILTERING (CASSANDRA-8421)
 * Expose EstimatedHistogram metrics for range slices (CASSANDRA-8627)
 * (cqlsh) Escape clqshrc passwords properly (CASSANDRA-8618)
 * Fix NPE when passing wrong argument in ALTER TABLE statement (CASSANDRA-8355)
 * Pig: Refactor and deprecate CqlStorage (CASSANDRA-8599)
 * Don't reuse the same cleanup strategy for all sstables (CASSANDRA-8537)
 * Fix case-sensitivity of index name on CREATE and DROP INDEX
   statements (CASSANDRA-8365)
 * Better detection/logging for corruption in compressed sstables (CASSANDRA-8192)
 * Use the correct repairedAt value when closing writer (CASSANDRA-8570)
 * (cqlsh) Handle a schema mismatch being detected on startup (CASSANDRA-8512)
 * Properly calculate expected write size during compaction (CASSANDRA-8532)
 * Invalidate affected prepared statements when a table's columns
   are altered (CASSANDRA-7910)
 * Stress - user defined writes should populate sequentally (CASSANDRA-8524)
 * Fix regression in SSTableRewriter causing some rows to become unreadable 
   during compaction (CASSANDRA-8429)
 * Run major compactions for repaired/unrepaired in parallel (CASSANDRA-8510)
 * (cqlsh) Fix compression options in DESCRIBE TABLE output when compression
   is disabled (CASSANDRA-8288)
 * (cqlsh) Fix DESCRIBE output after keyspaces are altered (CASSANDRA-7623)
 * Make sure we set lastCompactedKey correctly (CASSANDRA-8463)
 * (cqlsh) Fix output of CONSISTENCY command (CASSANDRA-8507)
 * (cqlsh) Fixed the handling of LIST statements (CASSANDRA-8370)
 * Make sstablescrub check leveled manifest again (CASSANDRA-8432)
 * Check first/last keys in sstable when giving out positions (CASSANDRA-8458)
 * Disable mmap on Windows (CASSANDRA-6993)
 * Add missing ConsistencyLevels to cassandra-stress (CASSANDRA-8253)
 * Add auth support to cassandra-stress (CASSANDRA-7985)
 * Fix ArrayIndexOutOfBoundsException when generating error message
   for some CQL syntax errors (CASSANDRA-8455)
 * Scale memtable slab allocation logarithmically (CASSANDRA-7882)
 * cassandra-stress simultaneous inserts over same seed (CASSANDRA-7964)
 * Reduce cassandra-stress sampling memory requirements (CASSANDRA-7926)
 * Ensure memtable flush cannot expire commit log entries from its future (CASSANDRA-8383)
 * Make read "defrag" async to reclaim memtables (CASSANDRA-8459)
 * Remove tmplink files for offline compactions (CASSANDRA-8321)
 * Reduce maxHintsInProgress (CASSANDRA-8415)
 * BTree updates may call provided update function twice (CASSANDRA-8018)
 * Release sstable references after anticompaction (CASSANDRA-8386)
 * Handle abort() in SSTableRewriter properly (CASSANDRA-8320)
 * Centralize shared executors (CASSANDRA-8055)
 * Fix filtering for CONTAINS (KEY) relations on frozen collection
   clustering columns when the query is restricted to a single
   partition (CASSANDRA-8203)
 * Do more aggressive entire-sstable TTL expiry checks (CASSANDRA-8243)
 * Add more log info if readMeter is null (CASSANDRA-8238)
 * add check of the system wall clock time at startup (CASSANDRA-8305)
 * Support for frozen collections (CASSANDRA-7859)
 * Fix overflow on histogram computation (CASSANDRA-8028)
 * Have paxos reuse the timestamp generation of normal queries (CASSANDRA-7801)
 * Fix incremental repair not remove parent session on remote (CASSANDRA-8291)
 * Improve JBOD disk utilization (CASSANDRA-7386)
 * Log failed host when preparing incremental repair (CASSANDRA-8228)
 * Force config client mode in CQLSSTableWriter (CASSANDRA-8281)
 * Fix sstableupgrade throws exception (CASSANDRA-8688)
 * Fix hang when repairing empty keyspace (CASSANDRA-8694)
Merged from 2.0:
 * Fix IllegalArgumentException in dynamic snitch (CASSANDRA-8448)
 * Add support for UPDATE ... IF EXISTS (CASSANDRA-8610)
 * Fix reversal of list prepends (CASSANDRA-8733)
 * Prevent non-zero default_time_to_live on tables with counters
   (CASSANDRA-8678)
 * Fix SSTableSimpleUnsortedWriter ConcurrentModificationException
   (CASSANDRA-8619)
 * Round up time deltas lower than 1ms in BulkLoader (CASSANDRA-8645)
 * Add batch remove iterator to ABSC (CASSANDRA-8414, 8666)
 * Round up time deltas lower than 1ms in BulkLoader (CASSANDRA-8645)
 * Fix isClientMode check in Keyspace (CASSANDRA-8687)
 * Use more efficient slice size for querying internal secondary
   index tables (CASSANDRA-8550)
 * Fix potentially returning deleted rows with range tombstone (CASSANDRA-8558)
 * Check for available disk space before starting a compaction (CASSANDRA-8562)
 * Fix DISTINCT queries with LIMITs or paging when some partitions
   contain only tombstones (CASSANDRA-8490)
 * Introduce background cache refreshing to permissions cache
   (CASSANDRA-8194)
 * Fix race condition in StreamTransferTask that could lead to
   infinite loops and premature sstable deletion (CASSANDRA-7704)
 * Add an extra version check to MigrationTask (CASSANDRA-8462)
 * Ensure SSTableWriter cleans up properly after failure (CASSANDRA-8499)
 * Increase bf true positive count on key cache hit (CASSANDRA-8525)
 * Move MeteredFlusher to its own thread (CASSANDRA-8485)
 * Fix non-distinct results in DISTNCT queries on static columns when
   paging is enabled (CASSANDRA-8087)
 * Move all hints related tasks to hints internal executor (CASSANDRA-8285)
 * Fix paging for multi-partition IN queries (CASSANDRA-8408)
 * Fix MOVED_NODE topology event never being emitted when a node
   moves its token (CASSANDRA-8373)
 * Fix validation of indexes in COMPACT tables (CASSANDRA-8156)
 * Avoid StackOverflowError when a large list of IN values
   is used for a clustering column (CASSANDRA-8410)
 * Fix NPE when writetime() or ttl() calls are wrapped by
   another function call (CASSANDRA-8451)
 * Fix NPE after dropping a keyspace (CASSANDRA-8332)
 * Fix error message on read repair timeouts (CASSANDRA-7947)
 * Default DTCS base_time_seconds changed to 60 (CASSANDRA-8417)
 * Refuse Paxos operation with more than one pending endpoint (CASSANDRA-8346, 8640)
 * Throw correct exception when trying to bind a keyspace or table
   name (CASSANDRA-6952)
 * Make HHOM.compact synchronized (CASSANDRA-8416)
 * cancel latency-sampling task when CF is dropped (CASSANDRA-8401)
 * don't block SocketThread for MessagingService (CASSANDRA-8188)
 * Increase quarantine delay on replacement (CASSANDRA-8260)
 * Expose off-heap memory usage stats (CASSANDRA-7897)
 * Ignore Paxos commits for truncated tables (CASSANDRA-7538)
 * Validate size of indexed column values (CASSANDRA-8280)
 * Make LCS split compaction results over all data directories (CASSANDRA-8329)
 * Fix some failing queries that use multi-column relations
   on COMPACT STORAGE tables (CASSANDRA-8264)
 * Fix InvalidRequestException with ORDER BY (CASSANDRA-8286)
 * Disable SSLv3 for POODLE (CASSANDRA-8265)
 * Fix millisecond timestamps in Tracing (CASSANDRA-8297)
 * Include keyspace name in error message when there are insufficient
   live nodes to stream from (CASSANDRA-8221)
 * Avoid overlap in L1 when L0 contains many nonoverlapping
   sstables (CASSANDRA-8211)
 * Improve PropertyFileSnitch logging (CASSANDRA-8183)
 * Add DC-aware sequential repair (CASSANDRA-8193)
 * Use live sstables in snapshot repair if possible (CASSANDRA-8312)
 * Fix hints serialized size calculation (CASSANDRA-8587)


2.1.2
 * (cqlsh) parse_for_table_meta errors out on queries with undefined
   grammars (CASSANDRA-8262)
 * (cqlsh) Fix SELECT ... TOKEN() function broken in C* 2.1.1 (CASSANDRA-8258)
 * Fix Cassandra crash when running on JDK8 update 40 (CASSANDRA-8209)
 * Optimize partitioner tokens (CASSANDRA-8230)
 * Improve compaction of repaired/unrepaired sstables (CASSANDRA-8004)
 * Make cache serializers pluggable (CASSANDRA-8096)
 * Fix issues with CONTAINS (KEY) queries on secondary indexes
   (CASSANDRA-8147)
 * Fix read-rate tracking of sstables for some queries (CASSANDRA-8239)
 * Fix default timestamp in QueryOptions (CASSANDRA-8246)
 * Set socket timeout when reading remote version (CASSANDRA-8188)
 * Refactor how we track live size (CASSANDRA-7852)
 * Make sure unfinished compaction files are removed (CASSANDRA-8124)
 * Fix shutdown when run as Windows service (CASSANDRA-8136)
 * Fix DESCRIBE TABLE with custom indexes (CASSANDRA-8031)
 * Fix race in RecoveryManagerTest (CASSANDRA-8176)
 * Avoid IllegalArgumentException while sorting sstables in
   IndexSummaryManager (CASSANDRA-8182)
 * Shutdown JVM on file descriptor exhaustion (CASSANDRA-7579)
 * Add 'die' policy for commit log and disk failure (CASSANDRA-7927)
 * Fix installing as service on Windows (CASSANDRA-8115)
 * Fix CREATE TABLE for CQL2 (CASSANDRA-8144)
 * Avoid boxing in ColumnStats min/max trackers (CASSANDRA-8109)
Merged from 2.0:
 * Correctly handle non-text column names in cql3 (CASSANDRA-8178)
 * Fix deletion for indexes on primary key columns (CASSANDRA-8206)
 * Add 'nodetool statusgossip' (CASSANDRA-8125)
 * Improve client notification that nodes are ready for requests (CASSANDRA-7510)
 * Handle negative timestamp in writetime method (CASSANDRA-8139)
 * Pig: Remove errant LIMIT clause in CqlNativeStorage (CASSANDRA-8166)
 * Throw ConfigurationException when hsha is used with the default
   rpc_max_threads setting of 'unlimited' (CASSANDRA-8116)
 * Allow concurrent writing of the same table in the same JVM using
   CQLSSTableWriter (CASSANDRA-7463)
 * Fix totalDiskSpaceUsed calculation (CASSANDRA-8205)


2.1.1
 * Fix spin loop in AtomicSortedColumns (CASSANDRA-7546)
 * Dont notify when replacing tmplink files (CASSANDRA-8157)
 * Fix validation with multiple CONTAINS clause (CASSANDRA-8131)
 * Fix validation of collections in TriggerExecutor (CASSANDRA-8146)
 * Fix IllegalArgumentException when a list of IN values containing tuples
   is passed as a single arg to a prepared statement with the v1 or v2
   protocol (CASSANDRA-8062)
 * Fix ClassCastException in DISTINCT query on static columns with
   query paging (CASSANDRA-8108)
 * Fix NPE on null nested UDT inside a set (CASSANDRA-8105)
 * Fix exception when querying secondary index on set items or map keys
   when some clustering columns are specified (CASSANDRA-8073)
 * Send proper error response when there is an error during native
   protocol message decode (CASSANDRA-8118)
 * Gossip should ignore generation numbers too far in the future (CASSANDRA-8113)
 * Fix NPE when creating a table with frozen sets, lists (CASSANDRA-8104)
 * Fix high memory use due to tracking reads on incrementally opened sstable
   readers (CASSANDRA-8066)
 * Fix EXECUTE request with skipMetadata=false returning no metadata
   (CASSANDRA-8054)
 * Allow concurrent use of CQLBulkOutputFormat (CASSANDRA-7776)
 * Shutdown JVM on OOM (CASSANDRA-7507)
 * Upgrade netty version and enable epoll event loop (CASSANDRA-7761)
 * Don't duplicate sstables smaller than split size when using
   the sstablesplitter tool (CASSANDRA-7616)
 * Avoid re-parsing already prepared statements (CASSANDRA-7923)
 * Fix some Thrift slice deletions and updates of COMPACT STORAGE
   tables with some clustering columns omitted (CASSANDRA-7990)
 * Fix filtering for CONTAINS on sets (CASSANDRA-8033)
 * Properly track added size (CASSANDRA-7239)
 * Allow compilation in java 8 (CASSANDRA-7208)
 * Fix Assertion error on RangeTombstoneList diff (CASSANDRA-8013)
 * Release references to overlapping sstables during compaction (CASSANDRA-7819)
 * Send notification when opening compaction results early (CASSANDRA-8034)
 * Make native server start block until properly bound (CASSANDRA-7885)
 * (cqlsh) Fix IPv6 support (CASSANDRA-7988)
 * Ignore fat clients when checking for endpoint collision (CASSANDRA-7939)
 * Make sstablerepairedset take a list of files (CASSANDRA-7995)
 * (cqlsh) Tab completeion for indexes on map keys (CASSANDRA-7972)
 * (cqlsh) Fix UDT field selection in select clause (CASSANDRA-7891)
 * Fix resource leak in event of corrupt sstable
 * (cqlsh) Add command line option for cqlshrc file path (CASSANDRA-7131)
 * Provide visibility into prepared statements churn (CASSANDRA-7921, CASSANDRA-7930)
 * Invalidate prepared statements when their keyspace or table is
   dropped (CASSANDRA-7566)
 * cassandra-stress: fix support for NetworkTopologyStrategy (CASSANDRA-7945)
 * Fix saving caches when a table is dropped (CASSANDRA-7784)
 * Add better error checking of new stress profile (CASSANDRA-7716)
 * Use ThreadLocalRandom and remove FBUtilities.threadLocalRandom (CASSANDRA-7934)
 * Prevent operator mistakes due to simultaneous bootstrap (CASSANDRA-7069)
 * cassandra-stress supports whitelist mode for node config (CASSANDRA-7658)
 * GCInspector more closely tracks GC; cassandra-stress and nodetool report it (CASSANDRA-7916)
 * nodetool won't output bogus ownership info without a keyspace (CASSANDRA-7173)
 * Add human readable option to nodetool commands (CASSANDRA-5433)
 * Don't try to set repairedAt on old sstables (CASSANDRA-7913)
 * Add metrics for tracking PreparedStatement use (CASSANDRA-7719)
 * (cqlsh) tab-completion for triggers (CASSANDRA-7824)
 * (cqlsh) Support for query paging (CASSANDRA-7514)
 * (cqlsh) Show progress of COPY operations (CASSANDRA-7789)
 * Add syntax to remove multiple elements from a map (CASSANDRA-6599)
 * Support non-equals conditions in lightweight transactions (CASSANDRA-6839)
 * Add IF [NOT] EXISTS to create/drop triggers (CASSANDRA-7606)
 * (cqlsh) Display the current logged-in user (CASSANDRA-7785)
 * (cqlsh) Don't ignore CTRL-C during COPY FROM execution (CASSANDRA-7815)
 * (cqlsh) Order UDTs according to cross-type dependencies in DESCRIBE
   output (CASSANDRA-7659)
 * (cqlsh) Fix handling of CAS statement results (CASSANDRA-7671)
 * (cqlsh) COPY TO/FROM improvements (CASSANDRA-7405)
 * Support list index operations with conditions (CASSANDRA-7499)
 * Add max live/tombstoned cells to nodetool cfstats output (CASSANDRA-7731)
 * Validate IPv6 wildcard addresses properly (CASSANDRA-7680)
 * (cqlsh) Error when tracing query (CASSANDRA-7613)
 * Avoid IOOBE when building SyntaxError message snippet (CASSANDRA-7569)
 * SSTableExport uses correct validator to create string representation of partition
   keys (CASSANDRA-7498)
 * Avoid NPEs when receiving type changes for an unknown keyspace (CASSANDRA-7689)
 * Add support for custom 2i validation (CASSANDRA-7575)
 * Pig support for hadoop CqlInputFormat (CASSANDRA-6454)
 * Add duration mode to cassandra-stress (CASSANDRA-7468)
 * Add listen_interface and rpc_interface options (CASSANDRA-7417)
 * Improve schema merge performance (CASSANDRA-7444)
 * Adjust MT depth based on # of partition validating (CASSANDRA-5263)
 * Optimise NativeCell comparisons (CASSANDRA-6755)
 * Configurable client timeout for cqlsh (CASSANDRA-7516)
 * Include snippet of CQL query near syntax error in messages (CASSANDRA-7111)
 * Make repair -pr work with -local (CASSANDRA-7450)
 * Fix error in sstableloader with -cph > 1 (CASSANDRA-8007)
 * Fix snapshot repair error on indexed tables (CASSANDRA-8020)
 * Do not exit nodetool repair when receiving JMX NOTIF_LOST (CASSANDRA-7909)
 * Stream to private IP when available (CASSANDRA-8084)
Merged from 2.0:
 * Reject conditions on DELETE unless full PK is given (CASSANDRA-6430)
 * Properly reject the token function DELETE (CASSANDRA-7747)
 * Force batchlog replay before decommissioning a node (CASSANDRA-7446)
 * Fix hint replay with many accumulated expired hints (CASSANDRA-6998)
 * Fix duplicate results in DISTINCT queries on static columns with query
   paging (CASSANDRA-8108)
 * Add DateTieredCompactionStrategy (CASSANDRA-6602)
 * Properly validate ascii and utf8 string literals in CQL queries (CASSANDRA-8101)
 * (cqlsh) Fix autocompletion for alter keyspace (CASSANDRA-8021)
 * Create backup directories for commitlog archiving during startup (CASSANDRA-8111)
 * Reduce totalBlockFor() for LOCAL_* consistency levels (CASSANDRA-8058)
 * Fix merging schemas with re-dropped keyspaces (CASSANDRA-7256)
 * Fix counters in supercolumns during live upgrades from 1.2 (CASSANDRA-7188)
 * Notify DT subscribers when a column family is truncated (CASSANDRA-8088)
 * Add sanity check of $JAVA on startup (CASSANDRA-7676)
 * Schedule fat client schema pull on join (CASSANDRA-7993)
 * Don't reset nodes' versions when closing IncomingTcpConnections
   (CASSANDRA-7734)
 * Record the real messaging version in all cases in OutboundTcpConnection
   (CASSANDRA-8057)
 * SSL does not work in cassandra-cli (CASSANDRA-7899)
 * Fix potential exception when using ReversedType in DynamicCompositeType
   (CASSANDRA-7898)
 * Better validation of collection values (CASSANDRA-7833)
 * Track min/max timestamps correctly (CASSANDRA-7969)
 * Fix possible overflow while sorting CL segments for replay (CASSANDRA-7992)
 * Increase nodetool Xmx (CASSANDRA-7956)
 * Archive any commitlog segments present at startup (CASSANDRA-6904)
 * CrcCheckChance should adjust based on live CFMetadata not 
   sstable metadata (CASSANDRA-7978)
 * token() should only accept columns in the partitioning
   key order (CASSANDRA-6075)
 * Add method to invalidate permission cache via JMX (CASSANDRA-7977)
 * Allow propagating multiple gossip states atomically (CASSANDRA-6125)
 * Log exceptions related to unclean native protocol client disconnects
   at DEBUG or INFO (CASSANDRA-7849)
 * Allow permissions cache to be set via JMX (CASSANDRA-7698)
 * Include schema_triggers CF in readable system resources (CASSANDRA-7967)
 * Fix RowIndexEntry to report correct serializedSize (CASSANDRA-7948)
 * Make CQLSSTableWriter sync within partitions (CASSANDRA-7360)
 * Potentially use non-local replicas in CqlConfigHelper (CASSANDRA-7906)
 * Explicitly disallow mixing multi-column and single-column
   relations on clustering columns (CASSANDRA-7711)
 * Better error message when condition is set on PK column (CASSANDRA-7804)
 * Don't send schema change responses and events for no-op DDL
   statements (CASSANDRA-7600)
 * (Hadoop) fix cluster initialisation for a split fetching (CASSANDRA-7774)
 * Throw InvalidRequestException when queries contain relations on entire
   collection columns (CASSANDRA-7506)
 * (cqlsh) enable CTRL-R history search with libedit (CASSANDRA-7577)
 * (Hadoop) allow ACFRW to limit nodes to local DC (CASSANDRA-7252)
 * (cqlsh) cqlsh should automatically disable tracing when selecting
   from system_traces (CASSANDRA-7641)
 * (Hadoop) Add CqlOutputFormat (CASSANDRA-6927)
 * Don't depend on cassandra config for nodetool ring (CASSANDRA-7508)
 * (cqlsh) Fix failing cqlsh formatting tests (CASSANDRA-7703)
 * Fix IncompatibleClassChangeError from hadoop2 (CASSANDRA-7229)
 * Add 'nodetool sethintedhandoffthrottlekb' (CASSANDRA-7635)
 * (cqlsh) Add tab-completion for CREATE/DROP USER IF [NOT] EXISTS (CASSANDRA-7611)
 * Catch errors when the JVM pulls the rug out from GCInspector (CASSANDRA-5345)
 * cqlsh fails when version number parts are not int (CASSANDRA-7524)
 * Fix NPE when table dropped during streaming (CASSANDRA-7946)
 * Fix wrong progress when streaming uncompressed (CASSANDRA-7878)
 * Fix possible infinite loop in creating repair range (CASSANDRA-7983)
 * Fix unit in nodetool for streaming throughput (CASSANDRA-7375)
Merged from 1.2:
 * Don't index tombstones (CASSANDRA-7828)
 * Improve PasswordAuthenticator default super user setup (CASSANDRA-7788)


2.1.0
 * (cqlsh) Removed "ALTER TYPE <name> RENAME TO <name>" from tab-completion
   (CASSANDRA-7895)
 * Fixed IllegalStateException in anticompaction (CASSANDRA-7892)
 * cqlsh: DESCRIBE support for frozen UDTs, tuples (CASSANDRA-7863)
 * Avoid exposing internal classes over JMX (CASSANDRA-7879)
 * Add null check for keys when freezing collection (CASSANDRA-7869)
 * Improve stress workload realism (CASSANDRA-7519)
Merged from 2.0:
 * Configure system.paxos with LeveledCompactionStrategy (CASSANDRA-7753)
 * Fix ALTER clustering column type from DateType to TimestampType when
   using DESC clustering order (CASSANRDA-7797)
 * Throw EOFException if we run out of chunks in compressed datafile
   (CASSANDRA-7664)
 * Fix PRSI handling of CQL3 row markers for row cleanup (CASSANDRA-7787)
 * Fix dropping collection when it's the last regular column (CASSANDRA-7744)
 * Make StreamReceiveTask thread safe and gc friendly (CASSANDRA-7795)
 * Validate empty cell names from counter updates (CASSANDRA-7798)
Merged from 1.2:
 * Don't allow compacted sstables to be marked as compacting (CASSANDRA-7145)
 * Track expired tombstones (CASSANDRA-7810)


2.1.0-rc7
 * Add frozen keyword and require UDT to be frozen (CASSANDRA-7857)
 * Track added sstable size correctly (CASSANDRA-7239)
 * (cqlsh) Fix case insensitivity (CASSANDRA-7834)
 * Fix failure to stream ranges when moving (CASSANDRA-7836)
 * Correctly remove tmplink files (CASSANDRA-7803)
 * (cqlsh) Fix column name formatting for functions, CAS operations,
   and UDT field selections (CASSANDRA-7806)
 * (cqlsh) Fix COPY FROM handling of null/empty primary key
   values (CASSANDRA-7792)
 * Fix ordering of static cells (CASSANDRA-7763)
Merged from 2.0:
 * Forbid re-adding dropped counter columns (CASSANDRA-7831)
 * Fix CFMetaData#isThriftCompatible() for PK-only tables (CASSANDRA-7832)
 * Always reject inequality on the partition key without token()
   (CASSANDRA-7722)
 * Always send Paxos commit to all replicas (CASSANDRA-7479)
 * Make disruptor_thrift_server invocation pool configurable (CASSANDRA-7594)
 * Make repair no-op when RF=1 (CASSANDRA-7864)


2.1.0-rc6
 * Fix OOM issue from netty caching over time (CASSANDRA-7743)
 * json2sstable couldn't import JSON for CQL table (CASSANDRA-7477)
 * Invalidate all caches on table drop (CASSANDRA-7561)
 * Skip strict endpoint selection for ranges if RF == nodes (CASSANRA-7765)
 * Fix Thrift range filtering without 2ary index lookups (CASSANDRA-7741)
 * Add tracing entries about concurrent range requests (CASSANDRA-7599)
 * (cqlsh) Fix DESCRIBE for NTS keyspaces (CASSANDRA-7729)
 * Remove netty buffer ref-counting (CASSANDRA-7735)
 * Pass mutated cf to index updater for use by PRSI (CASSANDRA-7742)
 * Include stress yaml example in release and deb (CASSANDRA-7717)
 * workaround for netty issue causing corrupted data off the wire (CASSANDRA-7695)
 * cqlsh DESC CLUSTER fails retrieving ring information (CASSANDRA-7687)
 * Fix binding null values inside UDT (CASSANDRA-7685)
 * Fix UDT field selection with empty fields (CASSANDRA-7670)
 * Bogus deserialization of static cells from sstable (CASSANDRA-7684)
 * Fix NPE on compaction leftover cleanup for dropped table (CASSANDRA-7770)
Merged from 2.0:
 * Fix race condition in StreamTransferTask that could lead to
   infinite loops and premature sstable deletion (CASSANDRA-7704)
 * (cqlsh) Wait up to 10 sec for a tracing session (CASSANDRA-7222)
 * Fix NPE in FileCacheService.sizeInBytes (CASSANDRA-7756)
 * Remove duplicates from StorageService.getJoiningNodes (CASSANDRA-7478)
 * Clone token map outside of hot gossip loops (CASSANDRA-7758)
 * Fix MS expiring map timeout for Paxos messages (CASSANDRA-7752)
 * Do not flush on truncate if durable_writes is false (CASSANDRA-7750)
 * Give CRR a default input_cql Statement (CASSANDRA-7226)
 * Better error message when adding a collection with the same name
   than a previously dropped one (CASSANDRA-6276)
 * Fix validation when adding static columns (CASSANDRA-7730)
 * (Thrift) fix range deletion of supercolumns (CASSANDRA-7733)
 * Fix potential AssertionError in RangeTombstoneList (CASSANDRA-7700)
 * Validate arguments of blobAs* functions (CASSANDRA-7707)
 * Fix potential AssertionError with 2ndary indexes (CASSANDRA-6612)
 * Avoid logging CompactionInterrupted at ERROR (CASSANDRA-7694)
 * Minor leak in sstable2jon (CASSANDRA-7709)
 * Add cassandra.auto_bootstrap system property (CASSANDRA-7650)
 * Update java driver (for hadoop) (CASSANDRA-7618)
 * Remove CqlPagingRecordReader/CqlPagingInputFormat (CASSANDRA-7570)
 * Support connecting to ipv6 jmx with nodetool (CASSANDRA-7669)


2.1.0-rc5
 * Reject counters inside user types (CASSANDRA-7672)
 * Switch to notification-based GCInspector (CASSANDRA-7638)
 * (cqlsh) Handle nulls in UDTs and tuples correctly (CASSANDRA-7656)
 * Don't use strict consistency when replacing (CASSANDRA-7568)
 * Fix min/max cell name collection on 2.0 SSTables with range
   tombstones (CASSANDRA-7593)
 * Tolerate min/max cell names of different lengths (CASSANDRA-7651)
 * Filter cached results correctly (CASSANDRA-7636)
 * Fix tracing on the new SEPExecutor (CASSANDRA-7644)
 * Remove shuffle and taketoken (CASSANDRA-7601)
 * Clean up Windows batch scripts (CASSANDRA-7619)
 * Fix native protocol drop user type notification (CASSANDRA-7571)
 * Give read access to system.schema_usertypes to all authenticated users
   (CASSANDRA-7578)
 * (cqlsh) Fix cqlsh display when zero rows are returned (CASSANDRA-7580)
 * Get java version correctly when JAVA_TOOL_OPTIONS is set (CASSANDRA-7572)
 * Fix NPE when dropping index from non-existent keyspace, AssertionError when
   dropping non-existent index with IF EXISTS (CASSANDRA-7590)
 * Fix sstablelevelresetter hang (CASSANDRA-7614)
 * (cqlsh) Fix deserialization of blobs (CASSANDRA-7603)
 * Use "keyspace updated" schema change message for UDT changes in v1 and
   v2 protocols (CASSANDRA-7617)
 * Fix tracing of range slices and secondary index lookups that are local
   to the coordinator (CASSANDRA-7599)
 * Set -Dcassandra.storagedir for all tool shell scripts (CASSANDRA-7587)
 * Don't swap max/min col names when mutating sstable metadata (CASSANDRA-7596)
 * (cqlsh) Correctly handle paged result sets (CASSANDRA-7625)
 * (cqlsh) Improve waiting for a trace to complete (CASSANDRA-7626)
 * Fix tracing of concurrent range slices and 2ary index queries (CASSANDRA-7626)
 * Fix scrub against collection type (CASSANDRA-7665)
Merged from 2.0:
 * Set gc_grace_seconds to seven days for system schema tables (CASSANDRA-7668)
 * SimpleSeedProvider no longer caches seeds forever (CASSANDRA-7663)
 * Always flush on truncate (CASSANDRA-7511)
 * Fix ReversedType(DateType) mapping to native protocol (CASSANDRA-7576)
 * Always merge ranges owned by a single node (CASSANDRA-6930)
 * Track max/min timestamps for range tombstones (CASSANDRA-7647)
 * Fix NPE when listing saved caches dir (CASSANDRA-7632)


2.1.0-rc4
 * Fix word count hadoop example (CASSANDRA-7200)
 * Updated memtable_cleanup_threshold and memtable_flush_writers defaults 
   (CASSANDRA-7551)
 * (Windows) fix startup when WMI memory query fails (CASSANDRA-7505)
 * Anti-compaction proceeds if any part of the repair failed (CASSANDRA-7521)
 * Add missing table name to DROP INDEX responses and notifications (CASSANDRA-7539)
 * Bump CQL version to 3.2.0 and update CQL documentation (CASSANDRA-7527)
 * Fix configuration error message when running nodetool ring (CASSANDRA-7508)
 * Support conditional updates, tuple type, and the v3 protocol in cqlsh (CASSANDRA-7509)
 * Handle queries on multiple secondary index types (CASSANDRA-7525)
 * Fix cqlsh authentication with v3 native protocol (CASSANDRA-7564)
 * Fix NPE when unknown prepared statement ID is used (CASSANDRA-7454)
Merged from 2.0:
 * (Windows) force range-based repair to non-sequential mode (CASSANDRA-7541)
 * Fix range merging when DES scores are zero (CASSANDRA-7535)
 * Warn when SSL certificates have expired (CASSANDRA-7528)
 * Fix error when doing reversed queries with static columns (CASSANDRA-7490)
Merged from 1.2:
 * Set correct stream ID on responses when non-Exception Throwables
   are thrown while handling native protocol messages (CASSANDRA-7470)


2.1.0-rc3
 * Consider expiry when reconciling otherwise equal cells (CASSANDRA-7403)
 * Introduce CQL support for stress tool (CASSANDRA-6146)
 * Fix ClassCastException processing expired messages (CASSANDRA-7496)
 * Fix prepared marker for collections inside UDT (CASSANDRA-7472)
 * Remove left-over populate_io_cache_on_flush and replicate_on_write
   uses (CASSANDRA-7493)
 * (Windows) handle spaces in path names (CASSANDRA-7451)
 * Ensure writes have completed after dropping a table, before recycling
   commit log segments (CASSANDRA-7437)
 * Remove left-over rows_per_partition_to_cache (CASSANDRA-7493)
 * Fix error when CONTAINS is used with a bind marker (CASSANDRA-7502)
 * Properly reject unknown UDT field (CASSANDRA-7484)
Merged from 2.0:
 * Fix CC#collectTimeOrderedData() tombstone optimisations (CASSANDRA-7394)
 * Support DISTINCT for static columns and fix behaviour when DISTINC is
   not use (CASSANDRA-7305).
 * Workaround JVM NPE on JMX bind failure (CASSANDRA-7254)
 * Fix race in FileCacheService RemovalListener (CASSANDRA-7278)
 * Fix inconsistent use of consistencyForCommit that allowed LOCAL_QUORUM
   operations to incorrect become full QUORUM (CASSANDRA-7345)
 * Properly handle unrecognized opcodes and flags (CASSANDRA-7440)
 * (Hadoop) close CqlRecordWriter clients when finished (CASSANDRA-7459)
 * Commit disk failure policy (CASSANDRA-7429)
 * Make sure high level sstables get compacted (CASSANDRA-7414)
 * Fix AssertionError when using empty clustering columns and static columns
   (CASSANDRA-7455)
 * Add option to disable STCS in L0 (CASSANDRA-6621)
 * Upgrade to snappy-java 1.0.5.2 (CASSANDRA-7476)


2.1.0-rc2
 * Fix heap size calculation for CompoundSparseCellName and 
   CompoundSparseCellName.WithCollection (CASSANDRA-7421)
 * Allow counter mutations in UNLOGGED batches (CASSANDRA-7351)
 * Modify reconcile logic to always pick a tombstone over a counter cell
   (CASSANDRA-7346)
 * Avoid incremental compaction on Windows (CASSANDRA-7365)
 * Fix exception when querying a composite-keyed table with a collection index
   (CASSANDRA-7372)
 * Use node's host id in place of counter ids (CASSANDRA-7366)
 * Fix error when doing reversed queries with static columns (CASSANDRA-7490)
 * Backport CASSANDRA-6747 (CASSANDRA-7560)
 * Track max/min timestamps for range tombstones (CASSANDRA-7647)
 * Fix NPE when listing saved caches dir (CASSANDRA-7632)
 * Fix sstableloader unable to connect encrypted node (CASSANDRA-7585)
Merged from 1.2:
 * Clone token map outside of hot gossip loops (CASSANDRA-7758)
 * Add stop method to EmbeddedCassandraService (CASSANDRA-7595)
 * Support connecting to ipv6 jmx with nodetool (CASSANDRA-7669)
 * Set gc_grace_seconds to seven days for system schema tables (CASSANDRA-7668)
 * SimpleSeedProvider no longer caches seeds forever (CASSANDRA-7663)
 * Set correct stream ID on responses when non-Exception Throwables
   are thrown while handling native protocol messages (CASSANDRA-7470)
 * Fix row size miscalculation in LazilyCompactedRow (CASSANDRA-7543)
 * Fix race in background compaction check (CASSANDRA-7745)
 * Don't clear out range tombstones during compaction (CASSANDRA-7808)


2.1.0-rc1
 * Revert flush directory (CASSANDRA-6357)
 * More efficient executor service for fast operations (CASSANDRA-4718)
 * Move less common tools into a new cassandra-tools package (CASSANDRA-7160)
 * Support more concurrent requests in native protocol (CASSANDRA-7231)
 * Add tab-completion to debian nodetool packaging (CASSANDRA-6421)
 * Change concurrent_compactors defaults (CASSANDRA-7139)
 * Add PowerShell Windows launch scripts (CASSANDRA-7001)
 * Make commitlog archive+restore more robust (CASSANDRA-6974)
 * Fix marking commitlogsegments clean (CASSANDRA-6959)
 * Add snapshot "manifest" describing files included (CASSANDRA-6326)
 * Parallel streaming for sstableloader (CASSANDRA-3668)
 * Fix bugs in supercolumns handling (CASSANDRA-7138)
 * Fix ClassClassException on composite dense tables (CASSANDRA-7112)
 * Cleanup and optimize collation and slice iterators (CASSANDRA-7107)
 * Upgrade NBHM lib (CASSANDRA-7128)
 * Optimize netty server (CASSANDRA-6861)
 * Fix repair hang when given CF does not exist (CASSANDRA-7189)
 * Allow c* to be shutdown in an embedded mode (CASSANDRA-5635)
 * Add server side batching to native transport (CASSANDRA-5663)
 * Make batchlog replay asynchronous (CASSANDRA-6134)
 * remove unused classes (CASSANDRA-7197)
 * Limit user types to the keyspace they are defined in (CASSANDRA-6643)
 * Add validate method to CollectionType (CASSANDRA-7208)
 * New serialization format for UDT values (CASSANDRA-7209, CASSANDRA-7261)
 * Fix nodetool netstats (CASSANDRA-7270)
 * Fix potential ClassCastException in HintedHandoffManager (CASSANDRA-7284)
 * Use prepared statements internally (CASSANDRA-6975)
 * Fix broken paging state with prepared statement (CASSANDRA-7120)
 * Fix IllegalArgumentException in CqlStorage (CASSANDRA-7287)
 * Allow nulls/non-existant fields in UDT (CASSANDRA-7206)
 * Add Thrift MultiSliceRequest (CASSANDRA-6757, CASSANDRA-7027)
 * Handle overlapping MultiSlices (CASSANDRA-7279)
 * Fix DataOutputTest on Windows (CASSANDRA-7265)
 * Embedded sets in user defined data-types are not updating (CASSANDRA-7267)
 * Add tuple type to CQL/native protocol (CASSANDRA-7248)
 * Fix CqlPagingRecordReader on tables with few rows (CASSANDRA-7322)
Merged from 2.0:
 * Copy compaction options to make sure they are reloaded (CASSANDRA-7290)
 * Add option to do more aggressive tombstone compactions (CASSANDRA-6563)
 * Don't try to compact already-compacting files in HHOM (CASSANDRA-7288)
 * Always reallocate buffers in HSHA (CASSANDRA-6285)
 * (Hadoop) support authentication in CqlRecordReader (CASSANDRA-7221)
 * (Hadoop) Close java driver Cluster in CQLRR.close (CASSANDRA-7228)
 * Warn when 'USING TIMESTAMP' is used on a CAS BATCH (CASSANDRA-7067)
 * return all cpu values from BackgroundActivityMonitor.readAndCompute (CASSANDRA-7183)
 * Correctly delete scheduled range xfers (CASSANDRA-7143)
 * return all cpu values from BackgroundActivityMonitor.readAndCompute (CASSANDRA-7183)  
 * reduce garbage creation in calculatePendingRanges (CASSANDRA-7191)
 * fix c* launch issues on Russian os's due to output of linux 'free' cmd (CASSANDRA-6162)
 * Fix disabling autocompaction (CASSANDRA-7187)
 * Fix potential NumberFormatException when deserializing IntegerType (CASSANDRA-7088)
 * cqlsh can't tab-complete disabling compaction (CASSANDRA-7185)
 * cqlsh: Accept and execute CQL statement(s) from command-line parameter (CASSANDRA-7172)
 * Fix IllegalStateException in CqlPagingRecordReader (CASSANDRA-7198)
 * Fix the InvertedIndex trigger example (CASSANDRA-7211)
 * Add --resolve-ip option to 'nodetool ring' (CASSANDRA-7210)
 * reduce garbage on codec flag deserialization (CASSANDRA-7244) 
 * Fix duplicated error messages on directory creation error at startup (CASSANDRA-5818)
 * Proper null handle for IF with map element access (CASSANDRA-7155)
 * Improve compaction visibility (CASSANDRA-7242)
 * Correctly delete scheduled range xfers (CASSANDRA-7143)
 * Make batchlog replica selection rack-aware (CASSANDRA-6551)
 * Fix CFMetaData#getColumnDefinitionFromColumnName() (CASSANDRA-7074)
 * Fix writetime/ttl functions for static columns (CASSANDRA-7081)
 * Suggest CTRL-C or semicolon after three blank lines in cqlsh (CASSANDRA-7142)
 * Fix 2ndary index queries with DESC clustering order (CASSANDRA-6950)
 * Invalid key cache entries on DROP (CASSANDRA-6525)
 * Fix flapping RecoveryManagerTest (CASSANDRA-7084)
 * Add missing iso8601 patterns for date strings (CASSANDRA-6973)
 * Support selecting multiple rows in a partition using IN (CASSANDRA-6875)
 * Add authentication support to shuffle (CASSANDRA-6484)
 * Swap local and global default read repair chances (CASSANDRA-7320)
 * Add conditional CREATE/DROP USER support (CASSANDRA-7264)
 * Cqlsh counts non-empty lines for "Blank lines" warning (CASSANDRA-7325)
Merged from 1.2:
 * Add Cloudstack snitch (CASSANDRA-7147)
 * Update system.peers correctly when relocating tokens (CASSANDRA-7126)
 * Add Google Compute Engine snitch (CASSANDRA-7132)
 * remove duplicate query for local tokens (CASSANDRA-7182)
 * exit CQLSH with error status code if script fails (CASSANDRA-6344)
 * Fix bug with some IN queries missig results (CASSANDRA-7105)
 * Fix availability validation for LOCAL_ONE CL (CASSANDRA-7319)
 * Hint streaming can cause decommission to fail (CASSANDRA-7219)


2.1.0-beta2
 * Increase default CL space to 8GB (CASSANDRA-7031)
 * Add range tombstones to read repair digests (CASSANDRA-6863)
 * Fix BTree.clear for large updates (CASSANDRA-6943)
 * Fail write instead of logging a warning when unable to append to CL
   (CASSANDRA-6764)
 * Eliminate possibility of CL segment appearing twice in active list 
   (CASSANDRA-6557)
 * Apply DONTNEED fadvise to commitlog segments (CASSANDRA-6759)
 * Switch CRC component to Adler and include it for compressed sstables 
   (CASSANDRA-4165)
 * Allow cassandra-stress to set compaction strategy options (CASSANDRA-6451)
 * Add broadcast_rpc_address option to cassandra.yaml (CASSANDRA-5899)
 * Auto reload GossipingPropertyFileSnitch config (CASSANDRA-5897)
 * Fix overflow of memtable_total_space_in_mb (CASSANDRA-6573)
 * Fix ABTC NPE and apply update function correctly (CASSANDRA-6692)
 * Allow nodetool to use a file or prompt for password (CASSANDRA-6660)
 * Fix AIOOBE when concurrently accessing ABSC (CASSANDRA-6742)
 * Fix assertion error in ALTER TYPE RENAME (CASSANDRA-6705)
 * Scrub should not always clear out repaired status (CASSANDRA-5351)
 * Improve handling of range tombstone for wide partitions (CASSANDRA-6446)
 * Fix ClassCastException for compact table with composites (CASSANDRA-6738)
 * Fix potentially repairing with wrong nodes (CASSANDRA-6808)
 * Change caching option syntax (CASSANDRA-6745)
 * Fix stress to do proper counter reads (CASSANDRA-6835)
 * Fix help message for stress counter_write (CASSANDRA-6824)
 * Fix stress smart Thrift client to pick servers correctly (CASSANDRA-6848)
 * Add logging levels (minimal, normal or verbose) to stress tool (CASSANDRA-6849)
 * Fix race condition in Batch CLE (CASSANDRA-6860)
 * Improve cleanup/scrub/upgradesstables failure handling (CASSANDRA-6774)
 * ByteBuffer write() methods for serializing sstables (CASSANDRA-6781)
 * Proper compare function for CollectionType (CASSANDRA-6783)
 * Update native server to Netty 4 (CASSANDRA-6236)
 * Fix off-by-one error in stress (CASSANDRA-6883)
 * Make OpOrder AutoCloseable (CASSANDRA-6901)
 * Remove sync repair JMX interface (CASSANDRA-6900)
 * Add multiple memory allocation options for memtables (CASSANDRA-6689, 6694)
 * Remove adjusted op rate from stress output (CASSANDRA-6921)
 * Add optimized CF.hasColumns() implementations (CASSANDRA-6941)
 * Serialize batchlog mutations with the version of the target node
   (CASSANDRA-6931)
 * Optimize CounterColumn#reconcile() (CASSANDRA-6953)
 * Properly remove 1.2 sstable support in 2.1 (CASSANDRA-6869)
 * Lock counter cells, not partitions (CASSANDRA-6880)
 * Track presence of legacy counter shards in sstables (CASSANDRA-6888)
 * Ensure safe resource cleanup when replacing sstables (CASSANDRA-6912)
 * Add failure handler to async callback (CASSANDRA-6747)
 * Fix AE when closing SSTable without releasing reference (CASSANDRA-7000)
 * Clean up IndexInfo on keyspace/table drops (CASSANDRA-6924)
 * Only snapshot relative SSTables when sequential repair (CASSANDRA-7024)
 * Require nodetool rebuild_index to specify index names (CASSANDRA-7038)
 * fix cassandra stress errors on reads with native protocol (CASSANDRA-7033)
 * Use OpOrder to guard sstable references for reads (CASSANDRA-6919)
 * Preemptive opening of compaction result (CASSANDRA-6916)
 * Multi-threaded scrub/cleanup/upgradesstables (CASSANDRA-5547)
 * Optimize cellname comparison (CASSANDRA-6934)
 * Native protocol v3 (CASSANDRA-6855)
 * Optimize Cell liveness checks and clean up Cell (CASSANDRA-7119)
 * Support consistent range movements (CASSANDRA-2434)
 * Display min timestamp in sstablemetadata viewer (CASSANDRA-6767)
Merged from 2.0:
 * Avoid race-prone second "scrub" of system keyspace (CASSANDRA-6797)
 * Pool CqlRecordWriter clients by inetaddress rather than Range
   (CASSANDRA-6665)
 * Fix compaction_history timestamps (CASSANDRA-6784)
 * Compare scores of full replica ordering in DES (CASSANDRA-6683)
 * fix CME in SessionInfo updateProgress affecting netstats (CASSANDRA-6577)
 * Allow repairing between specific replicas (CASSANDRA-6440)
 * Allow per-dc enabling of hints (CASSANDRA-6157)
 * Add compatibility for Hadoop 0.2.x (CASSANDRA-5201)
 * Fix EstimatedHistogram races (CASSANDRA-6682)
 * Failure detector correctly converts initial value to nanos (CASSANDRA-6658)
 * Add nodetool taketoken to relocate vnodes (CASSANDRA-4445)
 * Expose bulk loading progress over JMX (CASSANDRA-4757)
 * Correctly handle null with IF conditions and TTL (CASSANDRA-6623)
 * Account for range/row tombstones in tombstone drop
   time histogram (CASSANDRA-6522)
 * Stop CommitLogSegment.close() from calling sync() (CASSANDRA-6652)
 * Make commitlog failure handling configurable (CASSANDRA-6364)
 * Avoid overlaps in LCS (CASSANDRA-6688)
 * Improve support for paginating over composites (CASSANDRA-4851)
 * Fix count(*) queries in a mixed cluster (CASSANDRA-6707)
 * Improve repair tasks(snapshot, differencing) concurrency (CASSANDRA-6566)
 * Fix replaying pre-2.0 commit logs (CASSANDRA-6714)
 * Add static columns to CQL3 (CASSANDRA-6561)
 * Optimize single partition batch statements (CASSANDRA-6737)
 * Disallow post-query re-ordering when paging (CASSANDRA-6722)
 * Fix potential paging bug with deleted columns (CASSANDRA-6748)
 * Fix NPE on BulkLoader caused by losing StreamEvent (CASSANDRA-6636)
 * Fix truncating compression metadata (CASSANDRA-6791)
 * Add CMSClassUnloadingEnabled JVM option (CASSANDRA-6541)
 * Catch memtable flush exceptions during shutdown (CASSANDRA-6735)
 * Fix upgradesstables NPE for non-CF-based indexes (CASSANDRA-6645)
 * Fix UPDATE updating PRIMARY KEY columns implicitly (CASSANDRA-6782)
 * Fix IllegalArgumentException when updating from 1.2 with SuperColumns
   (CASSANDRA-6733)
 * FBUtilities.singleton() should use the CF comparator (CASSANDRA-6778)
 * Fix CQLSStableWriter.addRow(Map<String, Object>) (CASSANDRA-6526)
 * Fix HSHA server introducing corrupt data (CASSANDRA-6285)
 * Fix CAS conditions for COMPACT STORAGE tables (CASSANDRA-6813)
 * Starting threads in OutboundTcpConnectionPool constructor causes race conditions (CASSANDRA-7177)
 * Allow overriding cassandra-rackdc.properties file (CASSANDRA-7072)
 * Set JMX RMI port to 7199 (CASSANDRA-7087)
 * Use LOCAL_QUORUM for data reads at LOCAL_SERIAL (CASSANDRA-6939)
 * Log a warning for large batches (CASSANDRA-6487)
 * Put nodes in hibernate when join_ring is false (CASSANDRA-6961)
 * Avoid early loading of non-system keyspaces before compaction-leftovers 
   cleanup at startup (CASSANDRA-6913)
 * Restrict Windows to parallel repairs (CASSANDRA-6907)
 * (Hadoop) Allow manually specifying start/end tokens in CFIF (CASSANDRA-6436)
 * Fix NPE in MeteredFlusher (CASSANDRA-6820)
 * Fix race processing range scan responses (CASSANDRA-6820)
 * Allow deleting snapshots from dropped keyspaces (CASSANDRA-6821)
 * Add uuid() function (CASSANDRA-6473)
 * Omit tombstones from schema digests (CASSANDRA-6862)
 * Include correct consistencyLevel in LWT timeout (CASSANDRA-6884)
 * Lower chances for losing new SSTables during nodetool refresh and
   ColumnFamilyStore.loadNewSSTables (CASSANDRA-6514)
 * Add support for DELETE ... IF EXISTS to CQL3 (CASSANDRA-5708)
 * Update hadoop_cql3_word_count example (CASSANDRA-6793)
 * Fix handling of RejectedExecution in sync Thrift server (CASSANDRA-6788)
 * Log more information when exceeding tombstone_warn_threshold (CASSANDRA-6865)
 * Fix truncate to not abort due to unreachable fat clients (CASSANDRA-6864)
 * Fix schema concurrency exceptions (CASSANDRA-6841)
 * Fix leaking validator FH in StreamWriter (CASSANDRA-6832)
 * Fix saving triggers to schema (CASSANDRA-6789)
 * Fix trigger mutations when base mutation list is immutable (CASSANDRA-6790)
 * Fix accounting in FileCacheService to allow re-using RAR (CASSANDRA-6838)
 * Fix static counter columns (CASSANDRA-6827)
 * Restore expiring->deleted (cell) compaction optimization (CASSANDRA-6844)
 * Fix CompactionManager.needsCleanup (CASSANDRA-6845)
 * Correctly compare BooleanType values other than 0 and 1 (CASSANDRA-6779)
 * Read message id as string from earlier versions (CASSANDRA-6840)
 * Properly use the Paxos consistency for (non-protocol) batch (CASSANDRA-6837)
 * Add paranoid disk failure option (CASSANDRA-6646)
 * Improve PerRowSecondaryIndex performance (CASSANDRA-6876)
 * Extend triggers to support CAS updates (CASSANDRA-6882)
 * Static columns with IF NOT EXISTS don't always work as expected (CASSANDRA-6873)
 * Fix paging with SELECT DISTINCT (CASSANDRA-6857)
 * Fix UnsupportedOperationException on CAS timeout (CASSANDRA-6923)
 * Improve MeteredFlusher handling of MF-unaffected column families
   (CASSANDRA-6867)
 * Add CqlRecordReader using native pagination (CASSANDRA-6311)
 * Add QueryHandler interface (CASSANDRA-6659)
 * Track liveRatio per-memtable, not per-CF (CASSANDRA-6945)
 * Make sure upgradesstables keeps sstable level (CASSANDRA-6958)
 * Fix LIMIT with static columns (CASSANDRA-6956)
 * Fix clash with CQL column name in thrift validation (CASSANDRA-6892)
 * Fix error with super columns in mixed 1.2-2.0 clusters (CASSANDRA-6966)
 * Fix bad skip of sstables on slice query with composite start/finish (CASSANDRA-6825)
 * Fix unintended update with conditional statement (CASSANDRA-6893)
 * Fix map element access in IF (CASSANDRA-6914)
 * Avoid costly range calculations for range queries on system keyspaces
   (CASSANDRA-6906)
 * Fix SSTable not released if stream session fails (CASSANDRA-6818)
 * Avoid build failure due to ANTLR timeout (CASSANDRA-6991)
 * Queries on compact tables can return more rows that requested (CASSANDRA-7052)
 * USING TIMESTAMP for batches does not work (CASSANDRA-7053)
 * Fix performance regression from CASSANDRA-5614 (CASSANDRA-6949)
 * Ensure that batchlog and hint timeouts do not produce hints (CASSANDRA-7058)
 * Merge groupable mutations in TriggerExecutor#execute() (CASSANDRA-7047)
 * Plug holes in resource release when wiring up StreamSession (CASSANDRA-7073)
 * Re-add parameter columns to tracing session (CASSANDRA-6942)
 * Preserves CQL metadata when updating table from thrift (CASSANDRA-6831)
Merged from 1.2:
 * Fix nodetool display with vnodes (CASSANDRA-7082)
 * Add UNLOGGED, COUNTER options to BATCH documentation (CASSANDRA-6816)
 * add extra SSL cipher suites (CASSANDRA-6613)
 * fix nodetool getsstables for blob PK (CASSANDRA-6803)
 * Fix BatchlogManager#deleteBatch() use of millisecond timestamps
   (CASSANDRA-6822)
 * Continue assassinating even if the endpoint vanishes (CASSANDRA-6787)
 * Schedule schema pulls on change (CASSANDRA-6971)
 * Non-droppable verbs shouldn't be dropped from OTC (CASSANDRA-6980)
 * Shutdown batchlog executor in SS#drain() (CASSANDRA-7025)
 * Fix batchlog to account for CF truncation records (CASSANDRA-6999)
 * Fix CQLSH parsing of functions and BLOB literals (CASSANDRA-7018)
 * Properly load trustore in the native protocol (CASSANDRA-6847)
 * Always clean up references in SerializingCache (CASSANDRA-6994)
 * Don't shut MessagingService down when replacing a node (CASSANDRA-6476)
 * fix npe when doing -Dcassandra.fd_initial_value_ms (CASSANDRA-6751)


2.1.0-beta1
 * Add flush directory distinct from compaction directories (CASSANDRA-6357)
 * Require JNA by default (CASSANDRA-6575)
 * add listsnapshots command to nodetool (CASSANDRA-5742)
 * Introduce AtomicBTreeColumns (CASSANDRA-6271, 6692)
 * Multithreaded commitlog (CASSANDRA-3578)
 * allocate fixed index summary memory pool and resample cold index summaries 
   to use less memory (CASSANDRA-5519)
 * Removed multithreaded compaction (CASSANDRA-6142)
 * Parallelize fetching rows for low-cardinality indexes (CASSANDRA-1337)
 * change logging from log4j to logback (CASSANDRA-5883)
 * switch to LZ4 compression for internode communication (CASSANDRA-5887)
 * Stop using Thrift-generated Index* classes internally (CASSANDRA-5971)
 * Remove 1.2 network compatibility code (CASSANDRA-5960)
 * Remove leveled json manifest migration code (CASSANDRA-5996)
 * Remove CFDefinition (CASSANDRA-6253)
 * Use AtomicIntegerFieldUpdater in RefCountedMemory (CASSANDRA-6278)
 * User-defined types for CQL3 (CASSANDRA-5590)
 * Use of o.a.c.metrics in nodetool (CASSANDRA-5871, 6406)
 * Batch read from OTC's queue and cleanup (CASSANDRA-1632)
 * Secondary index support for collections (CASSANDRA-4511, 6383)
 * SSTable metadata(Stats.db) format change (CASSANDRA-6356)
 * Push composites support in the storage engine
   (CASSANDRA-5417, CASSANDRA-6520)
 * Add snapshot space used to cfstats (CASSANDRA-6231)
 * Add cardinality estimator for key count estimation (CASSANDRA-5906)
 * CF id is changed to be non-deterministic. Data dir/key cache are created
   uniquely for CF id (CASSANDRA-5202)
 * New counters implementation (CASSANDRA-6504)
 * Replace UnsortedColumns, EmptyColumns, TreeMapBackedSortedColumns with new
   ArrayBackedSortedColumns (CASSANDRA-6630, CASSANDRA-6662, CASSANDRA-6690)
 * Add option to use row cache with a given amount of rows (CASSANDRA-5357)
 * Avoid repairing already repaired data (CASSANDRA-5351)
 * Reject counter updates with USING TTL/TIMESTAMP (CASSANDRA-6649)
 * Replace index_interval with min/max_index_interval (CASSANDRA-6379)
 * Lift limitation that order by columns must be selected for IN queries (CASSANDRA-4911)


2.0.5
 * Reduce garbage generated by bloom filter lookups (CASSANDRA-6609)
 * Add ks.cf names to tombstone logging (CASSANDRA-6597)
 * Use LOCAL_QUORUM for LWT operations at LOCAL_SERIAL (CASSANDRA-6495)
 * Wait for gossip to settle before accepting client connections (CASSANDRA-4288)
 * Delete unfinished compaction incrementally (CASSANDRA-6086)
 * Allow specifying custom secondary index options in CQL3 (CASSANDRA-6480)
 * Improve replica pinning for cache efficiency in DES (CASSANDRA-6485)
 * Fix LOCAL_SERIAL from thrift (CASSANDRA-6584)
 * Don't special case received counts in CAS timeout exceptions (CASSANDRA-6595)
 * Add support for 2.1 global counter shards (CASSANDRA-6505)
 * Fix NPE when streaming connection is not yet established (CASSANDRA-6210)
 * Avoid rare duplicate read repair triggering (CASSANDRA-6606)
 * Fix paging discardFirst (CASSANDRA-6555)
 * Fix ArrayIndexOutOfBoundsException in 2ndary index query (CASSANDRA-6470)
 * Release sstables upon rebuilding 2i (CASSANDRA-6635)
 * Add AbstractCompactionStrategy.startup() method (CASSANDRA-6637)
 * SSTableScanner may skip rows during cleanup (CASSANDRA-6638)
 * sstables from stalled repair sessions can resurrect deleted data (CASSANDRA-6503)
 * Switch stress to use ITransportFactory (CASSANDRA-6641)
 * Fix IllegalArgumentException during prepare (CASSANDRA-6592)
 * Fix possible loss of 2ndary index entries during compaction (CASSANDRA-6517)
 * Fix direct Memory on architectures that do not support unaligned long access
   (CASSANDRA-6628)
 * Let scrub optionally skip broken counter partitions (CASSANDRA-5930)
Merged from 1.2:
 * fsync compression metadata (CASSANDRA-6531)
 * Validate CF existence on execution for prepared statement (CASSANDRA-6535)
 * Add ability to throttle batchlog replay (CASSANDRA-6550)
 * Fix executing LOCAL_QUORUM with SimpleStrategy (CASSANDRA-6545)
 * Avoid StackOverflow when using large IN queries (CASSANDRA-6567)
 * Nodetool upgradesstables includes secondary indexes (CASSANDRA-6598)
 * Paginate batchlog replay (CASSANDRA-6569)
 * skip blocking on streaming during drain (CASSANDRA-6603)
 * Improve error message when schema doesn't match loaded sstable (CASSANDRA-6262)
 * Add properties to adjust FD initial value and max interval (CASSANDRA-4375)
 * Fix preparing with batch and delete from collection (CASSANDRA-6607)
 * Fix ABSC reverse iterator's remove() method (CASSANDRA-6629)
 * Handle host ID conflicts properly (CASSANDRA-6615)
 * Move handling of migration event source to solve bootstrap race. (CASSANDRA-6648)
 * Make sure compaction throughput value doesn't overflow with int math (CASSANDRA-6647)


2.0.4
 * Allow removing snapshots of no-longer-existing CFs (CASSANDRA-6418)
 * add StorageService.stopDaemon() (CASSANDRA-4268)
 * add IRE for invalid CF supplied to get_count (CASSANDRA-5701)
 * add client encryption support to sstableloader (CASSANDRA-6378)
 * Fix accept() loop for SSL sockets post-shutdown (CASSANDRA-6468)
 * Fix size-tiered compaction in LCS L0 (CASSANDRA-6496)
 * Fix assertion failure in filterColdSSTables (CASSANDRA-6483)
 * Fix row tombstones in larger-than-memory compactions (CASSANDRA-6008)
 * Fix cleanup ClassCastException (CASSANDRA-6462)
 * Reduce gossip memory use by interning VersionedValue strings (CASSANDRA-6410)
 * Allow specifying datacenters to participate in a repair (CASSANDRA-6218)
 * Fix divide-by-zero in PCI (CASSANDRA-6403)
 * Fix setting last compacted key in the wrong level for LCS (CASSANDRA-6284)
 * Add millisecond precision formats to the timestamp parser (CASSANDRA-6395)
 * Expose a total memtable size metric for a CF (CASSANDRA-6391)
 * cqlsh: handle symlinks properly (CASSANDRA-6425)
 * Fix potential infinite loop when paging query with IN (CASSANDRA-6464)
 * Fix assertion error in AbstractQueryPager.discardFirst (CASSANDRA-6447)
 * Fix streaming older SSTable yields unnecessary tombstones (CASSANDRA-6527)
Merged from 1.2:
 * Improved error message on bad properties in DDL queries (CASSANDRA-6453)
 * Randomize batchlog candidates selection (CASSANDRA-6481)
 * Fix thundering herd on endpoint cache invalidation (CASSANDRA-6345, 6485)
 * Improve batchlog write performance with vnodes (CASSANDRA-6488)
 * cqlsh: quote single quotes in strings inside collections (CASSANDRA-6172)
 * Improve gossip performance for typical messages (CASSANDRA-6409)
 * Throw IRE if a prepared statement has more markers than supported 
   (CASSANDRA-5598)
 * Expose Thread metrics for the native protocol server (CASSANDRA-6234)
 * Change snapshot response message verb to INTERNAL to avoid dropping it 
   (CASSANDRA-6415)
 * Warn when collection read has > 65K elements (CASSANDRA-5428)
 * Fix cache persistence when both row and key cache are enabled 
   (CASSANDRA-6413)
 * (Hadoop) add describe_local_ring (CASSANDRA-6268)
 * Fix handling of concurrent directory creation failure (CASSANDRA-6459)
 * Allow executing CREATE statements multiple times (CASSANDRA-6471)
 * Don't send confusing info with timeouts (CASSANDRA-6491)
 * Don't resubmit counter mutation runnables internally (CASSANDRA-6427)
 * Don't drop local mutations without a hint (CASSANDRA-6510)
 * Don't allow null max_hint_window_in_ms (CASSANDRA-6419)
 * Validate SliceRange start and finish lengths (CASSANDRA-6521)


2.0.3
 * Fix FD leak on slice read path (CASSANDRA-6275)
 * Cancel read meter task when closing SSTR (CASSANDRA-6358)
 * free off-heap IndexSummary during bulk (CASSANDRA-6359)
 * Recover from IOException in accept() thread (CASSANDRA-6349)
 * Improve Gossip tolerance of abnormally slow tasks (CASSANDRA-6338)
 * Fix trying to hint timed out counter writes (CASSANDRA-6322)
 * Allow restoring specific columnfamilies from archived CL (CASSANDRA-4809)
 * Avoid flushing compaction_history after each operation (CASSANDRA-6287)
 * Fix repair assertion error when tombstones expire (CASSANDRA-6277)
 * Skip loading corrupt key cache (CASSANDRA-6260)
 * Fixes for compacting larger-than-memory rows (CASSANDRA-6274)
 * Compact hottest sstables first and optionally omit coldest from
   compaction entirely (CASSANDRA-6109)
 * Fix modifying column_metadata from thrift (CASSANDRA-6182)
 * cqlsh: fix LIST USERS output (CASSANDRA-6242)
 * Add IRequestSink interface (CASSANDRA-6248)
 * Update memtable size while flushing (CASSANDRA-6249)
 * Provide hooks around CQL2/CQL3 statement execution (CASSANDRA-6252)
 * Require Permission.SELECT for CAS updates (CASSANDRA-6247)
 * New CQL-aware SSTableWriter (CASSANDRA-5894)
 * Reject CAS operation when the protocol v1 is used (CASSANDRA-6270)
 * Correctly throw error when frame too large (CASSANDRA-5981)
 * Fix serialization bug in PagedRange with 2ndary indexes (CASSANDRA-6299)
 * Fix CQL3 table validation in Thrift (CASSANDRA-6140)
 * Fix bug missing results with IN clauses (CASSANDRA-6327)
 * Fix paging with reversed slices (CASSANDRA-6343)
 * Set minTimestamp correctly to be able to drop expired sstables (CASSANDRA-6337)
 * Support NaN and Infinity as float literals (CASSANDRA-6003)
 * Remove RF from nodetool ring output (CASSANDRA-6289)
 * Fix attempting to flush empty rows (CASSANDRA-6374)
 * Fix potential out of bounds exception when paging (CASSANDRA-6333)
Merged from 1.2:
 * Optimize FD phi calculation (CASSANDRA-6386)
 * Improve initial FD phi estimate when starting up (CASSANDRA-6385)
 * Don't list CQL3 table in CLI describe even if named explicitely 
   (CASSANDRA-5750)
 * Invalidate row cache when dropping CF (CASSANDRA-6351)
 * add non-jamm path for cached statements (CASSANDRA-6293)
 * add windows bat files for shell commands (CASSANDRA-6145)
 * Require logging in for Thrift CQL2/3 statement preparation (CASSANDRA-6254)
 * restrict max_num_tokens to 1536 (CASSANDRA-6267)
 * Nodetool gets default JMX port from cassandra-env.sh (CASSANDRA-6273)
 * make calculatePendingRanges asynchronous (CASSANDRA-6244)
 * Remove blocking flushes in gossip thread (CASSANDRA-6297)
 * Fix potential socket leak in connectionpool creation (CASSANDRA-6308)
 * Allow LOCAL_ONE/LOCAL_QUORUM to work with SimpleStrategy (CASSANDRA-6238)
 * cqlsh: handle 'null' as session duration (CASSANDRA-6317)
 * Fix json2sstable handling of range tombstones (CASSANDRA-6316)
 * Fix missing one row in reverse query (CASSANDRA-6330)
 * Fix reading expired row value from row cache (CASSANDRA-6325)
 * Fix AssertionError when doing set element deletion (CASSANDRA-6341)
 * Make CL code for the native protocol match the one in C* 2.0
   (CASSANDRA-6347)
 * Disallow altering CQL3 table from thrift (CASSANDRA-6370)
 * Fix size computation of prepared statement (CASSANDRA-6369)


2.0.2
 * Update FailureDetector to use nanontime (CASSANDRA-4925)
 * Fix FileCacheService regressions (CASSANDRA-6149)
 * Never return WriteTimeout for CL.ANY (CASSANDRA-6132)
 * Fix race conditions in bulk loader (CASSANDRA-6129)
 * Add configurable metrics reporting (CASSANDRA-4430)
 * drop queries exceeding a configurable number of tombstones (CASSANDRA-6117)
 * Track and persist sstable read activity (CASSANDRA-5515)
 * Fixes for speculative retry (CASSANDRA-5932, CASSANDRA-6194)
 * Improve memory usage of metadata min/max column names (CASSANDRA-6077)
 * Fix thrift validation refusing row markers on CQL3 tables (CASSANDRA-6081)
 * Fix insertion of collections with CAS (CASSANDRA-6069)
 * Correctly send metadata on SELECT COUNT (CASSANDRA-6080)
 * Track clients' remote addresses in ClientState (CASSANDRA-6070)
 * Create snapshot dir if it does not exist when migrating
   leveled manifest (CASSANDRA-6093)
 * make sequential nodetool repair the default (CASSANDRA-5950)
 * Add more hooks for compaction strategy implementations (CASSANDRA-6111)
 * Fix potential NPE on composite 2ndary indexes (CASSANDRA-6098)
 * Delete can potentially be skipped in batch (CASSANDRA-6115)
 * Allow alter keyspace on system_traces (CASSANDRA-6016)
 * Disallow empty column names in cql (CASSANDRA-6136)
 * Use Java7 file-handling APIs and fix file moving on Windows (CASSANDRA-5383)
 * Save compaction history to system keyspace (CASSANDRA-5078)
 * Fix NPE if StorageService.getOperationMode() is executed before full startup (CASSANDRA-6166)
 * CQL3: support pre-epoch longs for TimestampType (CASSANDRA-6212)
 * Add reloadtriggers command to nodetool (CASSANDRA-4949)
 * cqlsh: ignore empty 'value alias' in DESCRIBE (CASSANDRA-6139)
 * Fix sstable loader (CASSANDRA-6205)
 * Reject bootstrapping if the node already exists in gossip (CASSANDRA-5571)
 * Fix NPE while loading paxos state (CASSANDRA-6211)
 * cqlsh: add SHOW SESSION <tracing-session> command (CASSANDRA-6228)
Merged from 1.2:
 * (Hadoop) Require CFRR batchSize to be at least 2 (CASSANDRA-6114)
 * Add a warning for small LCS sstable size (CASSANDRA-6191)
 * Add ability to list specific KS/CF combinations in nodetool cfstats (CASSANDRA-4191)
 * Mark CF clean if a mutation raced the drop and got it marked dirty (CASSANDRA-5946)
 * Add a LOCAL_ONE consistency level (CASSANDRA-6202)
 * Limit CQL prepared statement cache by size instead of count (CASSANDRA-6107)
 * Tracing should log write failure rather than raw exceptions (CASSANDRA-6133)
 * lock access to TM.endpointToHostIdMap (CASSANDRA-6103)
 * Allow estimated memtable size to exceed slab allocator size (CASSANDRA-6078)
 * Start MeteredFlusher earlier to prevent OOM during CL replay (CASSANDRA-6087)
 * Avoid sending Truncate command to fat clients (CASSANDRA-6088)
 * Allow where clause conditions to be in parenthesis (CASSANDRA-6037)
 * Do not open non-ssl storage port if encryption option is all (CASSANDRA-3916)
 * Move batchlog replay to its own executor (CASSANDRA-6079)
 * Add tombstone debug threshold and histogram (CASSANDRA-6042, 6057)
 * Enable tcp keepalive on incoming connections (CASSANDRA-4053)
 * Fix fat client schema pull NPE (CASSANDRA-6089)
 * Fix memtable flushing for indexed tables (CASSANDRA-6112)
 * Fix skipping columns with multiple slices (CASSANDRA-6119)
 * Expose connected thrift + native client counts (CASSANDRA-5084)
 * Optimize auth setup (CASSANDRA-6122)
 * Trace index selection (CASSANDRA-6001)
 * Update sstablesPerReadHistogram to use biased sampling (CASSANDRA-6164)
 * Log UnknownColumnfamilyException when closing socket (CASSANDRA-5725)
 * Properly error out on CREATE INDEX for counters table (CASSANDRA-6160)
 * Handle JMX notification failure for repair (CASSANDRA-6097)
 * (Hadoop) Fetch no more than 128 splits in parallel (CASSANDRA-6169)
 * stress: add username/password authentication support (CASSANDRA-6068)
 * Fix indexed queries with row cache enabled on parent table (CASSANDRA-5732)
 * Fix compaction race during columnfamily drop (CASSANDRA-5957)
 * Fix validation of empty column names for compact tables (CASSANDRA-6152)
 * Skip replaying mutations that pass CRC but fail to deserialize (CASSANDRA-6183)
 * Rework token replacement to use replace_address (CASSANDRA-5916)
 * Fix altering column types (CASSANDRA-6185)
 * cqlsh: fix CREATE/ALTER WITH completion (CASSANDRA-6196)
 * add windows bat files for shell commands (CASSANDRA-6145)
 * Fix potential stack overflow during range tombstones insertion (CASSANDRA-6181)
 * (Hadoop) Make LOCAL_ONE the default consistency level (CASSANDRA-6214)


2.0.1
 * Fix bug that could allow reading deleted data temporarily (CASSANDRA-6025)
 * Improve memory use defaults (CASSANDRA-6059)
 * Make ThriftServer more easlly extensible (CASSANDRA-6058)
 * Remove Hadoop dependency from ITransportFactory (CASSANDRA-6062)
 * add file_cache_size_in_mb setting (CASSANDRA-5661)
 * Improve error message when yaml contains invalid properties (CASSANDRA-5958)
 * Improve leveled compaction's ability to find non-overlapping L0 compactions
   to work on concurrently (CASSANDRA-5921)
 * Notify indexer of columns shadowed by range tombstones (CASSANDRA-5614)
 * Log Merkle tree stats (CASSANDRA-2698)
 * Switch from crc32 to adler32 for compressed sstable checksums (CASSANDRA-5862)
 * Improve offheap memcpy performance (CASSANDRA-5884)
 * Use a range aware scanner for cleanup (CASSANDRA-2524)
 * Cleanup doesn't need to inspect sstables that contain only local data
   (CASSANDRA-5722)
 * Add ability for CQL3 to list partition keys (CASSANDRA-4536)
 * Improve native protocol serialization (CASSANDRA-5664)
 * Upgrade Thrift to 0.9.1 (CASSANDRA-5923)
 * Require superuser status for adding triggers (CASSANDRA-5963)
 * Make standalone scrubber handle old and new style leveled manifest
   (CASSANDRA-6005)
 * Fix paxos bugs (CASSANDRA-6012, 6013, 6023)
 * Fix paged ranges with multiple replicas (CASSANDRA-6004)
 * Fix potential AssertionError during tracing (CASSANDRA-6041)
 * Fix NPE in sstablesplit (CASSANDRA-6027)
 * Migrate pre-2.0 key/value/column aliases to system.schema_columns
   (CASSANDRA-6009)
 * Paging filter empty rows too agressively (CASSANDRA-6040)
 * Support variadic parameters for IN clauses (CASSANDRA-4210)
 * cqlsh: return the result of CAS writes (CASSANDRA-5796)
 * Fix validation of IN clauses with 2ndary indexes (CASSANDRA-6050)
 * Support named bind variables in CQL (CASSANDRA-6033)
Merged from 1.2:
 * Allow cache-keys-to-save to be set at runtime (CASSANDRA-5980)
 * Avoid second-guessing out-of-space state (CASSANDRA-5605)
 * Tuning knobs for dealing with large blobs and many CFs (CASSANDRA-5982)
 * (Hadoop) Fix CQLRW for thrift tables (CASSANDRA-6002)
 * Fix possible divide-by-zero in HHOM (CASSANDRA-5990)
 * Allow local batchlog writes for CL.ANY (CASSANDRA-5967)
 * Upgrade metrics-core to version 2.2.0 (CASSANDRA-5947)
 * Fix CqlRecordWriter with composite keys (CASSANDRA-5949)
 * Add snitch, schema version, cluster, partitioner to JMX (CASSANDRA-5881)
 * Allow disabling SlabAllocator (CASSANDRA-5935)
 * Make user-defined compaction JMX blocking (CASSANDRA-4952)
 * Fix streaming does not transfer wrapped range (CASSANDRA-5948)
 * Fix loading index summary containing empty key (CASSANDRA-5965)
 * Correctly handle limits in CompositesSearcher (CASSANDRA-5975)
 * Pig: handle CQL collections (CASSANDRA-5867)
 * Pass the updated cf to the PRSI index() method (CASSANDRA-5999)
 * Allow empty CQL3 batches (as no-op) (CASSANDRA-5994)
 * Support null in CQL3 functions (CASSANDRA-5910)
 * Replace the deprecated MapMaker with CacheLoader (CASSANDRA-6007)
 * Add SSTableDeletingNotification to DataTracker (CASSANDRA-6010)
 * Fix snapshots in use get deleted during snapshot repair (CASSANDRA-6011)
 * Move hints and exception count to o.a.c.metrics (CASSANDRA-6017)
 * Fix memory leak in snapshot repair (CASSANDRA-6047)
 * Fix sstable2sjon for CQL3 tables (CASSANDRA-5852)


2.0.0
 * Fix thrift validation when inserting into CQL3 tables (CASSANDRA-5138)
 * Fix periodic memtable flushing behavior with clean memtables (CASSANDRA-5931)
 * Fix dateOf() function for pre-2.0 timestamp columns (CASSANDRA-5928)
 * Fix SSTable unintentionally loads BF when opened for batch (CASSANDRA-5938)
 * Add stream session progress to JMX (CASSANDRA-4757)
 * Fix NPE during CAS operation (CASSANDRA-5925)
Merged from 1.2:
 * Fix getBloomFilterDiskSpaceUsed for AlwaysPresentFilter (CASSANDRA-5900)
 * Don't announce schema version until we've loaded the changes locally
   (CASSANDRA-5904)
 * Fix to support off heap bloom filters size greater than 2 GB (CASSANDRA-5903)
 * Properly handle parsing huge map and set literals (CASSANDRA-5893)


2.0.0-rc2
 * enable vnodes by default (CASSANDRA-5869)
 * fix CAS contention timeout (CASSANDRA-5830)
 * fix HsHa to respect max frame size (CASSANDRA-4573)
 * Fix (some) 2i on composite components omissions (CASSANDRA-5851)
 * cqlsh: add DESCRIBE FULL SCHEMA variant (CASSANDRA-5880)
Merged from 1.2:
 * Correctly validate sparse composite cells in scrub (CASSANDRA-5855)
 * Add KeyCacheHitRate metric to CF metrics (CASSANDRA-5868)
 * cqlsh: add support for multiline comments (CASSANDRA-5798)
 * Handle CQL3 SELECT duplicate IN restrictions on clustering columns
   (CASSANDRA-5856)


2.0.0-rc1
 * improve DecimalSerializer performance (CASSANDRA-5837)
 * fix potential spurious wakeup in AsyncOneResponse (CASSANDRA-5690)
 * fix schema-related trigger issues (CASSANDRA-5774)
 * Better validation when accessing CQL3 table from thrift (CASSANDRA-5138)
 * Fix assertion error during repair (CASSANDRA-5801)
 * Fix range tombstone bug (CASSANDRA-5805)
 * DC-local CAS (CASSANDRA-5797)
 * Add a native_protocol_version column to the system.local table (CASSANRDA-5819)
 * Use index_interval from cassandra.yaml when upgraded (CASSANDRA-5822)
 * Fix buffer underflow on socket close (CASSANDRA-5792)
Merged from 1.2:
 * Fix reading DeletionTime from 1.1-format sstables (CASSANDRA-5814)
 * cqlsh: add collections support to COPY (CASSANDRA-5698)
 * retry important messages for any IOException (CASSANDRA-5804)
 * Allow empty IN relations in SELECT/UPDATE/DELETE statements (CASSANDRA-5626)
 * cqlsh: fix crashing on Windows due to libedit detection (CASSANDRA-5812)
 * fix bulk-loading compressed sstables (CASSANDRA-5820)
 * (Hadoop) fix quoting in CqlPagingRecordReader and CqlRecordWriter 
   (CASSANDRA-5824)
 * update default LCS sstable size to 160MB (CASSANDRA-5727)
 * Allow compacting 2Is via nodetool (CASSANDRA-5670)
 * Hex-encode non-String keys in OPP (CASSANDRA-5793)
 * nodetool history logging (CASSANDRA-5823)
 * (Hadoop) fix support for Thrift tables in CqlPagingRecordReader 
   (CASSANDRA-5752)
 * add "all time blocked" to StatusLogger output (CASSANDRA-5825)
 * Future-proof inter-major-version schema migrations (CASSANDRA-5845)
 * (Hadoop) add CqlPagingRecordReader support for ReversedType in Thrift table
   (CASSANDRA-5718)
 * Add -no-snapshot option to scrub (CASSANDRA-5891)
 * Fix to support off heap bloom filters size greater than 2 GB (CASSANDRA-5903)
 * Properly handle parsing huge map and set literals (CASSANDRA-5893)
 * Fix LCS L0 compaction may overlap in L1 (CASSANDRA-5907)
 * New sstablesplit tool to split large sstables offline (CASSANDRA-4766)
 * Fix potential deadlock in native protocol server (CASSANDRA-5926)
 * Disallow incompatible type change in CQL3 (CASSANDRA-5882)
Merged from 1.1:
 * Correctly validate sparse composite cells in scrub (CASSANDRA-5855)


2.0.0-beta2
 * Replace countPendingHints with Hints Created metric (CASSANDRA-5746)
 * Allow nodetool with no args, and with help to run without a server (CASSANDRA-5734)
 * Cleanup AbstractType/TypeSerializer classes (CASSANDRA-5744)
 * Remove unimplemented cli option schema-mwt (CASSANDRA-5754)
 * Support range tombstones in thrift (CASSANDRA-5435)
 * Normalize table-manipulating CQL3 statements' class names (CASSANDRA-5759)
 * cqlsh: add missing table options to DESCRIBE output (CASSANDRA-5749)
 * Fix assertion error during repair (CASSANDRA-5757)
 * Fix bulkloader (CASSANDRA-5542)
 * Add LZ4 compression to the native protocol (CASSANDRA-5765)
 * Fix bugs in the native protocol v2 (CASSANDRA-5770)
 * CAS on 'primary key only' table (CASSANDRA-5715)
 * Support streaming SSTables of old versions (CASSANDRA-5772)
 * Always respect protocol version in native protocol (CASSANDRA-5778)
 * Fix ConcurrentModificationException during streaming (CASSANDRA-5782)
 * Update deletion timestamp in Commit#updatesWithPaxosTime (CASSANDRA-5787)
 * Thrift cas() method crashes if input columns are not sorted (CASSANDRA-5786)
 * Order columns names correctly when querying for CAS (CASSANDRA-5788)
 * Fix streaming retry (CASSANDRA-5775)
Merged from 1.2:
 * if no seeds can be a reached a node won't start in a ring by itself (CASSANDRA-5768)
 * add cassandra.unsafesystem property (CASSANDRA-5704)
 * (Hadoop) quote identifiers in CqlPagingRecordReader (CASSANDRA-5763)
 * Add replace_node functionality for vnodes (CASSANDRA-5337)
 * Add timeout events to query traces (CASSANDRA-5520)
 * Fix serialization of the LEFT gossip value (CASSANDRA-5696)
 * Pig: support for cql3 tables (CASSANDRA-5234)
 * Fix skipping range tombstones with reverse queries (CASSANDRA-5712)
 * Expire entries out of ThriftSessionManager (CASSANDRA-5719)
 * Don't keep ancestor information in memory (CASSANDRA-5342)
 * Expose native protocol server status in nodetool info (CASSANDRA-5735)
 * Fix pathetic performance of range tombstones (CASSANDRA-5677)
 * Fix querying with an empty (impossible) range (CASSANDRA-5573)
 * cqlsh: handle CUSTOM 2i in DESCRIBE output (CASSANDRA-5760)
 * Fix minor bug in Range.intersects(Bound) (CASSANDRA-5771)
 * cqlsh: handle disabled compression in DESCRIBE output (CASSANDRA-5766)
 * Ensure all UP events are notified on the native protocol (CASSANDRA-5769)
 * Fix formatting of sstable2json with multiple -k arguments (CASSANDRA-5781)
 * Don't rely on row marker for queries in general to hide lost markers
   after TTL expires (CASSANDRA-5762)
 * Sort nodetool help output (CASSANDRA-5776)
 * Fix column expiring during 2 phases compaction (CASSANDRA-5799)
 * now() is being rejected in INSERTs when inside collections (CASSANDRA-5795)


2.0.0-beta1
 * Add support for indexing clustered columns (CASSANDRA-5125)
 * Removed on-heap row cache (CASSANDRA-5348)
 * use nanotime consistently for node-local timeouts (CASSANDRA-5581)
 * Avoid unnecessary second pass on name-based queries (CASSANDRA-5577)
 * Experimental triggers (CASSANDRA-1311)
 * JEMalloc support for off-heap allocation (CASSANDRA-3997)
 * Single-pass compaction (CASSANDRA-4180)
 * Removed token range bisection (CASSANDRA-5518)
 * Removed compatibility with pre-1.2.5 sstables and network messages
   (CASSANDRA-5511)
 * removed PBSPredictor (CASSANDRA-5455)
 * CAS support (CASSANDRA-5062, 5441, 5442, 5443, 5619, 5667)
 * Leveled compaction performs size-tiered compactions in L0 
   (CASSANDRA-5371, 5439)
 * Add yaml network topology snitch for mixed ec2/other envs (CASSANDRA-5339)
 * Log when a node is down longer than the hint window (CASSANDRA-4554)
 * Optimize tombstone creation for ExpiringColumns (CASSANDRA-4917)
 * Improve LeveledScanner work estimation (CASSANDRA-5250, 5407)
 * Replace compaction lock with runWithCompactionsDisabled (CASSANDRA-3430)
 * Change Message IDs to ints (CASSANDRA-5307)
 * Move sstable level information into the Stats component, removing the
   need for a separate Manifest file (CASSANDRA-4872)
 * avoid serializing to byte[] on commitlog append (CASSANDRA-5199)
 * make index_interval configurable per columnfamily (CASSANDRA-3961, CASSANDRA-5650)
 * add default_time_to_live (CASSANDRA-3974)
 * add memtable_flush_period_in_ms (CASSANDRA-4237)
 * replace supercolumns internally by composites (CASSANDRA-3237, 5123)
 * upgrade thrift to 0.9.0 (CASSANDRA-3719)
 * drop unnecessary keyspace parameter from user-defined compaction API 
   (CASSANDRA-5139)
 * more robust solution to incomplete compactions + counters (CASSANDRA-5151)
 * Change order of directory searching for c*.in.sh (CASSANDRA-3983)
 * Add tool to reset SSTable compaction level for LCS (CASSANDRA-5271)
 * Allow custom configuration loader (CASSANDRA-5045)
 * Remove memory emergency pressure valve logic (CASSANDRA-3534)
 * Reduce request latency with eager retry (CASSANDRA-4705)
 * cqlsh: Remove ASSUME command (CASSANDRA-5331)
 * Rebuild BF when loading sstables if bloom_filter_fp_chance
   has changed since compaction (CASSANDRA-5015)
 * remove row-level bloom filters (CASSANDRA-4885)
 * Change Kernel Page Cache skipping into row preheating (disabled by default)
   (CASSANDRA-4937)
 * Improve repair by deciding on a gcBefore before sending
   out TreeRequests (CASSANDRA-4932)
 * Add an official way to disable compactions (CASSANDRA-5074)
 * Reenable ALTER TABLE DROP with new semantics (CASSANDRA-3919)
 * Add binary protocol versioning (CASSANDRA-5436)
 * Swap THshaServer for TThreadedSelectorServer (CASSANDRA-5530)
 * Add alias support to SELECT statement (CASSANDRA-5075)
 * Don't create empty RowMutations in CommitLogReplayer (CASSANDRA-5541)
 * Use range tombstones when dropping cfs/columns from schema (CASSANDRA-5579)
 * cqlsh: drop CQL2/CQL3-beta support (CASSANDRA-5585)
 * Track max/min column names in sstables to be able to optimize slice
   queries (CASSANDRA-5514, CASSANDRA-5595, CASSANDRA-5600)
 * Binary protocol: allow batching already prepared statements (CASSANDRA-4693)
 * Allow preparing timestamp, ttl and limit in CQL3 queries (CASSANDRA-4450)
 * Support native link w/o JNA in Java7 (CASSANDRA-3734)
 * Use SASL authentication in binary protocol v2 (CASSANDRA-5545)
 * Replace Thrift HsHa with LMAX Disruptor based implementation (CASSANDRA-5582)
 * cqlsh: Add row count to SELECT output (CASSANDRA-5636)
 * Include a timestamp with all read commands to determine column expiration
   (CASSANDRA-5149)
 * Streaming 2.0 (CASSANDRA-5286, 5699)
 * Conditional create/drop ks/table/index statements in CQL3 (CASSANDRA-2737)
 * more pre-table creation property validation (CASSANDRA-5693)
 * Redesign repair messages (CASSANDRA-5426)
 * Fix ALTER RENAME post-5125 (CASSANDRA-5702)
 * Disallow renaming a 2ndary indexed column (CASSANDRA-5705)
 * Rename Table to Keyspace (CASSANDRA-5613)
 * Ensure changing column_index_size_in_kb on different nodes don't corrupt the
   sstable (CASSANDRA-5454)
 * Move resultset type information into prepare, not execute (CASSANDRA-5649)
 * Auto paging in binary protocol (CASSANDRA-4415, 5714)
 * Don't tie client side use of AbstractType to JDBC (CASSANDRA-4495)
 * Adds new TimestampType to replace DateType (CASSANDRA-5723, CASSANDRA-5729)
Merged from 1.2:
 * make starting native protocol server idempotent (CASSANDRA-5728)
 * Fix loading key cache when a saved entry is no longer valid (CASSANDRA-5706)
 * Fix serialization of the LEFT gossip value (CASSANDRA-5696)
 * cqlsh: Don't show 'null' in place of empty values (CASSANDRA-5675)
 * Race condition in detecting version on a mixed 1.1/1.2 cluster
   (CASSANDRA-5692)
 * Fix skipping range tombstones with reverse queries (CASSANDRA-5712)
 * Expire entries out of ThriftSessionManager (CASSANRDA-5719)
 * Don't keep ancestor information in memory (CASSANDRA-5342)
 * cqlsh: fix handling of semicolons inside BATCH queries (CASSANDRA-5697)


1.2.6
 * Fix tracing when operation completes before all responses arrive 
   (CASSANDRA-5668)
 * Fix cross-DC mutation forwarding (CASSANDRA-5632)
 * Reduce SSTableLoader memory usage (CASSANDRA-5555)
 * Scale hinted_handoff_throttle_in_kb to cluster size (CASSANDRA-5272)
 * (Hadoop) Add CQL3 input/output formats (CASSANDRA-4421, 5622)
 * (Hadoop) Fix InputKeyRange in CFIF (CASSANDRA-5536)
 * Fix dealing with ridiculously large max sstable sizes in LCS (CASSANDRA-5589)
 * Ignore pre-truncate hints (CASSANDRA-4655)
 * Move System.exit on OOM into a separate thread (CASSANDRA-5273)
 * Write row markers when serializing schema (CASSANDRA-5572)
 * Check only SSTables for the requested range when streaming (CASSANDRA-5569)
 * Improve batchlog replay behavior and hint ttl handling (CASSANDRA-5314)
 * Exclude localTimestamp from validation for tombstones (CASSANDRA-5398)
 * cqlsh: add custom prompt support (CASSANDRA-5539)
 * Reuse prepared statements in hot auth queries (CASSANDRA-5594)
 * cqlsh: add vertical output option (see EXPAND) (CASSANDRA-5597)
 * Add a rate limit option to stress (CASSANDRA-5004)
 * have BulkLoader ignore snapshots directories (CASSANDRA-5587) 
 * fix SnitchProperties logging context (CASSANDRA-5602)
 * Expose whether jna is enabled and memory is locked via JMX (CASSANDRA-5508)
 * cqlsh: fix COPY FROM with ReversedType (CASSANDRA-5610)
 * Allow creating CUSTOM indexes on collections (CASSANDRA-5615)
 * Evaluate now() function at execution time (CASSANDRA-5616)
 * Expose detailed read repair metrics (CASSANDRA-5618)
 * Correct blob literal + ReversedType parsing (CASSANDRA-5629)
 * Allow GPFS to prefer the internal IP like EC2MRS (CASSANDRA-5630)
 * fix help text for -tspw cassandra-cli (CASSANDRA-5643)
 * don't throw away initial causes exceptions for internode encryption issues 
   (CASSANDRA-5644)
 * Fix message spelling errors for cql select statements (CASSANDRA-5647)
 * Suppress custom exceptions thru jmx (CASSANDRA-5652)
 * Update CREATE CUSTOM INDEX syntax (CASSANDRA-5639)
 * Fix PermissionDetails.equals() method (CASSANDRA-5655)
 * Never allow partition key ranges in CQL3 without token() (CASSANDRA-5666)
 * Gossiper incorrectly drops AppState for an upgrading node (CASSANDRA-5660)
 * Connection thrashing during multi-region ec2 during upgrade, due to 
   messaging version (CASSANDRA-5669)
 * Avoid over reconnecting in EC2MRS (CASSANDRA-5678)
 * Fix ReadResponseSerializer.serializedSize() for digest reads (CASSANDRA-5476)
 * allow sstable2json on 2i CFs (CASSANDRA-5694)
Merged from 1.1:
 * Remove buggy thrift max message length option (CASSANDRA-5529)
 * Fix NPE in Pig's widerow mode (CASSANDRA-5488)
 * Add split size parameter to Pig and disable split combination (CASSANDRA-5544)


1.2.5
 * make BytesToken.toString only return hex bytes (CASSANDRA-5566)
 * Ensure that submitBackground enqueues at least one task (CASSANDRA-5554)
 * fix 2i updates with identical values and timestamps (CASSANDRA-5540)
 * fix compaction throttling bursty-ness (CASSANDRA-4316)
 * reduce memory consumption of IndexSummary (CASSANDRA-5506)
 * remove per-row column name bloom filters (CASSANDRA-5492)
 * Include fatal errors in trace events (CASSANDRA-5447)
 * Ensure that PerRowSecondaryIndex is notified of row-level deletes
   (CASSANDRA-5445)
 * Allow empty blob literals in CQL3 (CASSANDRA-5452)
 * Fix streaming RangeTombstones at column index boundary (CASSANDRA-5418)
 * Fix preparing statements when current keyspace is not set (CASSANDRA-5468)
 * Fix SemanticVersion.isSupportedBy minor/patch handling (CASSANDRA-5496)
 * Don't provide oldCfId for post-1.1 system cfs (CASSANDRA-5490)
 * Fix primary range ignores replication strategy (CASSANDRA-5424)
 * Fix shutdown of binary protocol server (CASSANDRA-5507)
 * Fix repair -snapshot not working (CASSANDRA-5512)
 * Set isRunning flag later in binary protocol server (CASSANDRA-5467)
 * Fix use of CQL3 functions with descending clustering order (CASSANDRA-5472)
 * Disallow renaming columns one at a time for thrift table in CQL3
   (CASSANDRA-5531)
 * cqlsh: add CLUSTERING ORDER BY support to DESCRIBE (CASSANDRA-5528)
 * Add custom secondary index support to CQL3 (CASSANDRA-5484)
 * Fix repair hanging silently on unexpected error (CASSANDRA-5229)
 * Fix Ec2Snitch regression introduced by CASSANDRA-5171 (CASSANDRA-5432)
 * Add nodetool enablebackup/disablebackup (CASSANDRA-5556)
 * cqlsh: fix DESCRIBE after case insensitive USE (CASSANDRA-5567)
Merged from 1.1
 * Add retry mechanism to OTC for non-droppable_verbs (CASSANDRA-5393)
 * Use allocator information to improve memtable memory usage estimate
   (CASSANDRA-5497)
 * Fix trying to load deleted row into row cache on startup (CASSANDRA-4463)
 * fsync leveled manifest to avoid corruption (CASSANDRA-5535)
 * Fix Bound intersection computation (CASSANDRA-5551)
 * sstablescrub now respects max memory size in cassandra.in.sh (CASSANDRA-5562)


1.2.4
 * Ensure that PerRowSecondaryIndex updates see the most recent values
   (CASSANDRA-5397)
 * avoid duplicate index entries ind PrecompactedRow and 
   ParallelCompactionIterable (CASSANDRA-5395)
 * remove the index entry on oldColumn when new column is a tombstone 
   (CASSANDRA-5395)
 * Change default stream throughput from 400 to 200 mbps (CASSANDRA-5036)
 * Gossiper logs DOWN for symmetry with UP (CASSANDRA-5187)
 * Fix mixing prepared statements between keyspaces (CASSANDRA-5352)
 * Fix consistency level during bootstrap - strike 3 (CASSANDRA-5354)
 * Fix transposed arguments in AlreadyExistsException (CASSANDRA-5362)
 * Improve asynchronous hint delivery (CASSANDRA-5179)
 * Fix Guava dependency version (12.0 -> 13.0.1) for Maven (CASSANDRA-5364)
 * Validate that provided CQL3 collection value are < 64K (CASSANDRA-5355)
 * Make upgradeSSTable skip current version sstables by default (CASSANDRA-5366)
 * Optimize min/max timestamp collection (CASSANDRA-5373)
 * Invalid streamId in cql binary protocol when using invalid CL 
   (CASSANDRA-5164)
 * Fix validation for IN where clauses with collections (CASSANDRA-5376)
 * Copy resultSet on count query to avoid ConcurrentModificationException 
   (CASSANDRA-5382)
 * Correctly typecheck in CQL3 even with ReversedType (CASSANDRA-5386)
 * Fix streaming compressed files when using encryption (CASSANDRA-5391)
 * cassandra-all 1.2.0 pom missing netty dependency (CASSANDRA-5392)
 * Fix writetime/ttl functions on null values (CASSANDRA-5341)
 * Fix NPE during cql3 select with token() (CASSANDRA-5404)
 * IndexHelper.skipBloomFilters won't skip non-SHA filters (CASSANDRA-5385)
 * cqlsh: Print maps ordered by key, sort sets (CASSANDRA-5413)
 * Add null syntax support in CQL3 for inserts (CASSANDRA-3783)
 * Allow unauthenticated set_keyspace() calls (CASSANDRA-5423)
 * Fix potential incremental backups race (CASSANDRA-5410)
 * Fix prepared BATCH statements with batch-level timestamps (CASSANDRA-5415)
 * Allow overriding superuser setup delay (CASSANDRA-5430)
 * cassandra-shuffle with JMX usernames and passwords (CASSANDRA-5431)
Merged from 1.1:
 * cli: Quote ks and cf names in schema output when needed (CASSANDRA-5052)
 * Fix bad default for min/max timestamp in SSTableMetadata (CASSANDRA-5372)
 * Fix cf name extraction from manifest in Directories.migrateFile() 
   (CASSANDRA-5242)
 * Support pluggable internode authentication (CASSANDRA-5401)


1.2.3
 * add check for sstable overlap within a level on startup (CASSANDRA-5327)
 * replace ipv6 colons in jmx object names (CASSANDRA-5298, 5328)
 * Avoid allocating SSTableBoundedScanner during repair when the range does 
   not intersect the sstable (CASSANDRA-5249)
 * Don't lowercase property map keys (this breaks NTS) (CASSANDRA-5292)
 * Fix composite comparator with super columns (CASSANDRA-5287)
 * Fix insufficient validation of UPDATE queries against counter cfs
   (CASSANDRA-5300)
 * Fix PropertyFileSnitch default DC/Rack behavior (CASSANDRA-5285)
 * Handle null values when executing prepared statement (CASSANDRA-5081)
 * Add netty to pom dependencies (CASSANDRA-5181)
 * Include type arguments in Thrift CQLPreparedResult (CASSANDRA-5311)
 * Fix compaction not removing columns when bf_fp_ratio is 1 (CASSANDRA-5182)
 * cli: Warn about missing CQL3 tables in schema descriptions (CASSANDRA-5309)
 * Re-enable unknown option in replication/compaction strategies option for
   backward compatibility (CASSANDRA-4795)
 * Add binary protocol support to stress (CASSANDRA-4993)
 * cqlsh: Fix COPY FROM value quoting and null handling (CASSANDRA-5305)
 * Fix repair -pr for vnodes (CASSANDRA-5329)
 * Relax CL for auth queries for non-default users (CASSANDRA-5310)
 * Fix AssertionError during repair (CASSANDRA-5245)
 * Don't announce migrations to pre-1.2 nodes (CASSANDRA-5334)
Merged from 1.1:
 * Update offline scrub for 1.0 -> 1.1 directory structure (CASSANDRA-5195)
 * add tmp flag to Descriptor hashcode (CASSANDRA-4021)
 * fix logging of "Found table data in data directories" when only system tables
   are present (CASSANDRA-5289)
 * cli: Add JMX authentication support (CASSANDRA-5080)
 * nodetool: ability to repair specific range (CASSANDRA-5280)
 * Fix possible assertion triggered in SliceFromReadCommand (CASSANDRA-5284)
 * cqlsh: Add inet type support on Windows (ipv4-only) (CASSANDRA-4801)
 * Fix race when initializing ColumnFamilyStore (CASSANDRA-5350)
 * Add UseTLAB JVM flag (CASSANDRA-5361)


1.2.2
 * fix potential for multiple concurrent compactions of the same sstables
   (CASSANDRA-5256)
 * avoid no-op caching of byte[] on commitlog append (CASSANDRA-5199)
 * fix symlinks under data dir not working (CASSANDRA-5185)
 * fix bug in compact storage metadata handling (CASSANDRA-5189)
 * Validate login for USE queries (CASSANDRA-5207)
 * cli: remove default username and password (CASSANDRA-5208)
 * configure populate_io_cache_on_flush per-CF (CASSANDRA-4694)
 * allow configuration of internode socket buffer (CASSANDRA-3378)
 * Make sstable directory picking blacklist-aware again (CASSANDRA-5193)
 * Correctly expire gossip states for edge cases (CASSANDRA-5216)
 * Improve handling of directory creation failures (CASSANDRA-5196)
 * Expose secondary indicies to the rest of nodetool (CASSANDRA-4464)
 * Binary protocol: avoid sending notification for 0.0.0.0 (CASSANDRA-5227)
 * add UseCondCardMark XX jvm settings on jdk 1.7 (CASSANDRA-4366)
 * CQL3 refactor to allow conversion function (CASSANDRA-5226)
 * Fix drop of sstables in some circumstance (CASSANDRA-5232)
 * Implement caching of authorization results (CASSANDRA-4295)
 * Add support for LZ4 compression (CASSANDRA-5038)
 * Fix missing columns in wide rows queries (CASSANDRA-5225)
 * Simplify auth setup and make system_auth ks alterable (CASSANDRA-5112)
 * Stop compactions from hanging during bootstrap (CASSANDRA-5244)
 * fix compressed streaming sending extra chunk (CASSANDRA-5105)
 * Add CQL3-based implementations of IAuthenticator and IAuthorizer
   (CASSANDRA-4898)
 * Fix timestamp-based tomstone removal logic (CASSANDRA-5248)
 * cli: Add JMX authentication support (CASSANDRA-5080)
 * Fix forceFlush behavior (CASSANDRA-5241)
 * cqlsh: Add username autocompletion (CASSANDRA-5231)
 * Fix CQL3 composite partition key error (CASSANDRA-5240)
 * Allow IN clause on last clustering key (CASSANDRA-5230)
Merged from 1.1:
 * fix start key/end token validation for wide row iteration (CASSANDRA-5168)
 * add ConfigHelper support for Thrift frame and max message sizes (CASSANDRA-5188)
 * fix nodetool repair not fail on node down (CASSANDRA-5203)
 * always collect tombstone hints (CASSANDRA-5068)
 * Fix error when sourcing file in cqlsh (CASSANDRA-5235)


1.2.1
 * stream undelivered hints on decommission (CASSANDRA-5128)
 * GossipingPropertyFileSnitch loads saved dc/rack info if needed (CASSANDRA-5133)
 * drain should flush system CFs too (CASSANDRA-4446)
 * add inter_dc_tcp_nodelay setting (CASSANDRA-5148)
 * re-allow wrapping ranges for start_token/end_token range pairitspwng (CASSANDRA-5106)
 * fix validation compaction of empty rows (CASSANDRA-5136)
 * nodetool methods to enable/disable hint storage/delivery (CASSANDRA-4750)
 * disallow bloom filter false positive chance of 0 (CASSANDRA-5013)
 * add threadpool size adjustment methods to JMXEnabledThreadPoolExecutor and 
   CompactionManagerMBean (CASSANDRA-5044)
 * fix hinting for dropped local writes (CASSANDRA-4753)
 * off-heap cache doesn't need mutable column container (CASSANDRA-5057)
 * apply disk_failure_policy to bad disks on initial directory creation 
   (CASSANDRA-4847)
 * Optimize name-based queries to use ArrayBackedSortedColumns (CASSANDRA-5043)
 * Fall back to old manifest if most recent is unparseable (CASSANDRA-5041)
 * pool [Compressed]RandomAccessReader objects on the partitioned read path
   (CASSANDRA-4942)
 * Add debug logging to list filenames processed by Directories.migrateFile 
   method (CASSANDRA-4939)
 * Expose black-listed directories via JMX (CASSANDRA-4848)
 * Log compaction merge counts (CASSANDRA-4894)
 * Minimize byte array allocation by AbstractData{Input,Output} (CASSANDRA-5090)
 * Add SSL support for the binary protocol (CASSANDRA-5031)
 * Allow non-schema system ks modification for shuffle to work (CASSANDRA-5097)
 * cqlsh: Add default limit to SELECT statements (CASSANDRA-4972)
 * cqlsh: fix DESCRIBE for 1.1 cfs in CQL3 (CASSANDRA-5101)
 * Correctly gossip with nodes >= 1.1.7 (CASSANDRA-5102)
 * Ensure CL guarantees on digest mismatch (CASSANDRA-5113)
 * Validate correctly selects on composite partition key (CASSANDRA-5122)
 * Fix exception when adding collection (CASSANDRA-5117)
 * Handle states for non-vnode clusters correctly (CASSANDRA-5127)
 * Refuse unrecognized replication and compaction strategy options (CASSANDRA-4795)
 * Pick the correct value validator in sstable2json for cql3 tables (CASSANDRA-5134)
 * Validate login for describe_keyspace, describe_keyspaces and set_keyspace
   (CASSANDRA-5144)
 * Fix inserting empty maps (CASSANDRA-5141)
 * Don't remove tokens from System table for node we know (CASSANDRA-5121)
 * fix streaming progress report for compresed files (CASSANDRA-5130)
 * Coverage analysis for low-CL queries (CASSANDRA-4858)
 * Stop interpreting dates as valid timeUUID value (CASSANDRA-4936)
 * Adds E notation for floating point numbers (CASSANDRA-4927)
 * Detect (and warn) unintentional use of the cql2 thrift methods when cql3 was
   intended (CASSANDRA-5172)
 * cli: Quote ks and cf names in schema output when needed (CASSANDRA-5052)
 * Fix cf name extraction from manifest in Directories.migrateFile() (CASSANDRA-5242)
 * Replace mistaken usage of commons-logging with slf4j (CASSANDRA-5464)
 * Ensure Jackson dependency matches lib (CASSANDRA-5126)
 * Expose droppable tombstone ratio stats over JMX (CASSANDRA-5159)
Merged from 1.1:
 * Simplify CompressedRandomAccessReader to work around JDK FD bug (CASSANDRA-5088)
 * Improve handling a changing target throttle rate mid-compaction (CASSANDRA-5087)
 * Pig: correctly decode row keys in widerow mode (CASSANDRA-5098)
 * nodetool repair command now prints progress (CASSANDRA-4767)
 * fix user defined compaction to run against 1.1 data directory (CASSANDRA-5118)
 * Fix CQL3 BATCH authorization caching (CASSANDRA-5145)
 * fix get_count returns incorrect value with TTL (CASSANDRA-5099)
 * better handling for mid-compaction failure (CASSANDRA-5137)
 * convert default marshallers list to map for better readability (CASSANDRA-5109)
 * fix ConcurrentModificationException in getBootstrapSource (CASSANDRA-5170)
 * fix sstable maxtimestamp for row deletes and pre-1.1.1 sstables (CASSANDRA-5153)
 * Fix thread growth on node removal (CASSANDRA-5175)
 * Make Ec2Region's datacenter name configurable (CASSANDRA-5155)


1.2.0
 * Disallow counters in collections (CASSANDRA-5082)
 * cqlsh: add unit tests (CASSANDRA-3920)
 * fix default bloom_filter_fp_chance for LeveledCompactionStrategy (CASSANDRA-5093)
Merged from 1.1:
 * add validation for get_range_slices with start_key and end_token (CASSANDRA-5089)


1.2.0-rc2
 * fix nodetool ownership display with vnodes (CASSANDRA-5065)
 * cqlsh: add DESCRIBE KEYSPACES command (CASSANDRA-5060)
 * Fix potential infinite loop when reloading CFS (CASSANDRA-5064)
 * Fix SimpleAuthorizer example (CASSANDRA-5072)
 * cqlsh: force CL.ONE for tracing and system.schema* queries (CASSANDRA-5070)
 * Includes cassandra-shuffle in the debian package (CASSANDRA-5058)
Merged from 1.1:
 * fix multithreaded compaction deadlock (CASSANDRA-4492)
 * fix temporarily missing schema after upgrade from pre-1.1.5 (CASSANDRA-5061)
 * Fix ALTER TABLE overriding compression options with defaults
   (CASSANDRA-4996, 5066)
 * fix specifying and altering crc_check_chance (CASSANDRA-5053)
 * fix Murmur3Partitioner ownership% calculation (CASSANDRA-5076)
 * Don't expire columns sooner than they should in 2ndary indexes (CASSANDRA-5079)


1.2-rc1
 * rename rpc_timeout settings to request_timeout (CASSANDRA-5027)
 * add BF with 0.1 FP to LCS by default (CASSANDRA-5029)
 * Fix preparing insert queries (CASSANDRA-5016)
 * Fix preparing queries with counter increment (CASSANDRA-5022)
 * Fix preparing updates with collections (CASSANDRA-5017)
 * Don't generate UUID based on other node address (CASSANDRA-5002)
 * Fix message when trying to alter a clustering key type (CASSANDRA-5012)
 * Update IAuthenticator to match the new IAuthorizer (CASSANDRA-5003)
 * Fix inserting only a key in CQL3 (CASSANDRA-5040)
 * Fix CQL3 token() function when used with strings (CASSANDRA-5050)
Merged from 1.1:
 * reduce log spam from invalid counter shards (CASSANDRA-5026)
 * Improve schema propagation performance (CASSANDRA-5025)
 * Fix for IndexHelper.IndexFor throws OOB Exception (CASSANDRA-5030)
 * cqlsh: make it possible to describe thrift CFs (CASSANDRA-4827)
 * cqlsh: fix timestamp formatting on some platforms (CASSANDRA-5046)


1.2-beta3
 * make consistency level configurable in cqlsh (CASSANDRA-4829)
 * fix cqlsh rendering of blob fields (CASSANDRA-4970)
 * fix cqlsh DESCRIBE command (CASSANDRA-4913)
 * save truncation position in system table (CASSANDRA-4906)
 * Move CompressionMetadata off-heap (CASSANDRA-4937)
 * allow CLI to GET cql3 columnfamily data (CASSANDRA-4924)
 * Fix rare race condition in getExpireTimeForEndpoint (CASSANDRA-4402)
 * acquire references to overlapping sstables during compaction so bloom filter
   doesn't get free'd prematurely (CASSANDRA-4934)
 * Don't share slice query filter in CQL3 SelectStatement (CASSANDRA-4928)
 * Separate tracing from Log4J (CASSANDRA-4861)
 * Exclude gcable tombstones from merkle-tree computation (CASSANDRA-4905)
 * Better printing of AbstractBounds for tracing (CASSANDRA-4931)
 * Optimize mostRecentTombstone check in CC.collectAllData (CASSANDRA-4883)
 * Change stream session ID to UUID to avoid collision from same node (CASSANDRA-4813)
 * Use Stats.db when bulk loading if present (CASSANDRA-4957)
 * Skip repair on system_trace and keyspaces with RF=1 (CASSANDRA-4956)
 * (cql3) Remove arbitrary SELECT limit (CASSANDRA-4918)
 * Correctly handle prepared operation on collections (CASSANDRA-4945)
 * Fix CQL3 LIMIT (CASSANDRA-4877)
 * Fix Stress for CQL3 (CASSANDRA-4979)
 * Remove cassandra specific exceptions from JMX interface (CASSANDRA-4893)
 * (CQL3) Force using ALLOW FILTERING on potentially inefficient queries (CASSANDRA-4915)
 * (cql3) Fix adding column when the table has collections (CASSANDRA-4982)
 * (cql3) Fix allowing collections with compact storage (CASSANDRA-4990)
 * (cql3) Refuse ttl/writetime function on collections (CASSANDRA-4992)
 * Replace IAuthority with new IAuthorizer (CASSANDRA-4874)
 * clqsh: fix KEY pseudocolumn escaping when describing Thrift tables
   in CQL3 mode (CASSANDRA-4955)
 * add basic authentication support for Pig CassandraStorage (CASSANDRA-3042)
 * fix CQL2 ALTER TABLE compaction_strategy_class altering (CASSANDRA-4965)
Merged from 1.1:
 * Fall back to old describe_splits if d_s_ex is not available (CASSANDRA-4803)
 * Improve error reporting when streaming ranges fail (CASSANDRA-5009)
 * Fix cqlsh timestamp formatting of timezone info (CASSANDRA-4746)
 * Fix assertion failure with leveled compaction (CASSANDRA-4799)
 * Check for null end_token in get_range_slice (CASSANDRA-4804)
 * Remove all remnants of removed nodes (CASSANDRA-4840)
 * Add aut-reloading of the log4j file in debian package (CASSANDRA-4855)
 * Fix estimated row cache entry size (CASSANDRA-4860)
 * reset getRangeSlice filter after finishing a row for get_paged_slice
   (CASSANDRA-4919)
 * expunge row cache post-truncate (CASSANDRA-4940)
 * Allow static CF definition with compact storage (CASSANDRA-4910)
 * Fix endless loop/compaction of schema_* CFs due to broken timestamps (CASSANDRA-4880)
 * Fix 'wrong class type' assertion in CounterColumn (CASSANDRA-4976)


1.2-beta2
 * fp rate of 1.0 disables BF entirely; LCS defaults to 1.0 (CASSANDRA-4876)
 * off-heap bloom filters for row keys (CASSANDRA_4865)
 * add extension point for sstable components (CASSANDRA-4049)
 * improve tracing output (CASSANDRA-4852, 4862)
 * make TRACE verb droppable (CASSANDRA-4672)
 * fix BulkLoader recognition of CQL3 columnfamilies (CASSANDRA-4755)
 * Sort commitlog segments for replay by id instead of mtime (CASSANDRA-4793)
 * Make hint delivery asynchronous (CASSANDRA-4761)
 * Pluggable Thrift transport factories for CLI and cqlsh (CASSANDRA-4609, 4610)
 * cassandra-cli: allow Double value type to be inserted to a column (CASSANDRA-4661)
 * Add ability to use custom TServerFactory implementations (CASSANDRA-4608)
 * optimize batchlog flushing to skip successful batches (CASSANDRA-4667)
 * include metadata for system keyspace itself in schema tables (CASSANDRA-4416)
 * add check to PropertyFileSnitch to verify presence of location for
   local node (CASSANDRA-4728)
 * add PBSPredictor consistency modeler (CASSANDRA-4261)
 * remove vestiges of Thrift unframed mode (CASSANDRA-4729)
 * optimize single-row PK lookups (CASSANDRA-4710)
 * adjust blockFor calculation to account for pending ranges due to node 
   movement (CASSANDRA-833)
 * Change CQL version to 3.0.0 and stop accepting 3.0.0-beta1 (CASSANDRA-4649)
 * (CQL3) Make prepared statement global instead of per connection 
   (CASSANDRA-4449)
 * Fix scrubbing of CQL3 created tables (CASSANDRA-4685)
 * (CQL3) Fix validation when using counter and regular columns in the same 
   table (CASSANDRA-4706)
 * Fix bug starting Cassandra with simple authentication (CASSANDRA-4648)
 * Add support for batchlog in CQL3 (CASSANDRA-4545, 4738)
 * Add support for multiple column family outputs in CFOF (CASSANDRA-4208)
 * Support repairing only the local DC nodes (CASSANDRA-4747)
 * Use rpc_address for binary protocol and change default port (CASSANDRA-4751)
 * Fix use of collections in prepared statements (CASSANDRA-4739)
 * Store more information into peers table (CASSANDRA-4351, 4814)
 * Configurable bucket size for size tiered compaction (CASSANDRA-4704)
 * Run leveled compaction in parallel (CASSANDRA-4310)
 * Fix potential NPE during CFS reload (CASSANDRA-4786)
 * Composite indexes may miss results (CASSANDRA-4796)
 * Move consistency level to the protocol level (CASSANDRA-4734, 4824)
 * Fix Subcolumn slice ends not respected (CASSANDRA-4826)
 * Fix Assertion error in cql3 select (CASSANDRA-4783)
 * Fix list prepend logic (CQL3) (CASSANDRA-4835)
 * Add booleans as literals in CQL3 (CASSANDRA-4776)
 * Allow renaming PK columns in CQL3 (CASSANDRA-4822)
 * Fix binary protocol NEW_NODE event (CASSANDRA-4679)
 * Fix potential infinite loop in tombstone compaction (CASSANDRA-4781)
 * Remove system tables accounting from schema (CASSANDRA-4850)
 * (cql3) Force provided columns in clustering key order in 
   'CLUSTERING ORDER BY' (CASSANDRA-4881)
 * Fix composite index bug (CASSANDRA-4884)
 * Fix short read protection for CQL3 (CASSANDRA-4882)
 * Add tracing support to the binary protocol (CASSANDRA-4699)
 * (cql3) Don't allow prepared marker inside collections (CASSANDRA-4890)
 * Re-allow order by on non-selected columns (CASSANDRA-4645)
 * Bug when composite index is created in a table having collections (CASSANDRA-4909)
 * log index scan subject in CompositesSearcher (CASSANDRA-4904)
Merged from 1.1:
 * add get[Row|Key]CacheEntries to CacheServiceMBean (CASSANDRA-4859)
 * fix get_paged_slice to wrap to next row correctly (CASSANDRA-4816)
 * fix indexing empty column values (CASSANDRA-4832)
 * allow JdbcDate to compose null Date objects (CASSANDRA-4830)
 * fix possible stackoverflow when compacting 1000s of sstables
   (CASSANDRA-4765)
 * fix wrong leveled compaction progress calculation (CASSANDRA-4807)
 * add a close() method to CRAR to prevent leaking file descriptors (CASSANDRA-4820)
 * fix potential infinite loop in get_count (CASSANDRA-4833)
 * fix compositeType.{get/from}String methods (CASSANDRA-4842)
 * (CQL) fix CREATE COLUMNFAMILY permissions check (CASSANDRA-4864)
 * Fix DynamicCompositeType same type comparison (CASSANDRA-4711)
 * Fix duplicate SSTable reference when stream session failed (CASSANDRA-3306)
 * Allow static CF definition with compact storage (CASSANDRA-4910)
 * Fix endless loop/compaction of schema_* CFs due to broken timestamps (CASSANDRA-4880)
 * Fix 'wrong class type' assertion in CounterColumn (CASSANDRA-4976)


1.2-beta1
 * add atomic_batch_mutate (CASSANDRA-4542, -4635)
 * increase default max_hint_window_in_ms to 3h (CASSANDRA-4632)
 * include message initiation time to replicas so they can more
   accurately drop timed-out requests (CASSANDRA-2858)
 * fix clientutil.jar dependencies (CASSANDRA-4566)
 * optimize WriteResponse (CASSANDRA-4548)
 * new metrics (CASSANDRA-4009)
 * redesign KEYS indexes to avoid read-before-write (CASSANDRA-2897)
 * debug tracing (CASSANDRA-1123)
 * parallelize row cache loading (CASSANDRA-4282)
 * Make compaction, flush JBOD-aware (CASSANDRA-4292)
 * run local range scans on the read stage (CASSANDRA-3687)
 * clean up ioexceptions (CASSANDRA-2116)
 * add disk_failure_policy (CASSANDRA-2118)
 * Introduce new json format with row level deletion (CASSANDRA-4054)
 * remove redundant "name" column from schema_keyspaces (CASSANDRA-4433)
 * improve "nodetool ring" handling of multi-dc clusters (CASSANDRA-3047)
 * update NTS calculateNaturalEndpoints to be O(N log N) (CASSANDRA-3881)
 * split up rpc timeout by operation type (CASSANDRA-2819)
 * rewrite key cache save/load to use only sequential i/o (CASSANDRA-3762)
 * update MS protocol with a version handshake + broadcast address id
   (CASSANDRA-4311)
 * multithreaded hint replay (CASSANDRA-4189)
 * add inter-node message compression (CASSANDRA-3127)
 * remove COPP (CASSANDRA-2479)
 * Track tombstone expiration and compact when tombstone content is
   higher than a configurable threshold, default 20% (CASSANDRA-3442, 4234)
 * update MurmurHash to version 3 (CASSANDRA-2975)
 * (CLI) track elapsed time for `delete' operation (CASSANDRA-4060)
 * (CLI) jline version is bumped to 1.0 to properly  support
   'delete' key function (CASSANDRA-4132)
 * Save IndexSummary into new SSTable 'Summary' component (CASSANDRA-2392, 4289)
 * Add support for range tombstones (CASSANDRA-3708)
 * Improve MessagingService efficiency (CASSANDRA-3617)
 * Avoid ID conflicts from concurrent schema changes (CASSANDRA-3794)
 * Set thrift HSHA server thread limit to unlimited by default (CASSANDRA-4277)
 * Avoids double serialization of CF id in RowMutation messages
   (CASSANDRA-4293)
 * stream compressed sstables directly with java nio (CASSANDRA-4297)
 * Support multiple ranges in SliceQueryFilter (CASSANDRA-3885)
 * Add column metadata to system column families (CASSANDRA-4018)
 * (cql3) Always use composite types by default (CASSANDRA-4329)
 * (cql3) Add support for set, map and list (CASSANDRA-3647)
 * Validate date type correctly (CASSANDRA-4441)
 * (cql3) Allow definitions with only a PK (CASSANDRA-4361)
 * (cql3) Add support for row key composites (CASSANDRA-4179)
 * improve DynamicEndpointSnitch by using reservoir sampling (CASSANDRA-4038)
 * (cql3) Add support for 2ndary indexes (CASSANDRA-3680)
 * (cql3) fix defining more than one PK to be invalid (CASSANDRA-4477)
 * remove schema agreement checking from all external APIs (Thrift, CQL and CQL3) (CASSANDRA-4487)
 * add Murmur3Partitioner and make it default for new installations (CASSANDRA-3772, 4621)
 * (cql3) update pseudo-map syntax to use map syntax (CASSANDRA-4497)
 * Finer grained exceptions hierarchy and provides error code with exceptions (CASSANDRA-3979)
 * Adds events push to binary protocol (CASSANDRA-4480)
 * Rewrite nodetool help (CASSANDRA-2293)
 * Make CQL3 the default for CQL (CASSANDRA-4640)
 * update stress tool to be able to use CQL3 (CASSANDRA-4406)
 * Accept all thrift update on CQL3 cf but don't expose their metadata (CASSANDRA-4377)
 * Replace Throttle with Guava's RateLimiter for HintedHandOff (CASSANDRA-4541)
 * fix counter add/get using CQL2 and CQL3 in stress tool (CASSANDRA-4633)
 * Add sstable count per level to cfstats (CASSANDRA-4537)
 * (cql3) Add ALTER KEYSPACE statement (CASSANDRA-4611)
 * (cql3) Allow defining default consistency levels (CASSANDRA-4448)
 * (cql3) Fix queries using LIMIT missing results (CASSANDRA-4579)
 * fix cross-version gossip messaging (CASSANDRA-4576)
 * added inet data type (CASSANDRA-4627)


1.1.6
 * Wait for writes on synchronous read digest mismatch (CASSANDRA-4792)
 * fix commitlog replay for nanotime-infected sstables (CASSANDRA-4782)
 * preflight check ttl for maximum of 20 years (CASSANDRA-4771)
 * (Pig) fix widerow input with single column rows (CASSANDRA-4789)
 * Fix HH to compact with correct gcBefore, which avoids wiping out
   undelivered hints (CASSANDRA-4772)
 * LCS will merge up to 32 L0 sstables as intended (CASSANDRA-4778)
 * NTS will default unconfigured DC replicas to zero (CASSANDRA-4675)
 * use default consistency level in counter validation if none is
   explicitly provide (CASSANDRA-4700)
 * Improve IAuthority interface by introducing fine-grained
   access permissions and grant/revoke commands (CASSANDRA-4490, 4644)
 * fix assumption error in CLI when updating/describing keyspace 
   (CASSANDRA-4322)
 * Adds offline sstablescrub to debian packaging (CASSANDRA-4642)
 * Automatic fixing of overlapping leveled sstables (CASSANDRA-4644)
 * fix error when using ORDER BY with extended selections (CASSANDRA-4689)
 * (CQL3) Fix validation for IN queries for non-PK cols (CASSANDRA-4709)
 * fix re-created keyspace disappering after 1.1.5 upgrade 
   (CASSANDRA-4698, 4752)
 * (CLI) display elapsed time in 2 fraction digits (CASSANDRA-3460)
 * add authentication support to sstableloader (CASSANDRA-4712)
 * Fix CQL3 'is reversed' logic (CASSANDRA-4716, 4759)
 * (CQL3) Don't return ReversedType in result set metadata (CASSANDRA-4717)
 * Backport adding AlterKeyspace statement (CASSANDRA-4611)
 * (CQL3) Correcty accept upper-case data types (CASSANDRA-4770)
 * Add binary protocol events for schema changes (CASSANDRA-4684)
Merged from 1.0:
 * Switch from NBHM to CHM in MessagingService's callback map, which
   prevents OOM in long-running instances (CASSANDRA-4708)


1.1.5
 * add SecondaryIndex.reload API (CASSANDRA-4581)
 * use millis + atomicint for commitlog segment creation instead of
   nanotime, which has issues under some hypervisors (CASSANDRA-4601)
 * fix FD leak in slice queries (CASSANDRA-4571)
 * avoid recursion in leveled compaction (CASSANDRA-4587)
 * increase stack size under Java7 to 180K
 * Log(info) schema changes (CASSANDRA-4547)
 * Change nodetool setcachecapcity to manipulate global caches (CASSANDRA-4563)
 * (cql3) fix setting compaction strategy (CASSANDRA-4597)
 * fix broken system.schema_* timestamps on system startup (CASSANDRA-4561)
 * fix wrong skip of cache saving (CASSANDRA-4533)
 * Avoid NPE when lost+found is in data dir (CASSANDRA-4572)
 * Respect five-minute flush moratorium after initial CL replay (CASSANDRA-4474)
 * Adds ntp as recommended in debian packaging (CASSANDRA-4606)
 * Configurable transport in CF Record{Reader|Writer} (CASSANDRA-4558)
 * (cql3) fix potential NPE with both equal and unequal restriction (CASSANDRA-4532)
 * (cql3) improves ORDER BY validation (CASSANDRA-4624)
 * Fix potential deadlock during counter writes (CASSANDRA-4578)
 * Fix cql error with ORDER BY when using IN (CASSANDRA-4612)
Merged from 1.0:
 * increase Xss to 160k to accomodate latest 1.6 JVMs (CASSANDRA-4602)
 * fix toString of hint destination tokens (CASSANDRA-4568)
 * Fix multiple values for CurrentLocal NodeID (CASSANDRA-4626)


1.1.4
 * fix offline scrub to catch >= out of order rows (CASSANDRA-4411)
 * fix cassandra-env.sh on RHEL and other non-dash-based systems 
   (CASSANDRA-4494)
Merged from 1.0:
 * (Hadoop) fix setting key length for old-style mapred api (CASSANDRA-4534)
 * (Hadoop) fix iterating through a resultset consisting entirely
   of tombstoned rows (CASSANDRA-4466)


1.1.3
 * (cqlsh) add COPY TO (CASSANDRA-4434)
 * munmap commitlog segments before rename (CASSANDRA-4337)
 * (JMX) rename getRangeKeySample to sampleKeyRange to avoid returning
   multi-MB results as an attribute (CASSANDRA-4452)
 * flush based on data size, not throughput; overwritten columns no 
   longer artificially inflate liveRatio (CASSANDRA-4399)
 * update default commitlog segment size to 32MB and total commitlog
   size to 32/1024 MB for 32/64 bit JVMs, respectively (CASSANDRA-4422)
 * avoid using global partitioner to estimate ranges in index sstables
   (CASSANDRA-4403)
 * restore pre-CASSANDRA-3862 approach to removing expired tombstones
   from row cache during compaction (CASSANDRA-4364)
 * (stress) support for CQL prepared statements (CASSANDRA-3633)
 * Correctly catch exception when Snappy cannot be loaded (CASSANDRA-4400)
 * (cql3) Support ORDER BY when IN condition is given in WHERE clause (CASSANDRA-4327)
 * (cql3) delete "component_index" column on DROP TABLE call (CASSANDRA-4420)
 * change nanoTime() to currentTimeInMillis() in schema related code (CASSANDRA-4432)
 * add a token generation tool (CASSANDRA-3709)
 * Fix LCS bug with sstable containing only 1 row (CASSANDRA-4411)
 * fix "Can't Modify Index Name" problem on CF update (CASSANDRA-4439)
 * Fix assertion error in getOverlappingSSTables during repair (CASSANDRA-4456)
 * fix nodetool's setcompactionthreshold command (CASSANDRA-4455)
 * Ensure compacted files are never used, to avoid counter overcount (CASSANDRA-4436)
Merged from 1.0:
 * Push the validation of secondary index values to the SecondaryIndexManager (CASSANDRA-4240)
 * allow dropping columns shadowed by not-yet-expired supercolumn or row
   tombstones in PrecompactedRow (CASSANDRA-4396)


1.1.2
 * Fix cleanup not deleting index entries (CASSANDRA-4379)
 * Use correct partitioner when saving + loading caches (CASSANDRA-4331)
 * Check schema before trying to export sstable (CASSANDRA-2760)
 * Raise a meaningful exception instead of NPE when PFS encounters
   an unconfigured node + no default (CASSANDRA-4349)
 * fix bug in sstable blacklisting with LCS (CASSANDRA-4343)
 * LCS no longer promotes tiny sstables out of L0 (CASSANDRA-4341)
 * skip tombstones during hint replay (CASSANDRA-4320)
 * fix NPE in compactionstats (CASSANDRA-4318)
 * enforce 1m min keycache for auto (CASSANDRA-4306)
 * Have DeletedColumn.isMFD always return true (CASSANDRA-4307)
 * (cql3) exeption message for ORDER BY constraints said primary filter can be
    an IN clause, which is misleading (CASSANDRA-4319)
 * (cql3) Reject (not yet supported) creation of 2ndardy indexes on tables with
   composite primary keys (CASSANDRA-4328)
 * Set JVM stack size to 160k for java 7 (CASSANDRA-4275)
 * cqlsh: add COPY command to load data from CSV flat files (CASSANDRA-4012)
 * CFMetaData.fromThrift to throw ConfigurationException upon error (CASSANDRA-4353)
 * Use CF comparator to sort indexed columns in SecondaryIndexManager
   (CASSANDRA-4365)
 * add strategy_options to the KSMetaData.toString() output (CASSANDRA-4248)
 * (cql3) fix range queries containing unqueried results (CASSANDRA-4372)
 * (cql3) allow updating column_alias types (CASSANDRA-4041)
 * (cql3) Fix deletion bug (CASSANDRA-4193)
 * Fix computation of overlapping sstable for leveled compaction (CASSANDRA-4321)
 * Improve scrub and allow to run it offline (CASSANDRA-4321)
 * Fix assertionError in StorageService.bulkLoad (CASSANDRA-4368)
 * (cqlsh) add option to authenticate to a keyspace at startup (CASSANDRA-4108)
 * (cqlsh) fix ASSUME functionality (CASSANDRA-4352)
 * Fix ColumnFamilyRecordReader to not return progress > 100% (CASSANDRA-3942)
Merged from 1.0:
 * Set gc_grace on index CF to 0 (CASSANDRA-4314)


1.1.1
 * add populate_io_cache_on_flush option (CASSANDRA-2635)
 * allow larger cache capacities than 2GB (CASSANDRA-4150)
 * add getsstables command to nodetool (CASSANDRA-4199)
 * apply parent CF compaction settings to secondary index CFs (CASSANDRA-4280)
 * preserve commitlog size cap when recycling segments at startup
   (CASSANDRA-4201)
 * (Hadoop) fix split generation regression (CASSANDRA-4259)
 * ignore min/max compactions settings in LCS, while preserving
   behavior that min=max=0 disables autocompaction (CASSANDRA-4233)
 * log number of rows read from saved cache (CASSANDRA-4249)
 * calculate exact size required for cleanup operations (CASSANDRA-1404)
 * avoid blocking additional writes during flush when the commitlog
   gets behind temporarily (CASSANDRA-1991)
 * enable caching on index CFs based on data CF cache setting (CASSANDRA-4197)
 * warn on invalid replication strategy creation options (CASSANDRA-4046)
 * remove [Freeable]Memory finalizers (CASSANDRA-4222)
 * include tombstone size in ColumnFamily.size, which can prevent OOM
   during sudden mass delete operations by yielding a nonzero liveRatio
   (CASSANDRA-3741)
 * Open 1 sstableScanner per level for leveled compaction (CASSANDRA-4142)
 * Optimize reads when row deletion timestamps allow us to restrict
   the set of sstables we check (CASSANDRA-4116)
 * add support for commitlog archiving and point-in-time recovery
   (CASSANDRA-3690)
 * avoid generating redundant compaction tasks during streaming
   (CASSANDRA-4174)
 * add -cf option to nodetool snapshot, and takeColumnFamilySnapshot to
   StorageService mbean (CASSANDRA-556)
 * optimize cleanup to drop entire sstables where possible (CASSANDRA-4079)
 * optimize truncate when autosnapshot is disabled (CASSANDRA-4153)
 * update caches to use byte[] keys to reduce memory overhead (CASSANDRA-3966)
 * add column limit to cli (CASSANDRA-3012, 4098)
 * clean up and optimize DataOutputBuffer, used by CQL compression and
   CompositeType (CASSANDRA-4072)
 * optimize commitlog checksumming (CASSANDRA-3610)
 * identify and blacklist corrupted SSTables from future compactions 
   (CASSANDRA-2261)
 * Move CfDef and KsDef validation out of thrift (CASSANDRA-4037)
 * Expose API to repair a user provided range (CASSANDRA-3912)
 * Add way to force the cassandra-cli to refresh its schema (CASSANDRA-4052)
 * Avoid having replicate on write tasks stacking up at CL.ONE (CASSANDRA-2889)
 * (cql3) Backwards compatibility for composite comparators in non-cql3-aware
   clients (CASSANDRA-4093)
 * (cql3) Fix order by for reversed queries (CASSANDRA-4160)
 * (cql3) Add ReversedType support (CASSANDRA-4004)
 * (cql3) Add timeuuid type (CASSANDRA-4194)
 * (cql3) Minor fixes (CASSANDRA-4185)
 * (cql3) Fix prepared statement in BATCH (CASSANDRA-4202)
 * (cql3) Reduce the list of reserved keywords (CASSANDRA-4186)
 * (cql3) Move max/min compaction thresholds to compaction strategy options
   (CASSANDRA-4187)
 * Fix exception during move when localhost is the only source (CASSANDRA-4200)
 * (cql3) Allow paging through non-ordered partitioner results (CASSANDRA-3771)
 * (cql3) Fix drop index (CASSANDRA-4192)
 * (cql3) Don't return range ghosts anymore (CASSANDRA-3982)
 * fix re-creating Keyspaces/ColumnFamilies with the same name as dropped
   ones (CASSANDRA-4219)
 * fix SecondaryIndex LeveledManifest save upon snapshot (CASSANDRA-4230)
 * fix missing arrayOffset in FBUtilities.hash (CASSANDRA-4250)
 * (cql3) Add name of parameters in CqlResultSet (CASSANDRA-4242)
 * (cql3) Correctly validate order by queries (CASSANDRA-4246)
 * rename stress to cassandra-stress for saner packaging (CASSANDRA-4256)
 * Fix exception on colum metadata with non-string comparator (CASSANDRA-4269)
 * Check for unknown/invalid compression options (CASSANDRA-4266)
 * (cql3) Adds simple access to column timestamp and ttl (CASSANDRA-4217)
 * (cql3) Fix range queries with secondary indexes (CASSANDRA-4257)
 * Better error messages from improper input in cli (CASSANDRA-3865)
 * Try to stop all compaction upon Keyspace or ColumnFamily drop (CASSANDRA-4221)
 * (cql3) Allow keyspace properties to contain hyphens (CASSANDRA-4278)
 * (cql3) Correctly validate keyspace access in create table (CASSANDRA-4296)
 * Avoid deadlock in migration stage (CASSANDRA-3882)
 * Take supercolumn names and deletion info into account in memtable throughput
   (CASSANDRA-4264)
 * Add back backward compatibility for old style replication factor (CASSANDRA-4294)
 * Preserve compatibility with pre-1.1 index queries (CASSANDRA-4262)
Merged from 1.0:
 * Fix super columns bug where cache is not updated (CASSANDRA-4190)
 * fix maxTimestamp to include row tombstones (CASSANDRA-4116)
 * (CLI) properly handle quotes in create/update keyspace commands (CASSANDRA-4129)
 * Avoids possible deadlock during bootstrap (CASSANDRA-4159)
 * fix stress tool that hangs forever on timeout or error (CASSANDRA-4128)
 * stress tool to return appropriate exit code on failure (CASSANDRA-4188)
 * fix compaction NPE when out of disk space and assertions disabled
   (CASSANDRA-3985)
 * synchronize LCS getEstimatedTasks to avoid CME (CASSANDRA-4255)
 * ensure unique streaming session id's (CASSANDRA-4223)
 * kick off background compaction when min/max thresholds change 
   (CASSANDRA-4279)
 * improve ability of STCS.getBuckets to deal with 100s of 1000s of
   sstables, such as when convertinb back from LCS (CASSANDRA-4287)
 * Oversize integer in CQL throws NumberFormatException (CASSANDRA-4291)
 * fix 1.0.x node join to mixed version cluster, other nodes >= 1.1 (CASSANDRA-4195)
 * Fix LCS splitting sstable base on uncompressed size (CASSANDRA-4419)
 * Push the validation of secondary index values to the SecondaryIndexManager (CASSANDRA-4240)
 * Don't purge columns during upgradesstables (CASSANDRA-4462)
 * Make cqlsh work with piping (CASSANDRA-4113)
 * Validate arguments for nodetool decommission (CASSANDRA-4061)
 * Report thrift status in nodetool info (CASSANDRA-4010)


1.1.0-final
 * average a reduced liveRatio estimate with the previous one (CASSANDRA-4065)
 * Allow KS and CF names up to 48 characters (CASSANDRA-4157)
 * fix stress build (CASSANDRA-4140)
 * add time remaining estimate to nodetool compactionstats (CASSANDRA-4167)
 * (cql) fix NPE in cql3 ALTER TABLE (CASSANDRA-4163)
 * (cql) Add support for CL.TWO and CL.THREE in CQL (CASSANDRA-4156)
 * (cql) Fix type in CQL3 ALTER TABLE preventing update (CASSANDRA-4170)
 * (cql) Throw invalid exception from CQL3 on obsolete options (CASSANDRA-4171)
 * (cqlsh) fix recognizing uppercase SELECT keyword (CASSANDRA-4161)
 * Pig: wide row support (CASSANDRA-3909)
Merged from 1.0:
 * avoid streaming empty files with bulk loader if sstablewriter errors out
   (CASSANDRA-3946)


1.1-rc1
 * Include stress tool in binary builds (CASSANDRA-4103)
 * (Hadoop) fix wide row iteration when last row read was deleted
   (CASSANDRA-4154)
 * fix read_repair_chance to really default to 0.1 in the cli (CASSANDRA-4114)
 * Adds caching and bloomFilterFpChange to CQL options (CASSANDRA-4042)
 * Adds posibility to autoconfigure size of the KeyCache (CASSANDRA-4087)
 * fix KEYS index from skipping results (CASSANDRA-3996)
 * Remove sliced_buffer_size_in_kb dead option (CASSANDRA-4076)
 * make loadNewSStable preserve sstable version (CASSANDRA-4077)
 * Respect 1.0 cache settings as much as possible when upgrading 
   (CASSANDRA-4088)
 * relax path length requirement for sstable files when upgrading on 
   non-Windows platforms (CASSANDRA-4110)
 * fix terminination of the stress.java when errors were encountered
   (CASSANDRA-4128)
 * Move CfDef and KsDef validation out of thrift (CASSANDRA-4037)
 * Fix get_paged_slice (CASSANDRA-4136)
 * CQL3: Support slice with exclusive start and stop (CASSANDRA-3785)
Merged from 1.0:
 * support PropertyFileSnitch in bulk loader (CASSANDRA-4145)
 * add auto_snapshot option allowing disabling snapshot before drop/truncate
   (CASSANDRA-3710)
 * allow short snitch names (CASSANDRA-4130)


1.1-beta2
 * rename loaded sstables to avoid conflicts with local snapshots
   (CASSANDRA-3967)
 * start hint replay as soon as FD notifies that the target is back up
   (CASSANDRA-3958)
 * avoid unproductive deserializing of cached rows during compaction
   (CASSANDRA-3921)
 * fix concurrency issues with CQL keyspace creation (CASSANDRA-3903)
 * Show Effective Owership via Nodetool ring <keyspace> (CASSANDRA-3412)
 * Update ORDER BY syntax for CQL3 (CASSANDRA-3925)
 * Fix BulkRecordWriter to not throw NPE if reducer gets no map data from Hadoop (CASSANDRA-3944)
 * Fix bug with counters in super columns (CASSANDRA-3821)
 * Remove deprecated merge_shard_chance (CASSANDRA-3940)
 * add a convenient way to reset a node's schema (CASSANDRA-2963)
 * fix for intermittent SchemaDisagreementException (CASSANDRA-3884)
 * CLI `list <CF>` to limit number of columns and their order (CASSANDRA-3012)
 * ignore deprecated KsDef/CfDef/ColumnDef fields in native schema (CASSANDRA-3963)
 * CLI to report when unsupported column_metadata pair was given (CASSANDRA-3959)
 * reincarnate removed and deprecated KsDef/CfDef attributes (CASSANDRA-3953)
 * Fix race between writes and read for cache (CASSANDRA-3862)
 * perform static initialization of StorageProxy on start-up (CASSANDRA-3797)
 * support trickling fsync() on writes (CASSANDRA-3950)
 * expose counters for unavailable/timeout exceptions given to thrift clients (CASSANDRA-3671)
 * avoid quadratic startup time in LeveledManifest (CASSANDRA-3952)
 * Add type information to new schema_ columnfamilies and remove thrift
   serialization for schema (CASSANDRA-3792)
 * add missing column validator options to the CLI help (CASSANDRA-3926)
 * skip reading saved key cache if CF's caching strategy is NONE or ROWS_ONLY (CASSANDRA-3954)
 * Unify migration code (CASSANDRA-4017)
Merged from 1.0:
 * cqlsh: guess correct version of Python for Arch Linux (CASSANDRA-4090)
 * (CLI) properly handle quotes in create/update keyspace commands (CASSANDRA-4129)
 * Avoids possible deadlock during bootstrap (CASSANDRA-4159)
 * fix stress tool that hangs forever on timeout or error (CASSANDRA-4128)
 * Fix super columns bug where cache is not updated (CASSANDRA-4190)
 * stress tool to return appropriate exit code on failure (CASSANDRA-4188)


1.0.9
 * improve index sampling performance (CASSANDRA-4023)
 * always compact away deleted hints immediately after handoff (CASSANDRA-3955)
 * delete hints from dropped ColumnFamilies on handoff instead of
   erroring out (CASSANDRA-3975)
 * add CompositeType ref to the CLI doc for create/update column family (CASSANDRA-3980)
 * Pig: support Counter ColumnFamilies (CASSANDRA-3973)
 * Pig: Composite column support (CASSANDRA-3684)
 * Avoid NPE during repair when a keyspace has no CFs (CASSANDRA-3988)
 * Fix division-by-zero error on get_slice (CASSANDRA-4000)
 * don't change manifest level for cleanup, scrub, and upgradesstables
   operations under LeveledCompactionStrategy (CASSANDRA-3989, 4112)
 * fix race leading to super columns assertion failure (CASSANDRA-3957)
 * fix NPE on invalid CQL delete command (CASSANDRA-3755)
 * allow custom types in CLI's assume command (CASSANDRA-4081)
 * fix totalBytes count for parallel compactions (CASSANDRA-3758)
 * fix intermittent NPE in get_slice (CASSANDRA-4095)
 * remove unnecessary asserts in native code interfaces (CASSANDRA-4096)
 * Validate blank keys in CQL to avoid assertion errors (CASSANDRA-3612)
 * cqlsh: fix bad decoding of some column names (CASSANDRA-4003)
 * cqlsh: fix incorrect padding with unicode chars (CASSANDRA-4033)
 * Fix EC2 snitch incorrectly reporting region (CASSANDRA-4026)
 * Shut down thrift during decommission (CASSANDRA-4086)
 * Expose nodetool cfhistograms for 2ndary indexes (CASSANDRA-4063)
Merged from 0.8:
 * Fix ConcurrentModificationException in gossiper (CASSANDRA-4019)


1.1-beta1
 * (cqlsh)
   + add SOURCE and CAPTURE commands, and --file option (CASSANDRA-3479)
   + add ALTER COLUMNFAMILY WITH (CASSANDRA-3523)
   + bundle Python dependencies with Cassandra (CASSANDRA-3507)
   + added to Debian package (CASSANDRA-3458)
   + display byte data instead of erroring out on decode failure 
     (CASSANDRA-3874)
 * add nodetool rebuild_index (CASSANDRA-3583)
 * add nodetool rangekeysample (CASSANDRA-2917)
 * Fix streaming too much data during move operations (CASSANDRA-3639)
 * Nodetool and CLI connect to localhost by default (CASSANDRA-3568)
 * Reduce memory used by primary index sample (CASSANDRA-3743)
 * (Hadoop) separate input/output configurations (CASSANDRA-3197, 3765)
 * avoid returning internal Cassandra classes over JMX (CASSANDRA-2805)
 * add row-level isolation via SnapTree (CASSANDRA-2893)
 * Optimize key count estimation when opening sstable on startup
   (CASSANDRA-2988)
 * multi-dc replication optimization supporting CL > ONE (CASSANDRA-3577)
 * add command to stop compactions (CASSANDRA-1740, 3566, 3582)
 * multithreaded streaming (CASSANDRA-3494)
 * removed in-tree redhat spec (CASSANDRA-3567)
 * "defragment" rows for name-based queries under STCS, again (CASSANDRA-2503)
 * Recycle commitlog segments for improved performance 
   (CASSANDRA-3411, 3543, 3557, 3615)
 * update size-tiered compaction to prioritize small tiers (CASSANDRA-2407)
 * add message expiration logic to OutboundTcpConnection (CASSANDRA-3005)
 * off-heap cache to use sun.misc.Unsafe instead of JNA (CASSANDRA-3271)
 * EACH_QUORUM is only supported for writes (CASSANDRA-3272)
 * replace compactionlock use in schema migration by checking CFS.isValid
   (CASSANDRA-3116)
 * recognize that "SELECT first ... *" isn't really "SELECT *" (CASSANDRA-3445)
 * Use faster bytes comparison (CASSANDRA-3434)
 * Bulk loader is no longer a fat client, (HADOOP) bulk load output format
   (CASSANDRA-3045)
 * (Hadoop) add support for KeyRange.filter
 * remove assumption that keys and token are in bijection
   (CASSANDRA-1034, 3574, 3604)
 * always remove endpoints from delevery queue in HH (CASSANDRA-3546)
 * fix race between cf flush and its 2ndary indexes flush (CASSANDRA-3547)
 * fix potential race in AES when a repair fails (CASSANDRA-3548)
 * Remove columns shadowed by a deleted container even when we cannot purge
   (CASSANDRA-3538)
 * Improve memtable slice iteration performance (CASSANDRA-3545)
 * more efficient allocation of small bloom filters (CASSANDRA-3618)
 * Use separate writer thread in SSTableSimpleUnsortedWriter (CASSANDRA-3619)
 * fsync the directory after new sstable or commitlog segment are created (CASSANDRA-3250)
 * fix minor issues reported by FindBugs (CASSANDRA-3658)
 * global key/row caches (CASSANDRA-3143, 3849)
 * optimize memtable iteration during range scan (CASSANDRA-3638)
 * introduce 'crc_check_chance' in CompressionParameters to support
   a checksum percentage checking chance similarly to read-repair (CASSANDRA-3611)
 * a way to deactivate global key/row cache on per-CF basis (CASSANDRA-3667)
 * fix LeveledCompactionStrategy broken because of generation pre-allocation
   in LeveledManifest (CASSANDRA-3691)
 * finer-grained control over data directories (CASSANDRA-2749)
 * Fix ClassCastException during hinted handoff (CASSANDRA-3694)
 * Upgrade Thrift to 0.7 (CASSANDRA-3213)
 * Make stress.java insert operation to use microseconds (CASSANDRA-3725)
 * Allows (internally) doing a range query with a limit of columns instead of
   rows (CASSANDRA-3742)
 * Allow rangeSlice queries to be start/end inclusive/exclusive (CASSANDRA-3749)
 * Fix BulkLoader to support new SSTable layout and add stream
   throttling to prevent an NPE when there is no yaml config (CASSANDRA-3752)
 * Allow concurrent schema migrations (CASSANDRA-1391, 3832)
 * Add SnapshotCommand to trigger snapshot on remote node (CASSANDRA-3721)
 * Make CFMetaData conversions to/from thrift/native schema inverses
   (CASSANDRA_3559)
 * Add initial code for CQL 3.0-beta (CASSANDRA-2474, 3781, 3753)
 * Add wide row support for ColumnFamilyInputFormat (CASSANDRA-3264)
 * Allow extending CompositeType comparator (CASSANDRA-3657)
 * Avoids over-paging during get_count (CASSANDRA-3798)
 * Add new command to rebuild a node without (repair) merkle tree calculations
   (CASSANDRA-3483, 3922)
 * respect not only row cache capacity but caching mode when
   trying to read data (CASSANDRA-3812)
 * fix system tests (CASSANDRA-3827)
 * CQL support for altering row key type in ALTER TABLE (CASSANDRA-3781)
 * turn compression on by default (CASSANDRA-3871)
 * make hexToBytes refuse invalid input (CASSANDRA-2851)
 * Make secondary indexes CF inherit compression and compaction from their
   parent CF (CASSANDRA-3877)
 * Finish cleanup up tombstone purge code (CASSANDRA-3872)
 * Avoid NPE on aboarted stream-out sessions (CASSANDRA-3904)
 * BulkRecordWriter throws NPE for counter columns (CASSANDRA-3906)
 * Support compression using BulkWriter (CASSANDRA-3907)


1.0.8
 * fix race between cleanup and flush on secondary index CFSes (CASSANDRA-3712)
 * avoid including non-queried nodes in rangeslice read repair
   (CASSANDRA-3843)
 * Only snapshot CF being compacted for snapshot_before_compaction 
   (CASSANDRA-3803)
 * Log active compactions in StatusLogger (CASSANDRA-3703)
 * Compute more accurate compaction score per level (CASSANDRA-3790)
 * Return InvalidRequest when using a keyspace that doesn't exist
   (CASSANDRA-3764)
 * disallow user modification of System keyspace (CASSANDRA-3738)
 * allow using sstable2json on secondary index data (CASSANDRA-3738)
 * (cqlsh) add DESCRIBE COLUMNFAMILIES (CASSANDRA-3586)
 * (cqlsh) format blobs correctly and use colors to improve output
   readability (CASSANDRA-3726)
 * synchronize BiMap of bootstrapping tokens (CASSANDRA-3417)
 * show index options in CLI (CASSANDRA-3809)
 * add optional socket timeout for streaming (CASSANDRA-3838)
 * fix truncate not to leave behind non-CFS backed secondary indexes
   (CASSANDRA-3844)
 * make CLI `show schema` to use output stream directly instead
   of StringBuilder (CASSANDRA-3842)
 * remove the wait on hint future during write (CASSANDRA-3870)
 * (cqlsh) ignore missing CfDef opts (CASSANDRA-3933)
 * (cqlsh) look for cqlshlib relative to realpath (CASSANDRA-3767)
 * Fix short read protection (CASSANDRA-3934)
 * Make sure infered and actual schema match (CASSANDRA-3371)
 * Fix NPE during HH delivery (CASSANDRA-3677)
 * Don't put boostrapping node in 'hibernate' status (CASSANDRA-3737)
 * Fix double quotes in windows bat files (CASSANDRA-3744)
 * Fix bad validator lookup (CASSANDRA-3789)
 * Fix soft reset in EC2MultiRegionSnitch (CASSANDRA-3835)
 * Don't leave zombie connections with THSHA thrift server (CASSANDRA-3867)
 * (cqlsh) fix deserialization of data (CASSANDRA-3874)
 * Fix removetoken force causing an inconsistent state (CASSANDRA-3876)
 * Fix ahndling of some types with Pig (CASSANDRA-3886)
 * Don't allow to drop the system keyspace (CASSANDRA-3759)
 * Make Pig deletes disabled by default and configurable (CASSANDRA-3628)
Merged from 0.8:
 * (Pig) fix CassandraStorage to use correct comparator in Super ColumnFamily
   case (CASSANDRA-3251)
 * fix thread safety issues in commitlog replay, primarily affecting
   systems with many (100s) of CF definitions (CASSANDRA-3751)
 * Fix relevant tombstone ignored with super columns (CASSANDRA-3875)


1.0.7
 * fix regression in HH page size calculation (CASSANDRA-3624)
 * retry failed stream on IOException (CASSANDRA-3686)
 * allow configuring bloom_filter_fp_chance (CASSANDRA-3497)
 * attempt hint delivery every ten minutes, or when failure detector
   notifies us that a node is back up, whichever comes first.  hint
   handoff throttle delay default changed to 1ms, from 50 (CASSANDRA-3554)
 * add nodetool setstreamthroughput (CASSANDRA-3571)
 * fix assertion when dropping a columnfamily with no sstables (CASSANDRA-3614)
 * more efficient allocation of small bloom filters (CASSANDRA-3618)
 * CLibrary.createHardLinkWithExec() to check for errors (CASSANDRA-3101)
 * Avoid creating empty and non cleaned writer during compaction (CASSANDRA-3616)
 * stop thrift service in shutdown hook so we can quiesce MessagingService
   (CASSANDRA-3335)
 * (CQL) compaction_strategy_options and compression_parameters for
   CREATE COLUMNFAMILY statement (CASSANDRA-3374)
 * Reset min/max compaction threshold when creating size tiered compaction
   strategy (CASSANDRA-3666)
 * Don't ignore IOException during compaction (CASSANDRA-3655)
 * Fix assertion error for CF with gc_grace=0 (CASSANDRA-3579)
 * Shutdown ParallelCompaction reducer executor after use (CASSANDRA-3711)
 * Avoid < 0 value for pending tasks in leveled compaction (CASSANDRA-3693)
 * (Hadoop) Support TimeUUID in Pig CassandraStorage (CASSANDRA-3327)
 * Check schema is ready before continuing boostrapping (CASSANDRA-3629)
 * Catch overflows during parsing of chunk_length_kb (CASSANDRA-3644)
 * Improve stream protocol mismatch errors (CASSANDRA-3652)
 * Avoid multiple thread doing HH to the same target (CASSANDRA-3681)
 * Add JMX property for rp_timeout_in_ms (CASSANDRA-2940)
 * Allow DynamicCompositeType to compare component of different types
   (CASSANDRA-3625)
 * Flush non-cfs backed secondary indexes (CASSANDRA-3659)
 * Secondary Indexes should report memory consumption (CASSANDRA-3155)
 * fix for SelectStatement start/end key are not set correctly
   when a key alias is involved (CASSANDRA-3700)
 * fix CLI `show schema` command insert of an extra comma in
   column_metadata (CASSANDRA-3714)
Merged from 0.8:
 * avoid logging (harmless) exception when GC takes < 1ms (CASSANDRA-3656)
 * prevent new nodes from thinking down nodes are up forever (CASSANDRA-3626)
 * use correct list of replicas for LOCAL_QUORUM reads when read repair
   is disabled (CASSANDRA-3696)
 * block on flush before compacting hints (may prevent OOM) (CASSANDRA-3733)


1.0.6
 * (CQL) fix cqlsh support for replicate_on_write (CASSANDRA-3596)
 * fix adding to leveled manifest after streaming (CASSANDRA-3536)
 * filter out unavailable cipher suites when using encryption (CASSANDRA-3178)
 * (HADOOP) add old-style api support for CFIF and CFRR (CASSANDRA-2799)
 * Support TimeUUIDType column names in Stress.java tool (CASSANDRA-3541)
 * (CQL) INSERT/UPDATE/DELETE/TRUNCATE commands should allow CF names to
   be qualified by keyspace (CASSANDRA-3419)
 * always remove endpoints from delevery queue in HH (CASSANDRA-3546)
 * fix race between cf flush and its 2ndary indexes flush (CASSANDRA-3547)
 * fix potential race in AES when a repair fails (CASSANDRA-3548)
 * fix default value validation usage in CLI SET command (CASSANDRA-3553)
 * Optimize componentsFor method for compaction and startup time
   (CASSANDRA-3532)
 * (CQL) Proper ColumnFamily metadata validation on CREATE COLUMNFAMILY 
   (CASSANDRA-3565)
 * fix compression "chunk_length_kb" option to set correct kb value for 
   thrift/avro (CASSANDRA-3558)
 * fix missing response during range slice repair (CASSANDRA-3551)
 * 'describe ring' moved from CLI to nodetool and available through JMX (CASSANDRA-3220)
 * add back partitioner to sstable metadata (CASSANDRA-3540)
 * fix NPE in get_count for counters (CASSANDRA-3601)
Merged from 0.8:
 * remove invalid assertion that table was opened before dropping it
   (CASSANDRA-3580)
 * range and index scans now only send requests to enough replicas to
   satisfy requested CL + RR (CASSANDRA-3598)
 * use cannonical host for local node in nodetool info (CASSANDRA-3556)
 * remove nonlocal DC write optimization since it only worked with
   CL.ONE or CL.LOCAL_QUORUM (CASSANDRA-3577, 3585)
 * detect misuses of CounterColumnType (CASSANDRA-3422)
 * turn off string interning in json2sstable, take 2 (CASSANDRA-2189)
 * validate compression parameters on add/update of the ColumnFamily 
   (CASSANDRA-3573)
 * Check for 0.0.0.0 is incorrect in CFIF (CASSANDRA-3584)
 * Increase vm.max_map_count in debian packaging (CASSANDRA-3563)
 * gossiper will never add itself to saved endpoints (CASSANDRA-3485)


1.0.5
 * revert CASSANDRA-3407 (see CASSANDRA-3540)
 * fix assertion error while forwarding writes to local nodes (CASSANDRA-3539)


1.0.4
 * fix self-hinting of timed out read repair updates and make hinted handoff
   less prone to OOMing a coordinator (CASSANDRA-3440)
 * expose bloom filter sizes via JMX (CASSANDRA-3495)
 * enforce RP tokens 0..2**127 (CASSANDRA-3501)
 * canonicalize paths exposed through JMX (CASSANDRA-3504)
 * fix "liveSize" stat when sstables are removed (CASSANDRA-3496)
 * add bloom filter FP rates to nodetool cfstats (CASSANDRA-3347)
 * record partitioner in sstable metadata component (CASSANDRA-3407)
 * add new upgradesstables nodetool command (CASSANDRA-3406)
 * skip --debug requirement to see common exceptions in CLI (CASSANDRA-3508)
 * fix incorrect query results due to invalid max timestamp (CASSANDRA-3510)
 * make sstableloader recognize compressed sstables (CASSANDRA-3521)
 * avoids race in OutboundTcpConnection in multi-DC setups (CASSANDRA-3530)
 * use SETLOCAL in cassandra.bat (CASSANDRA-3506)
 * fix ConcurrentModificationException in Table.all() (CASSANDRA-3529)
Merged from 0.8:
 * fix concurrence issue in the FailureDetector (CASSANDRA-3519)
 * fix array out of bounds error in counter shard removal (CASSANDRA-3514)
 * avoid dropping tombstones when they might still be needed to shadow
   data in a different sstable (CASSANDRA-2786)


1.0.3
 * revert name-based query defragmentation aka CASSANDRA-2503 (CASSANDRA-3491)
 * fix invalidate-related test failures (CASSANDRA-3437)
 * add next-gen cqlsh to bin/ (CASSANDRA-3188, 3131, 3493)
 * (CQL) fix handling of rows with no columns (CASSANDRA-3424, 3473)
 * fix querying supercolumns by name returning only a subset of
   subcolumns or old subcolumn versions (CASSANDRA-3446)
 * automatically compute sha1 sum for uncompressed data files (CASSANDRA-3456)
 * fix reading metadata/statistics component for version < h (CASSANDRA-3474)
 * add sstable forward-compatibility (CASSANDRA-3478)
 * report compression ratio in CFSMBean (CASSANDRA-3393)
 * fix incorrect size exception during streaming of counters (CASSANDRA-3481)
 * (CQL) fix for counter decrement syntax (CASSANDRA-3418)
 * Fix race introduced by CASSANDRA-2503 (CASSANDRA-3482)
 * Fix incomplete deletion of delivered hints (CASSANDRA-3466)
 * Avoid rescheduling compactions when no compaction was executed 
   (CASSANDRA-3484)
 * fix handling of the chunk_length_kb compression options (CASSANDRA-3492)
Merged from 0.8:
 * fix updating CF row_cache_provider (CASSANDRA-3414)
 * CFMetaData.convertToThrift method to set RowCacheProvider (CASSANDRA-3405)
 * acquire compactionlock during truncate (CASSANDRA-3399)
 * fix displaying cfdef entries for super columnfamilies (CASSANDRA-3415)
 * Make counter shard merging thread safe (CASSANDRA-3178)
 * Revert CASSANDRA-2855
 * Fix bug preventing the use of efficient cross-DC writes (CASSANDRA-3472)
 * `describe ring` command for CLI (CASSANDRA-3220)
 * (Hadoop) skip empty rows when entire row is requested, redux (CASSANDRA-2855)


1.0.2
 * "defragment" rows for name-based queries under STCS (CASSANDRA-2503)
 * Add timing information to cassandra-cli GET/SET/LIST queries (CASSANDRA-3326)
 * Only create one CompressionMetadata object per sstable (CASSANDRA-3427)
 * cleanup usage of StorageService.setMode() (CASSANDRA-3388)
 * Avoid large array allocation for compressed chunk offsets (CASSANDRA-3432)
 * fix DecimalType bytebuffer marshalling (CASSANDRA-3421)
 * fix bug that caused first column in per row indexes to be ignored 
   (CASSANDRA-3441)
 * add JMX call to clean (failed) repair sessions (CASSANDRA-3316)
 * fix sstableloader reference acquisition bug (CASSANDRA-3438)
 * fix estimated row size regression (CASSANDRA-3451)
 * make sure we don't return more columns than asked (CASSANDRA-3303, 3395)
Merged from 0.8:
 * acquire compactionlock during truncate (CASSANDRA-3399)
 * fix displaying cfdef entries for super columnfamilies (CASSANDRA-3415)


1.0.1
 * acquire references during index build to prevent delete problems
   on Windows (CASSANDRA-3314)
 * describe_ring should include datacenter/topology information (CASSANDRA-2882)
 * Thrift sockets are not properly buffered (CASSANDRA-3261)
 * performance improvement for bytebufferutil compare function (CASSANDRA-3286)
 * add system.versions ColumnFamily (CASSANDRA-3140)
 * reduce network copies (CASSANDRA-3333, 3373)
 * limit nodetool to 32MB of heap (CASSANDRA-3124)
 * (CQL) update parser to accept "timestamp" instead of "date" (CASSANDRA-3149)
 * Fix CLI `show schema` to include "compression_options" (CASSANDRA-3368)
 * Snapshot to include manifest under LeveledCompactionStrategy (CASSANDRA-3359)
 * (CQL) SELECT query should allow CF name to be qualified by keyspace (CASSANDRA-3130)
 * (CQL) Fix internal application error specifying 'using consistency ...'
   in lower case (CASSANDRA-3366)
 * fix Deflate compression when compression actually makes the data bigger
   (CASSANDRA-3370)
 * optimize UUIDGen to avoid lock contention on InetAddress.getLocalHost 
   (CASSANDRA-3387)
 * tolerate index being dropped mid-mutation (CASSANDRA-3334, 3313)
 * CompactionManager is now responsible for checking for new candidates
   post-task execution, enabling more consistent leveled compaction 
   (CASSANDRA-3391)
 * Cache HSHA threads (CASSANDRA-3372)
 * use CF/KS names as snapshot prefix for drop + truncate operations
   (CASSANDRA-2997)
 * Break bloom filters up to avoid heap fragmentation (CASSANDRA-2466)
 * fix cassandra hanging on jsvc stop (CASSANDRA-3302)
 * Avoid leveled compaction getting blocked on errors (CASSANDRA-3408)
 * Make reloading the compaction strategy safe (CASSANDRA-3409)
 * ignore 0.8 hints even if compaction begins before we try to purge
   them (CASSANDRA-3385)
 * remove procrun (bin\daemon) from Cassandra source tree and 
   artifacts (CASSANDRA-3331)
 * make cassandra compile under JDK7 (CASSANDRA-3275)
 * remove dependency of clientutil.jar to FBUtilities (CASSANDRA-3299)
 * avoid truncation errors by using long math on long values (CASSANDRA-3364)
 * avoid clock drift on some Windows machine (CASSANDRA-3375)
 * display cache provider in cli 'describe keyspace' command (CASSANDRA-3384)
 * fix incomplete topology information in describe_ring (CASSANDRA-3403)
 * expire dead gossip states based on time (CASSANDRA-2961)
 * improve CompactionTask extensibility (CASSANDRA-3330)
 * Allow one leveled compaction task to kick off another (CASSANDRA-3363)
 * allow encryption only between datacenters (CASSANDRA-2802)
Merged from 0.8:
 * fix truncate allowing data to be replayed post-restart (CASSANDRA-3297)
 * make iwriter final in IndexWriter to avoid NPE (CASSANDRA-2863)
 * (CQL) update grammar to require key clause in DELETE statement
   (CASSANDRA-3349)
 * (CQL) allow numeric keyspace names in USE statement (CASSANDRA-3350)
 * (Hadoop) skip empty rows when slicing the entire row (CASSANDRA-2855)
 * Fix handling of tombstone by SSTableExport/Import (CASSANDRA-3357)
 * fix ColumnIndexer to use long offsets (CASSANDRA-3358)
 * Improved CLI exceptions (CASSANDRA-3312)
 * Fix handling of tombstone by SSTableExport/Import (CASSANDRA-3357)
 * Only count compaction as active (for throttling) when they have
   successfully acquired the compaction lock (CASSANDRA-3344)
 * Display CLI version string on startup (CASSANDRA-3196)
 * (Hadoop) make CFIF try rpc_address or fallback to listen_address
   (CASSANDRA-3214)
 * (Hadoop) accept comma delimited lists of initial thrift connections
   (CASSANDRA-3185)
 * ColumnFamily min_compaction_threshold should be >= 2 (CASSANDRA-3342)
 * (Pig) add 0.8+ types and key validation type in schema (CASSANDRA-3280)
 * Fix completely removing column metadata using CLI (CASSANDRA-3126)
 * CLI `describe cluster;` output should be on separate lines for separate versions
   (CASSANDRA-3170)
 * fix changing durable_writes keyspace option during CF creation
   (CASSANDRA-3292)
 * avoid locking on update when no indexes are involved (CASSANDRA-3386)
 * fix assertionError during repair with ordered partitioners (CASSANDRA-3369)
 * correctly serialize key_validation_class for avro (CASSANDRA-3391)
 * don't expire counter tombstone after streaming (CASSANDRA-3394)
 * prevent nodes that failed to join from hanging around forever 
   (CASSANDRA-3351)
 * remove incorrect optimization from slice read path (CASSANDRA-3390)
 * Fix race in AntiEntropyService (CASSANDRA-3400)


1.0.0-final
 * close scrubbed sstable fd before deleting it (CASSANDRA-3318)
 * fix bug preventing obsolete commitlog segments from being removed
   (CASSANDRA-3269)
 * tolerate whitespace in seed CDL (CASSANDRA-3263)
 * Change default heap thresholds to max(min(1/2 ram, 1G), min(1/4 ram, 8GB))
   (CASSANDRA-3295)
 * Fix broken CompressedRandomAccessReaderTest (CASSANDRA-3298)
 * (CQL) fix type information returned for wildcard queries (CASSANDRA-3311)
 * add estimated tasks to LeveledCompactionStrategy (CASSANDRA-3322)
 * avoid including compaction cache-warming in keycache stats (CASSANDRA-3325)
 * run compaction and hinted handoff threads at MIN_PRIORITY (CASSANDRA-3308)
 * default hsha thrift server to cpu core count in rpc pool (CASSANDRA-3329)
 * add bin\daemon to binary tarball for Windows service (CASSANDRA-3331)
 * Fix places where uncompressed size of sstables was use in place of the
   compressed one (CASSANDRA-3338)
 * Fix hsha thrift server (CASSANDRA-3346)
 * Make sure repair only stream needed sstables (CASSANDRA-3345)


1.0.0-rc2
 * Log a meaningful warning when a node receives a message for a repair session
   that doesn't exist anymore (CASSANDRA-3256)
 * test for NUMA policy support as well as numactl presence (CASSANDRA-3245)
 * Fix FD leak when internode encryption is enabled (CASSANDRA-3257)
 * Remove incorrect assertion in mergeIterator (CASSANDRA-3260)
 * FBUtilities.hexToBytes(String) to throw NumberFormatException when string
   contains non-hex characters (CASSANDRA-3231)
 * Keep SimpleSnitch proximity ordering unchanged from what the Strategy
   generates, as intended (CASSANDRA-3262)
 * remove Scrub from compactionstats when finished (CASSANDRA-3255)
 * fix counter entry in jdbc TypesMap (CASSANDRA-3268)
 * fix full queue scenario for ParallelCompactionIterator (CASSANDRA-3270)
 * fix bootstrap process (CASSANDRA-3285)
 * don't try delivering hints if when there isn't any (CASSANDRA-3176)
 * CLI documentation change for ColumnFamily `compression_options` (CASSANDRA-3282)
 * ignore any CF ids sent by client for adding CF/KS (CASSANDRA-3288)
 * remove obsolete hints on first startup (CASSANDRA-3291)
 * use correct ISortedColumns for time-optimized reads (CASSANDRA-3289)
 * Evict gossip state immediately when a token is taken over by a new IP 
   (CASSANDRA-3259)


1.0.0-rc1
 * Update CQL to generate microsecond timestamps by default (CASSANDRA-3227)
 * Fix counting CFMetadata towards Memtable liveRatio (CASSANDRA-3023)
 * Kill server on wrapped OOME such as from FileChannel.map (CASSANDRA-3201)
 * remove unnecessary copy when adding to row cache (CASSANDRA-3223)
 * Log message when a full repair operation completes (CASSANDRA-3207)
 * Fix streamOutSession keeping sstables references forever if the remote end
   dies (CASSANDRA-3216)
 * Remove dynamic_snitch boolean from example configuration (defaulting to 
   true) and set default badness threshold to 0.1 (CASSANDRA-3229)
 * Base choice of random or "balanced" token on bootstrap on whether
   schema definitions were found (CASSANDRA-3219)
 * Fixes for LeveledCompactionStrategy score computation, prioritization,
   scheduling, and performance (CASSANDRA-3224, 3234)
 * parallelize sstable open at server startup (CASSANDRA-2988)
 * fix handling of exceptions writing to OutboundTcpConnection (CASSANDRA-3235)
 * Allow using quotes in "USE <keyspace>;" CLI command (CASSANDRA-3208)
 * Don't allow any cache loading exceptions to halt startup (CASSANDRA-3218)
 * Fix sstableloader --ignores option (CASSANDRA-3247)
 * File descriptor limit increased in packaging (CASSANDRA-3206)
 * Fix deadlock in commit log during flush (CASSANDRA-3253) 


1.0.0-beta1
 * removed binarymemtable (CASSANDRA-2692)
 * add commitlog_total_space_in_mb to prevent fragmented logs (CASSANDRA-2427)
 * removed commitlog_rotation_threshold_in_mb configuration (CASSANDRA-2771)
 * make AbstractBounds.normalize de-overlapp overlapping ranges (CASSANDRA-2641)
 * replace CollatingIterator, ReducingIterator with MergeIterator 
   (CASSANDRA-2062)
 * Fixed the ability to set compaction strategy in cli using create column 
   family command (CASSANDRA-2778)
 * clean up tmp files after failed compaction (CASSANDRA-2468)
 * restrict repair streaming to specific columnfamilies (CASSANDRA-2280)
 * don't bother persisting columns shadowed by a row tombstone (CASSANDRA-2589)
 * reset CF and SC deletion times after gc_grace (CASSANDRA-2317)
 * optimize away seek when compacting wide rows (CASSANDRA-2879)
 * single-pass streaming (CASSANDRA-2677, 2906, 2916, 3003)
 * use reference counting for deleting sstables instead of relying on GC
   (CASSANDRA-2521, 3179)
 * store hints as serialized mutations instead of pointers to data row
   (CASSANDRA-2045)
 * store hints in the coordinator node instead of in the closest replica 
   (CASSANDRA-2914)
 * add row_cache_keys_to_save CF option (CASSANDRA-1966)
 * check column family validity in nodetool repair (CASSANDRA-2933)
 * use lazy initialization instead of class initialization in NodeId
   (CASSANDRA-2953)
 * add paging to get_count (CASSANDRA-2894)
 * fix "short reads" in [multi]get (CASSANDRA-2643, 3157, 3192)
 * add optional compression for sstables (CASSANDRA-47, 2994, 3001, 3128)
 * add scheduler JMX metrics (CASSANDRA-2962)
 * add block level checksum for compressed data (CASSANDRA-1717)
 * make column family backed column map pluggable and introduce unsynchronized
   ArrayList backed one to speedup reads (CASSANDRA-2843, 3165, 3205)
 * refactoring of the secondary index api (CASSANDRA-2982)
 * make CL > ONE reads wait for digest reconciliation before returning
   (CASSANDRA-2494)
 * fix missing logging for some exceptions (CASSANDRA-2061)
 * refactor and optimize ColumnFamilyStore.files(...) and Descriptor.fromFilename(String)
   and few other places responsible for work with SSTable files (CASSANDRA-3040)
 * Stop reading from sstables once we know we have the most recent columns,
   for query-by-name requests (CASSANDRA-2498)
 * Add query-by-column mode to stress.java (CASSANDRA-3064)
 * Add "install" command to cassandra.bat (CASSANDRA-292)
 * clean up KSMetadata, CFMetadata from unnecessary
   Thrift<->Avro conversion methods (CASSANDRA-3032)
 * Add timeouts to client request schedulers (CASSANDRA-3079, 3096)
 * Cli to use hashes rather than array of hashes for strategy options (CASSANDRA-3081)
 * LeveledCompactionStrategy (CASSANDRA-1608, 3085, 3110, 3087, 3145, 3154, 3182)
 * Improvements of the CLI `describe` command (CASSANDRA-2630)
 * reduce window where dropped CF sstables may not be deleted (CASSANDRA-2942)
 * Expose gossip/FD info to JMX (CASSANDRA-2806)
 * Fix streaming over SSL when compressed SSTable involved (CASSANDRA-3051)
 * Add support for pluggable secondary index implementations (CASSANDRA-3078)
 * remove compaction_thread_priority setting (CASSANDRA-3104)
 * generate hints for replicas that timeout, not just replicas that are known
   to be down before starting (CASSANDRA-2034)
 * Add throttling for internode streaming (CASSANDRA-3080)
 * make the repair of a range repair all replica (CASSANDRA-2610, 3194)
 * expose the ability to repair the first range (as returned by the
   partitioner) of a node (CASSANDRA-2606)
 * Streams Compression (CASSANDRA-3015)
 * add ability to use multiple threads during a single compaction
   (CASSANDRA-2901)
 * make AbstractBounds.normalize support overlapping ranges (CASSANDRA-2641)
 * fix of the CQL count() behavior (CASSANDRA-3068)
 * use TreeMap backed column families for the SSTable simple writers
   (CASSANDRA-3148)
 * fix inconsistency of the CLI syntax when {} should be used instead of [{}]
   (CASSANDRA-3119)
 * rename CQL type names to match expected SQL behavior (CASSANDRA-3149, 3031)
 * Arena-based allocation for memtables (CASSANDRA-2252, 3162, 3163, 3168)
 * Default RR chance to 0.1 (CASSANDRA-3169)
 * Add RowLevel support to secondary index API (CASSANDRA-3147)
 * Make SerializingCacheProvider the default if JNA is available (CASSANDRA-3183)
 * Fix backwards compatibilty for CQL memtable properties (CASSANDRA-3190)
 * Add five-minute delay before starting compactions on a restarted server
   (CASSANDRA-3181)
 * Reduce copies done for intra-host messages (CASSANDRA-1788, 3144)
 * support of compaction strategy option for stress.java (CASSANDRA-3204)
 * make memtable throughput and column count thresholds no-ops (CASSANDRA-2449)
 * Return schema information along with the resultSet in CQL (CASSANDRA-2734)
 * Add new DecimalType (CASSANDRA-2883)
 * Fix assertion error in RowRepairResolver (CASSANDRA-3156)
 * Reduce unnecessary high buffer sizes (CASSANDRA-3171)
 * Pluggable compaction strategy (CASSANDRA-1610)
 * Add new broadcast_address config option (CASSANDRA-2491)


0.8.7
 * Kill server on wrapped OOME such as from FileChannel.map (CASSANDRA-3201)
 * Allow using quotes in "USE <keyspace>;" CLI command (CASSANDRA-3208)
 * Log message when a full repair operation completes (CASSANDRA-3207)
 * Don't allow any cache loading exceptions to halt startup (CASSANDRA-3218)
 * Fix sstableloader --ignores option (CASSANDRA-3247)
 * File descriptor limit increased in packaging (CASSANDRA-3206)
 * Log a meaningfull warning when a node receive a message for a repair session
   that doesn't exist anymore (CASSANDRA-3256)
 * Fix FD leak when internode encryption is enabled (CASSANDRA-3257)
 * FBUtilities.hexToBytes(String) to throw NumberFormatException when string
   contains non-hex characters (CASSANDRA-3231)
 * Keep SimpleSnitch proximity ordering unchanged from what the Strategy
   generates, as intended (CASSANDRA-3262)
 * remove Scrub from compactionstats when finished (CASSANDRA-3255)
 * Fix tool .bat files when CASSANDRA_HOME contains spaces (CASSANDRA-3258)
 * Force flush of status table when removing/updating token (CASSANDRA-3243)
 * Evict gossip state immediately when a token is taken over by a new IP (CASSANDRA-3259)
 * Fix bug where the failure detector can take too long to mark a host
   down (CASSANDRA-3273)
 * (Hadoop) allow wrapping ranges in queries (CASSANDRA-3137)
 * (Hadoop) check all interfaces for a match with split location
   before falling back to random replica (CASSANDRA-3211)
 * (Hadoop) Make Pig storage handle implements LoadMetadata (CASSANDRA-2777)
 * (Hadoop) Fix exception during PIG 'dump' (CASSANDRA-2810)
 * Fix stress COUNTER_GET option (CASSANDRA-3301)
 * Fix missing fields in CLI `show schema` output (CASSANDRA-3304)
 * Nodetool no longer leaks threads and closes JMX connections (CASSANDRA-3309)
 * fix truncate allowing data to be replayed post-restart (CASSANDRA-3297)
 * Move SimpleAuthority and SimpleAuthenticator to examples (CASSANDRA-2922)
 * Fix handling of tombstone by SSTableExport/Import (CASSANDRA-3357)
 * Fix transposition in cfHistograms (CASSANDRA-3222)
 * Allow using number as DC name when creating keyspace in CQL (CASSANDRA-3239)
 * Force flush of system table after updating/removing a token (CASSANDRA-3243)


0.8.6
 * revert CASSANDRA-2388
 * change TokenRange.endpoints back to listen/broadcast address to match
   pre-1777 behavior, and add TokenRange.rpc_endpoints instead (CASSANDRA-3187)
 * avoid trying to watch cassandra-topology.properties when loaded from jar
   (CASSANDRA-3138)
 * prevent users from creating keyspaces with LocalStrategy replication
   (CASSANDRA-3139)
 * fix CLI `show schema;` to output correct keyspace definition statement
   (CASSANDRA-3129)
 * CustomTThreadPoolServer to log TTransportException at DEBUG level
   (CASSANDRA-3142)
 * allow topology sort to work with non-unique rack names between 
   datacenters (CASSANDRA-3152)
 * Improve caching of same-version Messages on digest and repair paths
   (CASSANDRA-3158)
 * Randomize choice of first replica for counter increment (CASSANDRA-2890)
 * Fix using read_repair_chance instead of merge_shard_change (CASSANDRA-3202)
 * Avoid streaming data to nodes that already have it, on move as well as
   decommission (CASSANDRA-3041)
 * Fix divide by zero error in GCInspector (CASSANDRA-3164)
 * allow quoting of the ColumnFamily name in CLI `create column family`
   statement (CASSANDRA-3195)
 * Fix rolling upgrade from 0.7 to 0.8 problem (CASSANDRA-3166)
 * Accomodate missing encryption_options in IncomingTcpConnection.stream
   (CASSANDRA-3212)


0.8.5
 * fix NPE when encryption_options is unspecified (CASSANDRA-3007)
 * include column name in validation failure exceptions (CASSANDRA-2849)
 * make sure truncate clears out the commitlog so replay won't re-
   populate with truncated data (CASSANDRA-2950)
 * fix NPE when debug logging is enabled and dropped CF is present
   in a commitlog segment (CASSANDRA-3021)
 * fix cassandra.bat when CASSANDRA_HOME contains spaces (CASSANDRA-2952)
 * fix to SSTableSimpleUnsortedWriter bufferSize calculation (CASSANDRA-3027)
 * make cleanup and normal compaction able to skip empty rows
   (rows containing nothing but expired tombstones) (CASSANDRA-3039)
 * work around native memory leak in com.sun.management.GarbageCollectorMXBean
   (CASSANDRA-2868)
 * validate that column names in column_metadata are not equal to key_alias
   on create/update of the ColumnFamily and CQL 'ALTER' statement (CASSANDRA-3036)
 * return an InvalidRequestException if an indexed column is assigned
   a value larger than 64KB (CASSANDRA-3057)
 * fix of numeric-only and string column names handling in CLI "drop index" 
   (CASSANDRA-3054)
 * prune index scan resultset back to original request for lazy
   resultset expansion case (CASSANDRA-2964)
 * (Hadoop) fail jobs when Cassandra node has failed but TaskTracker
   has not (CASSANDRA-2388)
 * fix dynamic snitch ignoring nodes when read_repair_chance is zero
   (CASSANDRA-2662)
 * avoid retaining references to dropped CFS objects in 
   CompactionManager.estimatedCompactions (CASSANDRA-2708)
 * expose rpc timeouts per host in MessagingServiceMBean (CASSANDRA-2941)
 * avoid including cwd in classpath for deb and rpm packages (CASSANDRA-2881)
 * remove gossip state when a new IP takes over a token (CASSANDRA-3071)
 * allow sstable2json to work on index sstable files (CASSANDRA-3059)
 * always hint counters (CASSANDRA-3099)
 * fix log4j initialization in EmbeddedCassandraService (CASSANDRA-2857)
 * remove gossip state when a new IP takes over a token (CASSANDRA-3071)
 * work around native memory leak in com.sun.management.GarbageCollectorMXBean
    (CASSANDRA-2868)
 * fix UnavailableException with writes at CL.EACH_QUORM (CASSANDRA-3084)
 * fix parsing of the Keyspace and ColumnFamily names in numeric
   and string representations in CLI (CASSANDRA-3075)
 * fix corner cases in Range.differenceToFetch (CASSANDRA-3084)
 * fix ip address String representation in the ring cache (CASSANDRA-3044)
 * fix ring cache compatibility when mixing pre-0.8.4 nodes with post-
   in the same cluster (CASSANDRA-3023)
 * make repair report failure when a node participating dies (instead of
   hanging forever) (CASSANDRA-2433)
 * fix handling of the empty byte buffer by ReversedType (CASSANDRA-3111)
 * Add validation that Keyspace names are case-insensitively unique (CASSANDRA-3066)
 * catch invalid key_validation_class before instantiating UpdateColumnFamily (CASSANDRA-3102)
 * make Range and Bounds objects client-safe (CASSANDRA-3108)
 * optionally skip log4j configuration (CASSANDRA-3061)
 * bundle sstableloader with the debian package (CASSANDRA-3113)
 * don't try to build secondary indexes when there is none (CASSANDRA-3123)
 * improve SSTableSimpleUnsortedWriter speed for large rows (CASSANDRA-3122)
 * handle keyspace arguments correctly in nodetool snapshot (CASSANDRA-3038)
 * Fix SSTableImportTest on windows (CASSANDRA-3043)
 * expose compactionThroughputMbPerSec through JMX (CASSANDRA-3117)
 * log keyspace and CF of large rows being compacted


0.8.4
 * change TokenRing.endpoints to be a list of rpc addresses instead of 
   listen/broadcast addresses (CASSANDRA-1777)
 * include files-to-be-streamed in StreamInSession.getSources (CASSANDRA-2972)
 * use JAVA env var in cassandra-env.sh (CASSANDRA-2785, 2992)
 * avoid doing read for no-op replicate-on-write at CL=1 (CASSANDRA-2892)
 * refuse counter write for CL.ANY (CASSANDRA-2990)
 * switch back to only logging recent dropped messages (CASSANDRA-3004)
 * always deserialize RowMutation for counters (CASSANDRA-3006)
 * ignore saved replication_factor strategy_option for NTS (CASSANDRA-3011)
 * make sure pre-truncate CL segments are discarded (CASSANDRA-2950)


0.8.3
 * add ability to drop local reads/writes that are going to timeout
   (CASSANDRA-2943)
 * revamp token removal process, keep gossip states for 3 days (CASSANDRA-2496)
 * don't accept extra args for 0-arg nodetool commands (CASSANDRA-2740)
 * log unavailableexception details at debug level (CASSANDRA-2856)
 * expose data_dir though jmx (CASSANDRA-2770)
 * don't include tmp files as sstable when create cfs (CASSANDRA-2929)
 * log Java classpath on startup (CASSANDRA-2895)
 * keep gossipped version in sync with actual on migration coordinator 
   (CASSANDRA-2946)
 * use lazy initialization instead of class initialization in NodeId
   (CASSANDRA-2953)
 * check column family validity in nodetool repair (CASSANDRA-2933)
 * speedup bytes to hex conversions dramatically (CASSANDRA-2850)
 * Flush memtables on shutdown when durable writes are disabled 
   (CASSANDRA-2958)
 * improved POSIX compatibility of start scripts (CASsANDRA-2965)
 * add counter support to Hadoop InputFormat (CASSANDRA-2981)
 * fix bug where dirty commitlog segments were removed (and avoid keeping 
   segments with no post-flush activity permanently dirty) (CASSANDRA-2829)
 * fix throwing exception with batch mutation of counter super columns
   (CASSANDRA-2949)
 * ignore system tables during repair (CASSANDRA-2979)
 * throw exception when NTS is given replication_factor as an option
   (CASSANDRA-2960)
 * fix assertion error during compaction of counter CFs (CASSANDRA-2968)
 * avoid trying to create index names, when no index exists (CASSANDRA-2867)
 * don't sample the system table when choosing a bootstrap token
   (CASSANDRA-2825)
 * gossiper notifies of local state changes (CASSANDRA-2948)
 * add asynchronous and half-sync/half-async (hsha) thrift servers 
   (CASSANDRA-1405)
 * fix potential use of free'd native memory in SerializingCache 
   (CASSANDRA-2951)
 * prune index scan resultset back to original request for lazy
   resultset expansion case (CASSANDRA-2964)
 * (Hadoop) fail jobs when Cassandra node has failed but TaskTracker
    has not (CASSANDRA-2388)


0.8.2
 * CQL: 
   - include only one row per unique key for IN queries (CASSANDRA-2717)
   - respect client timestamp on full row deletions (CASSANDRA-2912)
 * improve thread-safety in StreamOutSession (CASSANDRA-2792)
 * allow deleting a row and updating indexed columns in it in the
   same mutation (CASSANDRA-2773)
 * Expose number of threads blocked on submitting memtable to flush
   in JMX (CASSANDRA-2817)
 * add ability to return "endpoints" to nodetool (CASSANDRA-2776)
 * Add support for multiple (comma-delimited) coordinator addresses
   to ColumnFamilyInputFormat (CASSANDRA-2807)
 * fix potential NPE while scheduling read repair for range slice
   (CASSANDRA-2823)
 * Fix race in SystemTable.getCurrentLocalNodeId (CASSANDRA-2824)
 * Correctly set default for replicate_on_write (CASSANDRA-2835)
 * improve nodetool compactionstats formatting (CASSANDRA-2844)
 * fix index-building status display (CASSANDRA-2853)
 * fix CLI perpetuating obsolete KsDef.replication_factor (CASSANDRA-2846)
 * improve cli treatment of multiline comments (CASSANDRA-2852)
 * handle row tombstones correctly in EchoedRow (CASSANDRA-2786)
 * add MessagingService.get[Recently]DroppedMessages and
   StorageService.getExceptionCount (CASSANDRA-2804)
 * fix possibility of spurious UnavailableException for LOCAL_QUORUM
   reads with dynamic snitch + read repair disabled (CASSANDRA-2870)
 * add ant-optional as dependence for the debian package (CASSANDRA-2164)
 * add option to specify limit for get_slice in the CLI (CASSANDRA-2646)
 * decrease HH page size (CASSANDRA-2832)
 * reset cli keyspace after dropping the current one (CASSANDRA-2763)
 * add KeyRange option to Hadoop inputformat (CASSANDRA-1125)
 * fix protocol versioning (CASSANDRA-2818, 2860)
 * support spaces in path to log4j configuration (CASSANDRA-2383)
 * avoid including inferred types in CF update (CASSANDRA-2809)
 * fix JMX bulkload call (CASSANDRA-2908)
 * fix updating KS with durable_writes=false (CASSANDRA-2907)
 * add simplified facade to SSTableWriter for bulk loading use
   (CASSANDRA-2911)
 * fix re-using index CF sstable names after drop/recreate (CASSANDRA-2872)
 * prepend CF to default index names (CASSANDRA-2903)
 * fix hint replay (CASSANDRA-2928)
 * Properly synchronize repair's merkle tree computation (CASSANDRA-2816)


0.8.1
 * CQL:
   - support for insert, delete in BATCH (CASSANDRA-2537)
   - support for IN to SELECT, UPDATE (CASSANDRA-2553)
   - timestamp support for INSERT, UPDATE, and BATCH (CASSANDRA-2555)
   - TTL support (CASSANDRA-2476)
   - counter support (CASSANDRA-2473)
   - ALTER COLUMNFAMILY (CASSANDRA-1709)
   - DROP INDEX (CASSANDRA-2617)
   - add SCHEMA/TABLE as aliases for KS/CF (CASSANDRA-2743)
   - server handles wait-for-schema-agreement (CASSANDRA-2756)
   - key alias support (CASSANDRA-2480)
 * add support for comparator parameters and a generic ReverseType
   (CASSANDRA-2355)
 * add CompositeType and DynamicCompositeType (CASSANDRA-2231)
 * optimize batches containing multiple updates to the same row
   (CASSANDRA-2583)
 * adjust hinted handoff page size to avoid OOM with large columns 
   (CASSANDRA-2652)
 * mark BRAF buffer invalid post-flush so we don't re-flush partial
   buffers again, especially on CL writes (CASSANDRA-2660)
 * add DROP INDEX support to CLI (CASSANDRA-2616)
 * don't perform HH to client-mode [storageproxy] nodes (CASSANDRA-2668)
 * Improve forceDeserialize/getCompactedRow encapsulation (CASSANDRA-2659)
 * Don't write CounterUpdateColumn to disk in tests (CASSANDRA-2650)
 * Add sstable bulk loading utility (CASSANDRA-1278)
 * avoid replaying hints to dropped columnfamilies (CASSANDRA-2685)
 * add placeholders for missing rows in range query pseudo-RR (CASSANDRA-2680)
 * remove no-op HHOM.renameHints (CASSANDRA-2693)
 * clone super columns to avoid modifying them during flush (CASSANDRA-2675)
 * allow writes to bypass the commitlog for certain keyspaces (CASSANDRA-2683)
 * avoid NPE when bypassing commitlog during memtable flush (CASSANDRA-2781)
 * Added support for making bootstrap retry if nodes flap (CASSANDRA-2644)
 * Added statusthrift to nodetool to report if thrift server is running (CASSANDRA-2722)
 * Fixed rows being cached if they do not exist (CASSANDRA-2723)
 * Support passing tableName and cfName to RowCacheProviders (CASSANDRA-2702)
 * close scrub file handles (CASSANDRA-2669)
 * throttle migration replay (CASSANDRA-2714)
 * optimize column serializer creation (CASSANDRA-2716)
 * Added support for making bootstrap retry if nodes flap (CASSANDRA-2644)
 * Added statusthrift to nodetool to report if thrift server is running
   (CASSANDRA-2722)
 * Fixed rows being cached if they do not exist (CASSANDRA-2723)
 * fix truncate/compaction race (CASSANDRA-2673)
 * workaround large resultsets causing large allocation retention
   by nio sockets (CASSANDRA-2654)
 * fix nodetool ring use with Ec2Snitch (CASSANDRA-2733)
 * fix removing columns and subcolumns that are supressed by a row or
   supercolumn tombstone during replica resolution (CASSANDRA-2590)
 * support sstable2json against snapshot sstables (CASSANDRA-2386)
 * remove active-pull schema requests (CASSANDRA-2715)
 * avoid marking entire list of sstables as actively being compacted
   in multithreaded compaction (CASSANDRA-2765)
 * seek back after deserializing a row to update cache with (CASSANDRA-2752)
 * avoid skipping rows in scrub for counter column family (CASSANDRA-2759)
 * fix ConcurrentModificationException in repair when dealing with 0.7 node
   (CASSANDRA-2767)
 * use threadsafe collections for StreamInSession (CASSANDRA-2766)
 * avoid infinite loop when creating merkle tree (CASSANDRA-2758)
 * avoids unmarking compacting sstable prematurely in cleanup (CASSANDRA-2769)
 * fix NPE when the commit log is bypassed (CASSANDRA-2718)
 * don't throw an exception in SS.isRPCServerRunning (CASSANDRA-2721)
 * make stress.jar executable (CASSANDRA-2744)
 * add daemon mode to java stress (CASSANDRA-2267)
 * expose the DC and rack of a node through JMX and nodetool ring (CASSANDRA-2531)
 * fix cache mbean getSize (CASSANDRA-2781)
 * Add Date, Float, Double, and Boolean types (CASSANDRA-2530)
 * Add startup flag to renew counter node id (CASSANDRA-2788)
 * add jamm agent to cassandra.bat (CASSANDRA-2787)
 * fix repair hanging if a neighbor has nothing to send (CASSANDRA-2797)
 * purge tombstone even if row is in only one sstable (CASSANDRA-2801)
 * Fix wrong purge of deleted cf during compaction (CASSANDRA-2786)
 * fix race that could result in Hadoop writer failing to throw an
   exception encountered after close() (CASSANDRA-2755)
 * fix scan wrongly throwing assertion error (CASSANDRA-2653)
 * Always use even distribution for merkle tree with RandomPartitionner
   (CASSANDRA-2841)
 * fix describeOwnership for OPP (CASSANDRA-2800)
 * ensure that string tokens do not contain commas (CASSANDRA-2762)


0.8.0-final
 * fix CQL grammar warning and cqlsh regression from CASSANDRA-2622
 * add ant generate-cql-html target (CASSANDRA-2526)
 * update CQL consistency levels (CASSANDRA-2566)
 * debian packaging fixes (CASSANDRA-2481, 2647)
 * fix UUIDType, IntegerType for direct buffers (CASSANDRA-2682, 2684)
 * switch to native Thrift for Hadoop map/reduce (CASSANDRA-2667)
 * fix StackOverflowError when building from eclipse (CASSANDRA-2687)
 * only provide replication_factor to strategy_options "help" for
   SimpleStrategy, OldNetworkTopologyStrategy (CASSANDRA-2678, 2713)
 * fix exception adding validators to non-string columns (CASSANDRA-2696)
 * avoid instantiating DatabaseDescriptor in JDBC (CASSANDRA-2694)
 * fix potential stack overflow during compaction (CASSANDRA-2626)
 * clone super columns to avoid modifying them during flush (CASSANDRA-2675)
 * reset underlying iterator in EchoedRow constructor (CASSANDRA-2653)


0.8.0-rc1
 * faster flushes and compaction from fixing excessively pessimistic 
   rebuffering in BRAF (CASSANDRA-2581)
 * fix returning null column values in the python cql driver (CASSANDRA-2593)
 * fix merkle tree splitting exiting early (CASSANDRA-2605)
 * snapshot_before_compaction directory name fix (CASSANDRA-2598)
 * Disable compaction throttling during bootstrap (CASSANDRA-2612) 
 * fix CQL treatment of > and < operators in range slices (CASSANDRA-2592)
 * fix potential double-application of counter updates on commitlog replay
   by moving replay position from header to sstable metadata (CASSANDRA-2419)
 * JDBC CQL driver exposes getColumn for access to timestamp
 * JDBC ResultSetMetadata properties added to AbstractType
 * r/m clustertool (CASSANDRA-2607)
 * add support for presenting row key as a column in CQL result sets 
   (CASSANDRA-2622)
 * Don't allow {LOCAL|EACH}_QUORUM unless strategy is NTS (CASSANDRA-2627)
 * validate keyspace strategy_options during CQL create (CASSANDRA-2624)
 * fix empty Result with secondary index when limit=1 (CASSANDRA-2628)
 * Fix regression where bootstrapping a node with no schema fails
   (CASSANDRA-2625)
 * Allow removing LocationInfo sstables (CASSANDRA-2632)
 * avoid attempting to replay mutations from dropped keyspaces (CASSANDRA-2631)
 * avoid using cached position of a key when GT is requested (CASSANDRA-2633)
 * fix counting bloom filter true positives (CASSANDRA-2637)
 * initialize local ep state prior to gossip startup if needed (CASSANDRA-2638)
 * fix counter increment lost after restart (CASSANDRA-2642)
 * add quote-escaping via backslash to CLI (CASSANDRA-2623)
 * fix pig example script (CASSANDRA-2487)
 * fix dynamic snitch race in adding latencies (CASSANDRA-2618)
 * Start/stop cassandra after more important services such as mdadm in
   debian packaging (CASSANDRA-2481)


0.8.0-beta2
 * fix NPE compacting index CFs (CASSANDRA-2528)
 * Remove checking all column families on startup for compaction candidates 
   (CASSANDRA-2444)
 * validate CQL create keyspace options (CASSANDRA-2525)
 * fix nodetool setcompactionthroughput (CASSANDRA-2550)
 * move	gossip heartbeat back to its own thread (CASSANDRA-2554)
 * validate cql TRUNCATE columnfamily before truncating (CASSANDRA-2570)
 * fix batch_mutate for mixed standard-counter mutations (CASSANDRA-2457)
 * disallow making schema changes to system keyspace (CASSANDRA-2563)
 * fix sending mutation messages multiple times (CASSANDRA-2557)
 * fix incorrect use of NBHM.size in ReadCallback that could cause
   reads to time out even when responses were received (CASSANDRA-2552)
 * trigger read repair correctly for LOCAL_QUORUM reads (CASSANDRA-2556)
 * Allow configuring the number of compaction thread (CASSANDRA-2558)
 * forceUserDefinedCompaction will attempt to compact what it is given
   even if the pessimistic estimate is that there is not enough disk space;
   automatic compactions will only compact 2 or more sstables (CASSANDRA-2575)
 * refuse to apply migrations with older timestamps than the current 
   schema (CASSANDRA-2536)
 * remove unframed Thrift transport option
 * include indexes in snapshots (CASSANDRA-2596)
 * improve ignoring of obsolete mutations in index maintenance (CASSANDRA-2401)
 * recognize attempt to drop just the index while leaving the column
   definition alone (CASSANDRA-2619)
  

0.8.0-beta1
 * remove Avro RPC support (CASSANDRA-926)
 * support for columns that act as incr/decr counters 
   (CASSANDRA-1072, 1937, 1944, 1936, 2101, 2093, 2288, 2105, 2384, 2236, 2342,
   2454)
 * CQL (CASSANDRA-1703, 1704, 1705, 1706, 1707, 1708, 1710, 1711, 1940, 
   2124, 2302, 2277, 2493)
 * avoid double RowMutation serialization on write path (CASSANDRA-1800)
 * make NetworkTopologyStrategy the default (CASSANDRA-1960)
 * configurable internode encryption (CASSANDRA-1567, 2152)
 * human readable column names in sstable2json output (CASSANDRA-1933)
 * change default JMX port to 7199 (CASSANDRA-2027)
 * backwards compatible internal messaging (CASSANDRA-1015)
 * atomic switch of memtables and sstables (CASSANDRA-2284)
 * add pluggable SeedProvider (CASSANDRA-1669)
 * Fix clustertool to not throw exception when calling get_endpoints (CASSANDRA-2437)
 * upgrade to thrift 0.6 (CASSANDRA-2412) 
 * repair works on a token range instead of full ring (CASSANDRA-2324)
 * purge tombstones from row cache (CASSANDRA-2305)
 * push replication_factor into strategy_options (CASSANDRA-1263)
 * give snapshots the same name on each node (CASSANDRA-1791)
 * remove "nodetool loadbalance" (CASSANDRA-2448)
 * multithreaded compaction (CASSANDRA-2191)
 * compaction throttling (CASSANDRA-2156)
 * add key type information and alias (CASSANDRA-2311, 2396)
 * cli no longer divides read_repair_chance by 100 (CASSANDRA-2458)
 * made CompactionInfo.getTaskType return an enum (CASSANDRA-2482)
 * add a server-wide cap on measured memtable memory usage and aggressively
   flush to keep under that threshold (CASSANDRA-2006)
 * add unified UUIDType (CASSANDRA-2233)
 * add off-heap row cache support (CASSANDRA-1969)


0.7.5
 * improvements/fixes to PIG driver (CASSANDRA-1618, CASSANDRA-2387,
   CASSANDRA-2465, CASSANDRA-2484)
 * validate index names (CASSANDRA-1761)
 * reduce contention on Table.flusherLock (CASSANDRA-1954)
 * try harder to detect failures during streaming, cleaning up temporary
   files more reliably (CASSANDRA-2088)
 * shut down server for OOM on a Thrift thread (CASSANDRA-2269)
 * fix tombstone handling in repair and sstable2json (CASSANDRA-2279)
 * preserve version when streaming data from old sstables (CASSANDRA-2283)
 * don't start repair if a neighboring node is marked as dead (CASSANDRA-2290)
 * purge tombstones from row cache (CASSANDRA-2305)
 * Avoid seeking when sstable2json exports the entire file (CASSANDRA-2318)
 * clear Built flag in system table when dropping an index (CASSANDRA-2320)
 * don't allow arbitrary argument for stress.java (CASSANDRA-2323)
 * validate values for index predicates in get_indexed_slice (CASSANDRA-2328)
 * queue secondary indexes for flush before the parent (CASSANDRA-2330)
 * allow job configuration to set the CL used in Hadoop jobs (CASSANDRA-2331)
 * add memtable_flush_queue_size defaulting to 4 (CASSANDRA-2333)
 * Allow overriding of initial_token, storage_port and rpc_port from system
   properties (CASSANDRA-2343)
 * fix comparator used for non-indexed secondary expressions in index scan
   (CASSANDRA-2347)
 * ensure size calculation and write phase of large-row compaction use
   the same threshold for TTL expiration (CASSANDRA-2349)
 * fix race when iterating CFs during add/drop (CASSANDRA-2350)
 * add ConsistencyLevel command to CLI (CASSANDRA-2354)
 * allow negative numbers in the cli (CASSANDRA-2358)
 * hard code serialVersionUID for tokens class (CASSANDRA-2361)
 * fix potential infinite loop in ByteBufferUtil.inputStream (CASSANDRA-2365)
 * fix encoding bugs in HintedHandoffManager, SystemTable when default
   charset is not UTF8 (CASSANDRA-2367)
 * avoids having removed node reappearing in Gossip (CASSANDRA-2371)
 * fix incorrect truncation of long to int when reading columns via block
   index (CASSANDRA-2376)
 * fix NPE during stream session (CASSANDRA-2377)
 * fix race condition that could leave orphaned data files when dropping CF or
   KS (CASSANDRA-2381)
 * fsync statistics component on write (CASSANDRA-2382)
 * fix duplicate results from CFS.scan (CASSANDRA-2406)
 * add IntegerType to CLI help (CASSANDRA-2414)
 * avoid caching token-only decoratedkeys (CASSANDRA-2416)
 * convert mmap assertion to if/throw so scrub can catch it (CASSANDRA-2417)
 * don't overwrite gc log (CASSANDR-2418)
 * invalidate row cache for streamed row to avoid inconsitencies
   (CASSANDRA-2420)
 * avoid copies in range/index scans (CASSANDRA-2425)
 * make sure we don't wipe data during cleanup if the node has not join
   the ring (CASSANDRA-2428)
 * Try harder to close files after compaction (CASSANDRA-2431)
 * re-set bootstrapped flag after move finishes (CASSANDRA-2435)
 * display validation_class in CLI 'describe keyspace' (CASSANDRA-2442)
 * make cleanup compactions cleanup the row cache (CASSANDRA-2451)
 * add column fields validation to scrub (CASSANDRA-2460)
 * use 64KB flush buffer instead of in_memory_compaction_limit (CASSANDRA-2463)
 * fix backslash substitutions in CLI (CASSANDRA-2492)
 * disable cache saving for system CFS (CASSANDRA-2502)
 * fixes for verifying destination availability under hinted conditions
   so UE can be thrown intead of timing out (CASSANDRA-2514)
 * fix update of validation class in column metadata (CASSANDRA-2512)
 * support LOCAL_QUORUM, EACH_QUORUM CLs outside of NTS (CASSANDRA-2516)
 * preserve version when streaming data from old sstables (CASSANDRA-2283)
 * fix backslash substitutions in CLI (CASSANDRA-2492)
 * count a row deletion as one operation towards memtable threshold 
   (CASSANDRA-2519)
 * support LOCAL_QUORUM, EACH_QUORUM CLs outside of NTS (CASSANDRA-2516)


0.7.4
 * add nodetool join command (CASSANDRA-2160)
 * fix secondary indexes on pre-existing or streamed data (CASSANDRA-2244)
 * initialize endpoint in gossiper earlier (CASSANDRA-2228)
 * add ability to write to Cassandra from Pig (CASSANDRA-1828)
 * add rpc_[min|max]_threads (CASSANDRA-2176)
 * add CL.TWO, CL.THREE (CASSANDRA-2013)
 * avoid exporting an un-requested row in sstable2json, when exporting 
   a key that does not exist (CASSANDRA-2168)
 * add incremental_backups option (CASSANDRA-1872)
 * add configurable row limit to Pig loadfunc (CASSANDRA-2276)
 * validate column values in batches as well as single-Column inserts
   (CASSANDRA-2259)
 * move sample schema from cassandra.yaml to schema-sample.txt,
   a cli scripts (CASSANDRA-2007)
 * avoid writing empty rows when scrubbing tombstoned rows (CASSANDRA-2296)
 * fix assertion error in range and index scans for CL < ALL
   (CASSANDRA-2282)
 * fix commitlog replay when flush position refers to data that didn't
   get synced before server died (CASSANDRA-2285)
 * fix fd leak in sstable2json with non-mmap'd i/o (CASSANDRA-2304)
 * reduce memory use during streaming of multiple sstables (CASSANDRA-2301)
 * purge tombstoned rows from cache after GCGraceSeconds (CASSANDRA-2305)
 * allow zero replicas in a NTS datacenter (CASSANDRA-1924)
 * make range queries respect snitch for local replicas (CASSANDRA-2286)
 * fix HH delivery when column index is larger than 2GB (CASSANDRA-2297)
 * make 2ary indexes use parent CF flush thresholds during initial build
   (CASSANDRA-2294)
 * update memtable_throughput to be a long (CASSANDRA-2158)


0.7.3
 * Keep endpoint state until aVeryLongTime (CASSANDRA-2115)
 * lower-latency read repair (CASSANDRA-2069)
 * add hinted_handoff_throttle_delay_in_ms option (CASSANDRA-2161)
 * fixes for cache save/load (CASSANDRA-2172, -2174)
 * Handle whole-row deletions in CFOutputFormat (CASSANDRA-2014)
 * Make memtable_flush_writers flush in parallel (CASSANDRA-2178)
 * Add compaction_preheat_key_cache option (CASSANDRA-2175)
 * refactor stress.py to have only one copy of the format string 
   used for creating row keys (CASSANDRA-2108)
 * validate index names for \w+ (CASSANDRA-2196)
 * Fix Cassandra cli to respect timeout if schema does not settle 
   (CASSANDRA-2187)
 * fix for compaction and cleanup writing old-format data into new-version 
   sstable (CASSANDRA-2211, -2216)
 * add nodetool scrub (CASSANDRA-2217, -2240)
 * fix sstable2json large-row pagination (CASSANDRA-2188)
 * fix EOFing on requests for the last bytes in a file (CASSANDRA-2213)
 * fix BufferedRandomAccessFile bugs (CASSANDRA-2218, -2241)
 * check for memtable flush_after_mins exceeded every 10s (CASSANDRA-2183)
 * fix cache saving on Windows (CASSANDRA-2207)
 * add validateSchemaAgreement call + synchronization to schema
   modification operations (CASSANDRA-2222)
 * fix for reversed slice queries on large rows (CASSANDRA-2212)
 * fat clients were writing local data (CASSANDRA-2223)
 * set DEFAULT_MEMTABLE_LIFETIME_IN_MINS to 24h
 * improve detection and cleanup of partially-written sstables 
   (CASSANDRA-2206)
 * fix supercolumn de/serialization when subcolumn comparator is different
   from supercolumn's (CASSANDRA-2104)
 * fix starting up on Windows when CASSANDRA_HOME contains whitespace
   (CASSANDRA-2237)
 * add [get|set][row|key]cacheSavePeriod to JMX (CASSANDRA-2100)
 * fix Hadoop ColumnFamilyOutputFormat dropping of mutations
   when batch fills up (CASSANDRA-2255)
 * move file deletions off of scheduledtasks executor (CASSANDRA-2253)


0.7.2
 * copy DecoratedKey.key when inserting into caches to avoid retaining
   a reference to the underlying buffer (CASSANDRA-2102)
 * format subcolumn names with subcomparator (CASSANDRA-2136)
 * fix column bloom filter deserialization (CASSANDRA-2165)


0.7.1
 * refactor MessageDigest creation code. (CASSANDRA-2107)
 * buffer network stack to avoid inefficient small TCP messages while avoiding
   the nagle/delayed ack problem (CASSANDRA-1896)
 * check log4j configuration for changes every 10s (CASSANDRA-1525, 1907)
 * more-efficient cross-DC replication (CASSANDRA-1530, -2051, -2138)
 * avoid polluting page cache with commitlog or sstable writes
   and seq scan operations (CASSANDRA-1470)
 * add RMI authentication options to nodetool (CASSANDRA-1921)
 * make snitches configurable at runtime (CASSANDRA-1374)
 * retry hadoop split requests on connection failure (CASSANDRA-1927)
 * implement describeOwnership for BOP, COPP (CASSANDRA-1928)
 * make read repair behave as expected for ConsistencyLevel > ONE
   (CASSANDRA-982, 2038)
 * distributed test harness (CASSANDRA-1859, 1964)
 * reduce flush lock contention (CASSANDRA-1930)
 * optimize supercolumn deserialization (CASSANDRA-1891)
 * fix CFMetaData.apply to only compare objects of the same class 
   (CASSANDRA-1962)
 * allow specifying specific SSTables to compact from JMX (CASSANDRA-1963)
 * fix race condition in MessagingService.targets (CASSANDRA-1959, 2094, 2081)
 * refuse to open sstables from a future version (CASSANDRA-1935)
 * zero-copy reads (CASSANDRA-1714)
 * fix copy bounds for word Text in wordcount demo (CASSANDRA-1993)
 * fixes for contrib/javautils (CASSANDRA-1979)
 * check more frequently for memtable expiration (CASSANDRA-2000)
 * fix writing SSTable column count statistics (CASSANDRA-1976)
 * fix streaming of multiple CFs during bootstrap (CASSANDRA-1992)
 * explicitly set JVM GC new generation size with -Xmn (CASSANDRA-1968)
 * add short options for CLI flags (CASSANDRA-1565)
 * make keyspace argument to "describe keyspace" in CLI optional
   when authenticated to keyspace already (CASSANDRA-2029)
 * added option to specify -Dcassandra.join_ring=false on startup
   to allow "warm spare" nodes or performing JMX maintenance before
   joining the ring (CASSANDRA-526)
 * log migrations at INFO (CASSANDRA-2028)
 * add CLI verbose option in file mode (CASSANDRA-2030)
 * add single-line "--" comments to CLI (CASSANDRA-2032)
 * message serialization tests (CASSANDRA-1923)
 * switch from ivy to maven-ant-tasks (CASSANDRA-2017)
 * CLI attempts to block for new schema to propagate (CASSANDRA-2044)
 * fix potential overflow in nodetool cfstats (CASSANDRA-2057)
 * add JVM shutdownhook to sync commitlog (CASSANDRA-1919)
 * allow nodes to be up without being part of  normal traffic (CASSANDRA-1951)
 * fix CLI "show keyspaces" with null options on NTS (CASSANDRA-2049)
 * fix possible ByteBuffer race conditions (CASSANDRA-2066)
 * reduce garbage generated by MessagingService to prevent load spikes
   (CASSANDRA-2058)
 * fix math in RandomPartitioner.describeOwnership (CASSANDRA-2071)
 * fix deletion of sstable non-data components (CASSANDRA-2059)
 * avoid blocking gossip while deleting handoff hints (CASSANDRA-2073)
 * ignore messages from newer versions, keep track of nodes in gossip 
   regardless of version (CASSANDRA-1970)
 * cache writing moved to CompactionManager to reduce i/o contention and
   updated to use non-cache-polluting writes (CASSANDRA-2053)
 * page through large rows when exporting to JSON (CASSANDRA-2041)
 * add flush_largest_memtables_at and reduce_cache_sizes_at options
   (CASSANDRA-2142)
 * add cli 'describe cluster' command (CASSANDRA-2127)
 * add cli support for setting username/password at 'connect' command 
   (CASSANDRA-2111)
 * add -D option to Stress.java to allow reading hosts from a file 
   (CASSANDRA-2149)
 * bound hints CF throughput between 32M and 256M (CASSANDRA-2148)
 * continue starting when invalid saved cache entries are encountered
   (CASSANDRA-2076)
 * add max_hint_window_in_ms option (CASSANDRA-1459)


0.7.0-final
 * fix offsets to ByteBuffer.get (CASSANDRA-1939)


0.7.0-rc4
 * fix cli crash after backgrounding (CASSANDRA-1875)
 * count timeouts in storageproxy latencies, and include latency 
   histograms in StorageProxyMBean (CASSANDRA-1893)
 * fix CLI get recognition of supercolumns (CASSANDRA-1899)
 * enable keepalive on intra-cluster sockets (CASSANDRA-1766)
 * count timeouts towards dynamicsnitch latencies (CASSANDRA-1905)
 * Expose index-building status in JMX + cli schema description
   (CASSANDRA-1871)
 * allow [LOCAL|EACH]_QUORUM to be used with non-NetworkTopology 
   replication Strategies
 * increased amount of index locks for faster commitlog replay
 * collect secondary index tombstones immediately (CASSANDRA-1914)
 * revert commitlog changes from #1780 (CASSANDRA-1917)
 * change RandomPartitioner min token to -1 to avoid collision w/
   tokens on actual nodes (CASSANDRA-1901)
 * examine the right nibble when validating TimeUUID (CASSANDRA-1910)
 * include secondary indexes in cleanup (CASSANDRA-1916)
 * CFS.scrubDataDirectories should also cleanup invalid secondary indexes
   (CASSANDRA-1904)
 * ability to disable/enable gossip on nodes to force them down
   (CASSANDRA-1108)


0.7.0-rc3
 * expose getNaturalEndpoints in StorageServiceMBean taking byte[]
   key; RMI cannot serialize ByteBuffer (CASSANDRA-1833)
 * infer org.apache.cassandra.locator for replication strategy classes
   when not otherwise specified
 * validation that generates less garbage (CASSANDRA-1814)
 * add TTL support to CLI (CASSANDRA-1838)
 * cli defaults to bytestype for subcomparator when creating
   column families (CASSANDRA-1835)
 * unregister index MBeans when index is dropped (CASSANDRA-1843)
 * make ByteBufferUtil.clone thread-safe (CASSANDRA-1847)
 * change exception for read requests during bootstrap from 
   InvalidRequest to Unavailable (CASSANDRA-1862)
 * respect row-level tombstones post-flush in range scans
   (CASSANDRA-1837)
 * ReadResponseResolver check digests against each other (CASSANDRA-1830)
 * return InvalidRequest when remove of subcolumn without supercolumn
   is requested (CASSANDRA-1866)
 * flush before repair (CASSANDRA-1748)
 * SSTableExport validates key order (CASSANDRA-1884)
 * large row support for SSTableExport (CASSANDRA-1867)
 * Re-cache hot keys post-compaction without hitting disk (CASSANDRA-1878)
 * manage read repair in coordinator instead of data source, to
   provide latency information to dynamic snitch (CASSANDRA-1873)


0.7.0-rc2
 * fix live-column-count of slice ranges including tombstoned supercolumn 
   with live subcolumn (CASSANDRA-1591)
 * rename o.a.c.internal.AntientropyStage -> AntiEntropyStage,
   o.a.c.request.Request_responseStage -> RequestResponseStage,
   o.a.c.internal.Internal_responseStage -> InternalResponseStage
 * add AbstractType.fromString (CASSANDRA-1767)
 * require index_type to be present when specifying index_name
   on ColumnDef (CASSANDRA-1759)
 * fix add/remove index bugs in CFMetadata (CASSANDRA-1768)
 * rebuild Strategy during system_update_keyspace (CASSANDRA-1762)
 * cli updates prompt to ... in continuation lines (CASSANDRA-1770)
 * support multiple Mutations per key in hadoop ColumnFamilyOutputFormat
   (CASSANDRA-1774)
 * improvements to Debian init script (CASSANDRA-1772)
 * use local classloader to check for version.properties (CASSANDRA-1778)
 * Validate that column names in column_metadata are valid for the
   defined comparator, and decode properly in cli (CASSANDRA-1773)
 * use cross-platform newlines in cli (CASSANDRA-1786)
 * add ExpiringColumn support to sstable import/export (CASSANDRA-1754)
 * add flush for each append to periodic commitlog mode; added
   periodic_without_flush option to disable this (CASSANDRA-1780)
 * close file handle used for post-flush truncate (CASSANDRA-1790)
 * various code cleanup (CASSANDRA-1793, -1794, -1795)
 * fix range queries against wrapped range (CASSANDRA-1781)
 * fix consistencylevel calculations for NetworkTopologyStrategy
   (CASSANDRA-1804)
 * cli support index type enum names (CASSANDRA-1810)
 * improved validation of column_metadata (CASSANDRA-1813)
 * reads at ConsistencyLevel > 1 throw UnavailableException
   immediately if insufficient live nodes exist (CASSANDRA-1803)
 * copy bytebuffers for local writes to avoid retaining the entire
   Thrift frame (CASSANDRA-1801)
 * fix NPE adding index to column w/o prior metadata (CASSANDRA-1764)
 * reduce fat client timeout (CASSANDRA-1730)
 * fix botched merge of CASSANDRA-1316


0.7.0-rc1
 * fix compaction and flush races with schema updates (CASSANDRA-1715)
 * add clustertool, config-converter, sstablekeys, and schematool 
   Windows .bat files (CASSANDRA-1723)
 * reject range queries received during bootstrap (CASSANDRA-1739)
 * fix wrapping-range queries on non-minimum token (CASSANDRA-1700)
 * add nodetool cfhistogram (CASSANDRA-1698)
 * limit repaired ranges to what the nodes have in common (CASSANDRA-1674)
 * index scan treats missing columns as not matching secondary
   expressions (CASSANDRA-1745)
 * Fix misuse of DataOutputBuffer.getData in AntiEntropyService
   (CASSANDRA-1729)
 * detect and warn when obsolete version of JNA is present (CASSANDRA-1760)
 * reduce fat client timeout (CASSANDRA-1730)
 * cleanup smallest CFs first to increase free temp space for larger ones
   (CASSANDRA-1811)
 * Update windows .bat files to work outside of main Cassandra
   directory (CASSANDRA-1713)
 * fix read repair regression from 0.6.7 (CASSANDRA-1727)
 * more-efficient read repair (CASSANDRA-1719)
 * fix hinted handoff replay (CASSANDRA-1656)
 * log type of dropped messages (CASSANDRA-1677)
 * upgrade to SLF4J 1.6.1
 * fix ByteBuffer bug in ExpiringColumn.updateDigest (CASSANDRA-1679)
 * fix IntegerType.getString (CASSANDRA-1681)
 * make -Djava.net.preferIPv4Stack=true the default (CASSANDRA-628)
 * add INTERNAL_RESPONSE verb to differentiate from responses related
   to client requests (CASSANDRA-1685)
 * log tpstats when dropping messages (CASSANDRA-1660)
 * include unreachable nodes in describeSchemaVersions (CASSANDRA-1678)
 * Avoid dropping messages off the client request path (CASSANDRA-1676)
 * fix jna errno reporting (CASSANDRA-1694)
 * add friendlier error for UnknownHostException on startup (CASSANDRA-1697)
 * include jna dependency in RPM package (CASSANDRA-1690)
 * add --skip-keys option to stress.py (CASSANDRA-1696)
 * improve cli handling of non-string keys and column names 
   (CASSANDRA-1701, -1693)
 * r/m extra subcomparator line in cli keyspaces output (CASSANDRA-1712)
 * add read repair chance to cli "show keyspaces"
 * upgrade to ConcurrentLinkedHashMap 1.1 (CASSANDRA-975)
 * fix index scan routing (CASSANDRA-1722)
 * fix tombstoning of supercolumns in range queries (CASSANDRA-1734)
 * clear endpoint cache after updating keyspace metadata (CASSANDRA-1741)
 * fix wrapping-range queries on non-minimum token (CASSANDRA-1700)
 * truncate includes secondary indexes (CASSANDRA-1747)
 * retain reference to PendingFile sstables (CASSANDRA-1749)
 * fix sstableimport regression (CASSANDRA-1753)
 * fix for bootstrap when no non-system tables are defined (CASSANDRA-1732)
 * handle replica unavailability in index scan (CASSANDRA-1755)
 * fix service initialization order deadlock (CASSANDRA-1756)
 * multi-line cli commands (CASSANDRA-1742)
 * fix race between snapshot and compaction (CASSANDRA-1736)
 * add listEndpointsPendingHints, deleteHintsForEndpoint JMX methods 
   (CASSANDRA-1551)


0.7.0-beta3
 * add strategy options to describe_keyspace output (CASSANDRA-1560)
 * log warning when using randomly generated token (CASSANDRA-1552)
 * re-organize JMX into .db, .net, .internal, .request (CASSANDRA-1217)
 * allow nodes to change IPs between restarts (CASSANDRA-1518)
 * remember ring state between restarts by default (CASSANDRA-1518)
 * flush index built flag so we can read it before log replay (CASSANDRA-1541)
 * lock row cache updates to prevent race condition (CASSANDRA-1293)
 * remove assertion causing rare (and harmless) error messages in
   commitlog (CASSANDRA-1330)
 * fix moving nodes with no keyspaces defined (CASSANDRA-1574)
 * fix unbootstrap when no data is present in a transfer range (CASSANDRA-1573)
 * take advantage of AVRO-495 to simplify our avro IDL (CASSANDRA-1436)
 * extend authorization hierarchy to column family (CASSANDRA-1554)
 * deletion support in secondary indexes (CASSANDRA-1571)
 * meaningful error message for invalid replication strategy class 
   (CASSANDRA-1566)
 * allow keyspace creation with RF > N (CASSANDRA-1428)
 * improve cli error handling (CASSANDRA-1580)
 * add cache save/load ability (CASSANDRA-1417, 1606, 1647)
 * add StorageService.getDrainProgress (CASSANDRA-1588)
 * Disallow bootstrap to an in-use token (CASSANDRA-1561)
 * Allow dynamic secondary index creation and destruction (CASSANDRA-1532)
 * log auto-guessed memtable thresholds (CASSANDRA-1595)
 * add ColumnDef support to cli (CASSANDRA-1583)
 * reduce index sample time by 75% (CASSANDRA-1572)
 * add cli support for column, strategy metadata (CASSANDRA-1578, 1612)
 * add cli support for schema modification (CASSANDRA-1584)
 * delete temp files on failed compactions (CASSANDRA-1596)
 * avoid blocking for dead nodes during removetoken (CASSANDRA-1605)
 * remove ConsistencyLevel.ZERO (CASSANDRA-1607)
 * expose in-progress compaction type in jmx (CASSANDRA-1586)
 * removed IClock & related classes from internals (CASSANDRA-1502)
 * fix removing tokens from SystemTable on decommission and removetoken
   (CASSANDRA-1609)
 * include CF metadata in cli 'show keyspaces' (CASSANDRA-1613)
 * switch from Properties to HashMap in PropertyFileSnitch to
   avoid synchronization bottleneck (CASSANDRA-1481)
 * PropertyFileSnitch configuration file renamed to 
   cassandra-topology.properties
 * add cli support for get_range_slices (CASSANDRA-1088, CASSANDRA-1619)
 * Make memtable flush thresholds per-CF instead of global 
   (CASSANDRA-1007, 1637)
 * add cli support for binary data without CfDef hints (CASSANDRA-1603)
 * fix building SSTable statistics post-stream (CASSANDRA-1620)
 * fix potential infinite loop in 2ary index queries (CASSANDRA-1623)
 * allow creating NTS keyspaces with no replicas configured (CASSANDRA-1626)
 * add jmx histogram of sstables accessed per read (CASSANDRA-1624)
 * remove system_rename_column_family and system_rename_keyspace from the
   client API until races can be fixed (CASSANDRA-1630, CASSANDRA-1585)
 * add cli sanity tests (CASSANDRA-1582)
 * update GC settings in cassandra.bat (CASSANDRA-1636)
 * cli support for index queries (CASSANDRA-1635)
 * cli support for updating schema memtable settings (CASSANDRA-1634)
 * cli --file option (CASSANDRA-1616)
 * reduce automatically chosen memtable sizes by 50% (CASSANDRA-1641)
 * move endpoint cache from snitch to strategy (CASSANDRA-1643)
 * fix commitlog recovery deleting the newly-created segment as well as
   the old ones (CASSANDRA-1644)
 * upgrade to Thrift 0.5 (CASSANDRA-1367)
 * renamed CL.DCQUORUM to LOCAL_QUORUM and DCQUORUMSYNC to EACH_QUORUM
 * cli truncate support (CASSANDRA-1653)
 * update GC settings in cassandra.bat (CASSANDRA-1636)
 * avoid logging when a node's ip/token is gossipped back to it (CASSANDRA-1666)


0.7-beta2
 * always use UTF-8 for hint keys (CASSANDRA-1439)
 * remove cassandra.yaml dependency from Hadoop and Pig (CASSADRA-1322)
 * expose CfDef metadata in describe_keyspaces (CASSANDRA-1363)
 * restore use of mmap_index_only option (CASSANDRA-1241)
 * dropping a keyspace with no column families generated an error 
   (CASSANDRA-1378)
 * rename RackAwareStrategy to OldNetworkTopologyStrategy, RackUnawareStrategy 
   to SimpleStrategy, DatacenterShardStrategy to NetworkTopologyStrategy,
   AbstractRackAwareSnitch to AbstractNetworkTopologySnitch (CASSANDRA-1392)
 * merge StorageProxy.mutate, mutateBlocking (CASSANDRA-1396)
 * faster UUIDType, LongType comparisons (CASSANDRA-1386, 1393)
 * fix setting read_repair_chance from CLI addColumnFamily (CASSANDRA-1399)
 * fix updates to indexed columns (CASSANDRA-1373)
 * fix race condition leaving to FileNotFoundException (CASSANDRA-1382)
 * fix sharded lock hash on index write path (CASSANDRA-1402)
 * add support for GT/E, LT/E in subordinate index clauses (CASSANDRA-1401)
 * cfId counter got out of sync when CFs were added (CASSANDRA-1403)
 * less chatty schema updates (CASSANDRA-1389)
 * rename column family mbeans. 'type' will now include either 
   'IndexColumnFamilies' or 'ColumnFamilies' depending on the CFS type.
   (CASSANDRA-1385)
 * disallow invalid keyspace and column family names. This includes name that
   matches a '^\w+' regex. (CASSANDRA-1377)
 * use JNA, if present, to take snapshots (CASSANDRA-1371)
 * truncate hints if starting 0.7 for the first time (CASSANDRA-1414)
 * fix FD leak in single-row slicepredicate queries (CASSANDRA-1416)
 * allow index expressions against columns that are not part of the 
   SlicePredicate (CASSANDRA-1410)
 * config-converter properly handles snitches and framed support 
   (CASSANDRA-1420)
 * remove keyspace argument from multiget_count (CASSANDRA-1422)
 * allow specifying cassandra.yaml location as (local or remote) URL
   (CASSANDRA-1126)
 * fix using DynamicEndpointSnitch with NetworkTopologyStrategy
   (CASSANDRA-1429)
 * Add CfDef.default_validation_class (CASSANDRA-891)
 * fix EstimatedHistogram.max (CASSANDRA-1413)
 * quorum read optimization (CASSANDRA-1622)
 * handle zero-length (or missing) rows during HH paging (CASSANDRA-1432)
 * include secondary indexes during schema migrations (CASSANDRA-1406)
 * fix commitlog header race during schema change (CASSANDRA-1435)
 * fix ColumnFamilyStoreMBeanIterator to use new type name (CASSANDRA-1433)
 * correct filename generated by xml->yaml converter (CASSANDRA-1419)
 * add CMSInitiatingOccupancyFraction=75 and UseCMSInitiatingOccupancyOnly
   to default JVM options
 * decrease jvm heap for cassandra-cli (CASSANDRA-1446)
 * ability to modify keyspaces and column family definitions on a live cluster
   (CASSANDRA-1285)
 * support for Hadoop Streaming [non-jvm map/reduce via stdin/out]
   (CASSANDRA-1368)
 * Move persistent sstable stats from the system table to an sstable component
   (CASSANDRA-1430)
 * remove failed bootstrap attempt from pending ranges when gossip times
   it out after 1h (CASSANDRA-1463)
 * eager-create tcp connections to other cluster members (CASSANDRA-1465)
 * enumerate stages and derive stage from message type instead of 
   transmitting separately (CASSANDRA-1465)
 * apply reversed flag during collation from different data sources
   (CASSANDRA-1450)
 * make failure to remove commitlog segment non-fatal (CASSANDRA-1348)
 * correct ordering of drain operations so CL.recover is no longer 
   necessary (CASSANDRA-1408)
 * removed keyspace from describe_splits method (CASSANDRA-1425)
 * rename check_schema_agreement to describe_schema_versions
   (CASSANDRA-1478)
 * fix QUORUM calculation for RF > 3 (CASSANDRA-1487)
 * remove tombstones during non-major compactions when bloom filter
   verifies that row does not exist in other sstables (CASSANDRA-1074)
 * nodes that coordinated a loadbalance in the past could not be seen by
   newly added nodes (CASSANDRA-1467)
 * exposed endpoint states (gossip details) via jmx (CASSANDRA-1467)
 * ensure that compacted sstables are not included when new readers are
   instantiated (CASSANDRA-1477)
 * by default, calculate heap size and memtable thresholds at runtime (CASSANDRA-1469)
 * fix races dealing with adding/dropping keyspaces and column families in
   rapid succession (CASSANDRA-1477)
 * clean up of Streaming system (CASSANDRA-1503, 1504, 1506)
 * add options to configure Thrift socket keepalive and buffer sizes (CASSANDRA-1426)
 * make contrib CassandraServiceDataCleaner recursive (CASSANDRA-1509)
 * min, max compaction threshold are configurable and persistent 
   per-ColumnFamily (CASSANDRA-1468)
 * fix replaying the last mutation in a commitlog unnecessarily 
   (CASSANDRA-1512)
 * invoke getDefaultUncaughtExceptionHandler from DTPE with the original
   exception rather than the ExecutionException wrapper (CASSANDRA-1226)
 * remove Clock from the Thrift (and Avro) API (CASSANDRA-1501)
 * Close intra-node sockets when connection is broken (CASSANDRA-1528)
 * RPM packaging spec file (CASSANDRA-786)
 * weighted request scheduler (CASSANDRA-1485)
 * treat expired columns as deleted (CASSANDRA-1539)
 * make IndexInterval configurable (CASSANDRA-1488)
 * add describe_snitch to Thrift API (CASSANDRA-1490)
 * MD5 authenticator compares plain text submitted password with MD5'd
   saved property, instead of vice versa (CASSANDRA-1447)
 * JMX MessagingService pending and completed counts (CASSANDRA-1533)
 * fix race condition processing repair responses (CASSANDRA-1511)
 * make repair blocking (CASSANDRA-1511)
 * create EndpointSnitchInfo and MBean to expose rack and DC (CASSANDRA-1491)
 * added option to contrib/word_count to output results back to Cassandra
   (CASSANDRA-1342)
 * rewrite Hadoop ColumnFamilyRecordWriter to pool connections, retry to
   multiple Cassandra nodes, and smooth impact on the Cassandra cluster
   by using smaller batch sizes (CASSANDRA-1434)
 * fix setting gc_grace_seconds via CLI (CASSANDRA-1549)
 * support TTL'd index values (CASSANDRA-1536)
 * make removetoken work like decommission (CASSANDRA-1216)
 * make cli comparator-aware and improve quote rules (CASSANDRA-1523,-1524)
 * make nodetool compact and cleanup blocking (CASSANDRA-1449)
 * add memtable, cache information to GCInspector logs (CASSANDRA-1558)
 * enable/disable HintedHandoff via JMX (CASSANDRA-1550)
 * Ignore stray files in the commit log directory (CASSANDRA-1547)
 * Disallow bootstrap to an in-use token (CASSANDRA-1561)


0.7-beta1
 * sstable versioning (CASSANDRA-389)
 * switched to slf4j logging (CASSANDRA-625)
 * add (optional) expiration time for column (CASSANDRA-699)
 * access levels for authentication/authorization (CASSANDRA-900)
 * add ReadRepairChance to CF definition (CASSANDRA-930)
 * fix heisenbug in system tests, especially common on OS X (CASSANDRA-944)
 * convert to byte[] keys internally and all public APIs (CASSANDRA-767)
 * ability to alter schema definitions on a live cluster (CASSANDRA-44)
 * renamed configuration file to cassandra.xml, and log4j.properties to
   log4j-server.properties, which must now be loaded from
   the classpath (which is how our scripts in bin/ have always done it)
   (CASSANDRA-971)
 * change get_count to require a SlicePredicate. create multi_get_count
   (CASSANDRA-744)
 * re-organized endpointsnitch implementations and added SimpleSnitch
   (CASSANDRA-994)
 * Added preload_row_cache option (CASSANDRA-946)
 * add CRC to commitlog header (CASSANDRA-999)
 * removed deprecated batch_insert and get_range_slice methods (CASSANDRA-1065)
 * add truncate thrift method (CASSANDRA-531)
 * http mini-interface using mx4j (CASSANDRA-1068)
 * optimize away copy of sliced row on memtable read path (CASSANDRA-1046)
 * replace constant-size 2GB mmaped segments and special casing for index 
   entries spanning segment boundaries, with SegmentedFile that computes 
   segments that always contain entire entries/rows (CASSANDRA-1117)
 * avoid reading large rows into memory during compaction (CASSANDRA-16)
 * added hadoop OutputFormat (CASSANDRA-1101)
 * efficient Streaming (no more anticompaction) (CASSANDRA-579)
 * split commitlog header into separate file and add size checksum to
   mutations (CASSANDRA-1179)
 * avoid allocating a new byte[] for each mutation on replay (CASSANDRA-1219)
 * revise HH schema to be per-endpoint (CASSANDRA-1142)
 * add joining/leaving status to nodetool ring (CASSANDRA-1115)
 * allow multiple repair sessions per node (CASSANDRA-1190)
 * optimize away MessagingService for local range queries (CASSANDRA-1261)
 * make framed transport the default so malformed requests can't OOM the 
   server (CASSANDRA-475)
 * significantly faster reads from row cache (CASSANDRA-1267)
 * take advantage of row cache during range queries (CASSANDRA-1302)
 * make GCGraceSeconds a per-ColumnFamily value (CASSANDRA-1276)
 * keep persistent row size and column count statistics (CASSANDRA-1155)
 * add IntegerType (CASSANDRA-1282)
 * page within a single row during hinted handoff (CASSANDRA-1327)
 * push DatacenterShardStrategy configuration into keyspace definition,
   eliminating datacenter.properties. (CASSANDRA-1066)
 * optimize forward slices starting with '' and single-index-block name 
   queries by skipping the column index (CASSANDRA-1338)
 * streaming refactor (CASSANDRA-1189)
 * faster comparison for UUID types (CASSANDRA-1043)
 * secondary index support (CASSANDRA-749 and subtasks)
 * make compaction buckets deterministic (CASSANDRA-1265)


0.6.6
 * Allow using DynamicEndpointSnitch with RackAwareStrategy (CASSANDRA-1429)
 * remove the remaining vestiges of the unfinished DatacenterShardStrategy 
   (replaced by NetworkTopologyStrategy in 0.7)
   

0.6.5
 * fix key ordering in range query results with RandomPartitioner
   and ConsistencyLevel > ONE (CASSANDRA-1145)
 * fix for range query starting with the wrong token range (CASSANDRA-1042)
 * page within a single row during hinted handoff (CASSANDRA-1327)
 * fix compilation on non-sun JDKs (CASSANDRA-1061)
 * remove String.trim() call on row keys in batch mutations (CASSANDRA-1235)
 * Log summary of dropped messages instead of spamming log (CASSANDRA-1284)
 * add dynamic endpoint snitch (CASSANDRA-981)
 * fix streaming for keyspaces with hyphens in their name (CASSANDRA-1377)
 * fix errors in hard-coded bloom filter optKPerBucket by computing it
   algorithmically (CASSANDRA-1220
 * remove message deserialization stage, and uncap read/write stages
   so slow reads/writes don't block gossip processing (CASSANDRA-1358)
 * add jmx port configuration to Debian package (CASSANDRA-1202)
 * use mlockall via JNA, if present, to prevent Linux from swapping
   out parts of the JVM (CASSANDRA-1214)


0.6.4
 * avoid queuing multiple hint deliveries for the same endpoint
   (CASSANDRA-1229)
 * better performance for and stricter checking of UTF8 column names
   (CASSANDRA-1232)
 * extend option to lower compaction priority to hinted handoff
   as well (CASSANDRA-1260)
 * log errors in gossip instead of re-throwing (CASSANDRA-1289)
 * avoid aborting commitlog replay prematurely if a flushed-but-
   not-removed commitlog segment is encountered (CASSANDRA-1297)
 * fix duplicate rows being read during mapreduce (CASSANDRA-1142)
 * failure detection wasn't closing command sockets (CASSANDRA-1221)
 * cassandra-cli.bat works on windows (CASSANDRA-1236)
 * pre-emptively drop requests that cannot be processed within RPCTimeout
   (CASSANDRA-685)
 * add ack to Binary write verb and update CassandraBulkLoader
   to wait for acks for each row (CASSANDRA-1093)
 * added describe_partitioner Thrift method (CASSANDRA-1047)
 * Hadoop jobs no longer require the Cassandra storage-conf.xml
   (CASSANDRA-1280, CASSANDRA-1047)
 * log thread pool stats when GC is excessive (CASSANDRA-1275)
 * remove gossip message size limit (CASSANDRA-1138)
 * parallelize local and remote reads during multiget, and respect snitch 
   when determining whether to do local read for CL.ONE (CASSANDRA-1317)
 * fix read repair to use requested consistency level on digest mismatch,
   rather than assuming QUORUM (CASSANDRA-1316)
 * process digest mismatch re-reads in parallel (CASSANDRA-1323)
 * switch hints CF comparator to BytesType (CASSANDRA-1274)


0.6.3
 * retry to make streaming connections up to 8 times. (CASSANDRA-1019)
 * reject describe_ring() calls on invalid keyspaces (CASSANDRA-1111)
 * fix cache size calculation for size of 100% (CASSANDRA-1129)
 * fix cache capacity only being recalculated once (CASSANDRA-1129)
 * remove hourly scan of all hints on the off chance that the gossiper
   missed a status change; instead, expose deliverHintsToEndpoint to JMX
   so it can be done manually, if necessary (CASSANDRA-1141)
 * don't reject reads at CL.ALL (CASSANDRA-1152)
 * reject deletions to supercolumns in CFs containing only standard
   columns (CASSANDRA-1139)
 * avoid preserving login information after client disconnects
   (CASSANDRA-1057)
 * prefer sun jdk to openjdk in debian init script (CASSANDRA-1174)
 * detect partioner config changes between restarts and fail fast 
   (CASSANDRA-1146)
 * use generation time to resolve node token reassignment disagreements
   (CASSANDRA-1118)
 * restructure the startup ordering of Gossiper and MessageService to avoid
   timing anomalies (CASSANDRA-1160)
 * detect incomplete commit log hearders (CASSANDRA-1119)
 * force anti-entropy service to stream files on the stream stage to avoid
   sending streams out of order (CASSANDRA-1169)
 * remove inactive stream managers after AES streams files (CASSANDRA-1169)
 * allow removing entire row through batch_mutate Deletion (CASSANDRA-1027)
 * add JMX metrics for row-level bloom filter false positives (CASSANDRA-1212)
 * added a redhat init script to contrib (CASSANDRA-1201)
 * use midpoint when bootstrapping a new machine into range with not
   much data yet instead of random token (CASSANDRA-1112)
 * kill server on OOM in executor stage as well as Thrift (CASSANDRA-1226)
 * remove opportunistic repairs, when two machines with overlapping replica
   responsibilities happen to finish major compactions of the same CF near
   the same time.  repairs are now fully manual (CASSANDRA-1190)
 * add ability to lower compaction priority (default is no change from 0.6.2)
   (CASSANDRA-1181)


0.6.2
 * fix contrib/word_count build. (CASSANDRA-992)
 * split CommitLogExecutorService into BatchCommitLogExecutorService and 
   PeriodicCommitLogExecutorService (CASSANDRA-1014)
 * add latency histograms to CFSMBean (CASSANDRA-1024)
 * make resolving timestamp ties deterministic by using value bytes
   as a tiebreaker (CASSANDRA-1039)
 * Add option to turn off Hinted Handoff (CASSANDRA-894)
 * fix windows startup (CASSANDRA-948)
 * make concurrent_reads, concurrent_writes configurable at runtime via JMX
   (CASSANDRA-1060)
 * disable GCInspector on non-Sun JVMs (CASSANDRA-1061)
 * fix tombstone handling in sstable rows with no other data (CASSANDRA-1063)
 * fix size of row in spanned index entries (CASSANDRA-1056)
 * install json2sstable, sstable2json, and sstablekeys to Debian package
 * StreamingService.StreamDestinations wouldn't empty itself after streaming
   finished (CASSANDRA-1076)
 * added Collections.shuffle(splits) before returning the splits in 
   ColumnFamilyInputFormat (CASSANDRA-1096)
 * do not recalculate cache capacity post-compaction if it's been manually 
   modified (CASSANDRA-1079)
 * better defaults for flush sorter + writer executor queue sizes
   (CASSANDRA-1100)
 * windows scripts for SSTableImport/Export (CASSANDRA-1051)
 * windows script for nodetool (CASSANDRA-1113)
 * expose PhiConvictThreshold (CASSANDRA-1053)
 * make repair of RF==1 a no-op (CASSANDRA-1090)
 * improve default JVM GC options (CASSANDRA-1014)
 * fix SlicePredicate serialization inside Hadoop jobs (CASSANDRA-1049)
 * close Thrift sockets in Hadoop ColumnFamilyRecordReader (CASSANDRA-1081)


0.6.1
 * fix NPE in sstable2json when no excluded keys are given (CASSANDRA-934)
 * keep the replica set constant throughout the read repair process
   (CASSANDRA-937)
 * allow querying getAllRanges with empty token list (CASSANDRA-933)
 * fix command line arguments inversion in clustertool (CASSANDRA-942)
 * fix race condition that could trigger a false-positive assertion
   during post-flush discard of old commitlog segments (CASSANDRA-936)
 * fix neighbor calculation for anti-entropy repair (CASSANDRA-924)
 * perform repair even for small entropy differences (CASSANDRA-924)
 * Use hostnames in CFInputFormat to allow Hadoop's naive string-based
   locality comparisons to work (CASSANDRA-955)
 * cache read-only BufferedRandomAccessFile length to avoid
   3 system calls per invocation (CASSANDRA-950)
 * nodes with IPv6 (and no IPv4) addresses could not join cluster
   (CASSANDRA-969)
 * Retrieve the correct number of undeleted columns, if any, from
   a supercolumn in a row that had been deleted previously (CASSANDRA-920)
 * fix index scans that cross the 2GB mmap boundaries for both mmap
   and standard i/o modes (CASSANDRA-866)
 * expose drain via nodetool (CASSANDRA-978)


0.6.0-RC1
 * JMX drain to flush memtables and run through commit log (CASSANDRA-880)
 * Bootstrapping can skip ranges under the right conditions (CASSANDRA-902)
 * fix merging row versions in range_slice for CL > ONE (CASSANDRA-884)
 * default write ConsistencyLeven chaned from ZERO to ONE
 * fix for index entries spanning mmap buffer boundaries (CASSANDRA-857)
 * use lexical comparison if time part of TimeUUIDs are the same 
   (CASSANDRA-907)
 * bound read, mutation, and response stages to fix possible OOM
   during log replay (CASSANDRA-885)
 * Use microseconds-since-epoch (UTC) in cli, instead of milliseconds
 * Treat batch_mutate Deletion with null supercolumn as "apply this predicate 
   to top level supercolumns" (CASSANDRA-834)
 * Streaming destination nodes do not update their JMX status (CASSANDRA-916)
 * Fix internal RPC timeout calculation (CASSANDRA-911)
 * Added Pig loadfunc to contrib/pig (CASSANDRA-910)


0.6.0-beta3
 * fix compaction bucketing bug (CASSANDRA-814)
 * update windows batch file (CASSANDRA-824)
 * deprecate KeysCachedFraction configuration directive in favor
   of KeysCached; move to unified-per-CF key cache (CASSANDRA-801)
 * add invalidateRowCache to ColumnFamilyStoreMBean (CASSANDRA-761)
 * send Handoff hints to natural locations to reduce load on
   remaining nodes in a failure scenario (CASSANDRA-822)
 * Add RowWarningThresholdInMB configuration option to warn before very 
   large rows get big enough to threaten node stability, and -x option to
   be able to remove them with sstable2json if the warning is unheeded
   until it's too late (CASSANDRA-843)
 * Add logging of GC activity (CASSANDRA-813)
 * fix ConcurrentModificationException in commitlog discard (CASSANDRA-853)
 * Fix hardcoded row count in Hadoop RecordReader (CASSANDRA-837)
 * Add a jmx status to the streaming service and change several DEBUG
   messages to INFO (CASSANDRA-845)
 * fix classpath in cassandra-cli.bat for Windows (CASSANDRA-858)
 * allow re-specifying host, port to cassandra-cli if invalid ones
   are first tried (CASSANDRA-867)
 * fix race condition handling rpc timeout in the coordinator
   (CASSANDRA-864)
 * Remove CalloutLocation and StagingFileDirectory from storage-conf files 
   since those settings are no longer used (CASSANDRA-878)
 * Parse a long from RowWarningThresholdInMB instead of an int (CASSANDRA-882)
 * Remove obsolete ControlPort code from DatabaseDescriptor (CASSANDRA-886)
 * move skipBytes side effect out of assert (CASSANDRA-899)
 * add "double getLoad" to StorageServiceMBean (CASSANDRA-898)
 * track row stats per CF at compaction time (CASSANDRA-870)
 * disallow CommitLogDirectory matching a DataFileDirectory (CASSANDRA-888)
 * default key cache size is 200k entries, changed from 10% (CASSANDRA-863)
 * add -Dcassandra-foreground=yes to cassandra.bat
 * exit if cluster name is changed unexpectedly (CASSANDRA-769)


0.6.0-beta1/beta2
 * add batch_mutate thrift command, deprecating batch_insert (CASSANDRA-336)
 * remove get_key_range Thrift API, deprecated in 0.5 (CASSANDRA-710)
 * add optional login() Thrift call for authentication (CASSANDRA-547)
 * support fat clients using gossiper and StorageProxy to perform
   replication in-process [jvm-only] (CASSANDRA-535)
 * support mmapped I/O for reads, on by default on 64bit JVMs 
   (CASSANDRA-408, CASSANDRA-669)
 * improve insert concurrency, particularly during Hinted Handoff
   (CASSANDRA-658)
 * faster network code (CASSANDRA-675)
 * stress.py moved to contrib (CASSANDRA-635)
 * row caching [must be explicitly enabled per-CF in config] (CASSANDRA-678)
 * present a useful measure of compaction progress in JMX (CASSANDRA-599)
 * add bin/sstablekeys (CASSNADRA-679)
 * add ConsistencyLevel.ANY (CASSANDRA-687)
 * make removetoken remove nodes from gossip entirely (CASSANDRA-644)
 * add ability to set cache sizes at runtime (CASSANDRA-708)
 * report latency and cache hit rate statistics with lifetime totals
   instead of average over the last minute (CASSANDRA-702)
 * support get_range_slice for RandomPartitioner (CASSANDRA-745)
 * per-keyspace replication factory and replication strategy (CASSANDRA-620)
 * track latency in microseconds (CASSANDRA-733)
 * add describe_ Thrift methods, deprecating get_string_property and 
   get_string_list_property
 * jmx interface for tracking operation mode and streams in general.
   (CASSANDRA-709)
 * keep memtables in sorted order to improve range query performance
   (CASSANDRA-799)
 * use while loop instead of recursion when trimming sstables compaction list 
   to avoid blowing stack in pathological cases (CASSANDRA-804)
 * basic Hadoop map/reduce support (CASSANDRA-342)


0.5.1
 * ensure all files for an sstable are streamed to the same directory.
   (CASSANDRA-716)
 * more accurate load estimate for bootstrapping (CASSANDRA-762)
 * tolerate dead or unavailable bootstrap target on write (CASSANDRA-731)
 * allow larger numbers of keys (> 140M) in a sstable bloom filter
   (CASSANDRA-790)
 * include jvm argument improvements from CASSANDRA-504 in debian package
 * change streaming chunk size to 32MB to accomodate Windows XP limitations
   (was 64MB) (CASSANDRA-795)
 * fix get_range_slice returning results in the wrong order (CASSANDRA-781)
 

0.5.0 final
 * avoid attempting to delete temporary bootstrap files twice (CASSANDRA-681)
 * fix bogus NaN in nodeprobe cfstats output (CASSANDRA-646)
 * provide a policy for dealing with single thread executors w/ a full queue
   (CASSANDRA-694)
 * optimize inner read in MessagingService, vastly improving multiple-node
   performance (CASSANDRA-675)
 * wait for table flush before streaming data back to a bootstrapping node.
   (CASSANDRA-696)
 * keep track of bootstrapping sources by table so that bootstrapping doesn't 
   give the indication of finishing early (CASSANDRA-673)


0.5.0 RC3
 * commit the correct version of the patch for CASSANDRA-663


0.5.0 RC2 (unreleased)
 * fix bugs in converting get_range_slice results to Thrift 
   (CASSANDRA-647, CASSANDRA-649)
 * expose java.util.concurrent.TimeoutException in StorageProxy methods
   (CASSANDRA-600)
 * TcpConnectionManager was holding on to disconnected connections, 
   giving the false indication they were being used. (CASSANDRA-651)
 * Remove duplicated write. (CASSANDRA-662)
 * Abort bootstrap if IP is already in the token ring (CASSANDRA-663)
 * increase default commitlog sync period, and wait for last sync to 
   finish before submitting another (CASSANDRA-668)


0.5.0 RC1
 * Fix potential NPE in get_range_slice (CASSANDRA-623)
 * add CRC32 to commitlog entries (CASSANDRA-605)
 * fix data streaming on windows (CASSANDRA-630)
 * GC compacted sstables after cleanup and compaction (CASSANDRA-621)
 * Speed up anti-entropy validation (CASSANDRA-629)
 * Fix anti-entropy assertion error (CASSANDRA-639)
 * Fix pending range conflicts when bootstapping or moving
   multiple nodes at once (CASSANDRA-603)
 * Handle obsolete gossip related to node movement in the case where
   one or more nodes is down when the movement occurs (CASSANDRA-572)
 * Include dead nodes in gossip to avoid a variety of problems
   and fix HH to removed nodes (CASSANDRA-634)
 * return an InvalidRequestException for mal-formed SlicePredicates
   (CASSANDRA-643)
 * fix bug determining closest neighbor for use in multiple datacenters
   (CASSANDRA-648)
 * Vast improvements in anticompaction speed (CASSANDRA-607)
 * Speed up log replay and writes by avoiding redundant serializations
   (CASSANDRA-652)


0.5.0 beta 2
 * Bootstrap improvements (several tickets)
 * add nodeprobe repair anti-entropy feature (CASSANDRA-193, CASSANDRA-520)
 * fix possibility of partition when many nodes restart at once
   in clusters with multiple seeds (CASSANDRA-150)
 * fix NPE in get_range_slice when no data is found (CASSANDRA-578)
 * fix potential NPE in hinted handoff (CASSANDRA-585)
 * fix cleanup of local "system" keyspace (CASSANDRA-576)
 * improve computation of cluster load balance (CASSANDRA-554)
 * added super column read/write, column count, and column/row delete to
   cassandra-cli (CASSANDRA-567, CASSANDRA-594)
 * fix returning live subcolumns of deleted supercolumns (CASSANDRA-583)
 * respect JAVA_HOME in bin/ scripts (several tickets)
 * add StorageService.initClient for fat clients on the JVM (CASSANDRA-535)
   (see contrib/client_only for an example of use)
 * make consistency_level functional in get_range_slice (CASSANDRA-568)
 * optimize key deserialization for RandomPartitioner (CASSANDRA-581)
 * avoid GCing tombstones except on major compaction (CASSANDRA-604)
 * increase failure conviction threshold, resulting in less nodes
   incorrectly (and temporarily) marked as down (CASSANDRA-610)
 * respect memtable thresholds during log replay (CASSANDRA-609)
 * support ConsistencyLevel.ALL on read (CASSANDRA-584)
 * add nodeprobe removetoken command (CASSANDRA-564)


0.5.0 beta
 * Allow multiple simultaneous flushes, improving flush throughput 
   on multicore systems (CASSANDRA-401)
 * Split up locks to improve write and read throughput on multicore systems
   (CASSANDRA-444, CASSANDRA-414)
 * More efficient use of memory during compaction (CASSANDRA-436)
 * autobootstrap option: when enabled, all non-seed nodes will attempt
   to bootstrap when started, until bootstrap successfully
   completes. -b option is removed.  (CASSANDRA-438)
 * Unless a token is manually specified in the configuration xml,
   a bootstraping node will use a token that gives it half the
   keys from the most-heavily-loaded node in the cluster,
   instead of generating a random token. 
   (CASSANDRA-385, CASSANDRA-517)
 * Miscellaneous bootstrap fixes (several tickets)
 * Ability to change a node's token even after it has data on it
   (CASSANDRA-541)
 * Ability to decommission a live node from the ring (CASSANDRA-435)
 * Semi-automatic loadbalancing via nodeprobe (CASSANDRA-192)
 * Add ability to set compaction thresholds at runtime via
   JMX / nodeprobe.  (CASSANDRA-465)
 * Add "comment" field to ColumnFamily definition. (CASSANDRA-481)
 * Additional JMX metrics (CASSANDRA-482)
 * JSON based export and import tools (several tickets)
 * Hinted Handoff fixes (several tickets)
 * Add key cache to improve read performance (CASSANDRA-423)
 * Simplified construction of custom ReplicationStrategy classes
   (CASSANDRA-497)
 * Graphical application (Swing) for ring integrity verification and 
   visualization was added to contrib (CASSANDRA-252)
 * Add DCQUORUM, DCQUORUMSYNC consistency levels and corresponding
   ReplicationStrategy / EndpointSnitch classes.  Experimental.
   (CASSANDRA-492)
 * Web client interface added to contrib (CASSANDRA-457)
 * More-efficient flush for Random, CollatedOPP partitioners 
   for normal writes (CASSANDRA-446) and bulk load (CASSANDRA-420)
 * Add MemtableFlushAfterMinutes, a global replacement for the old 
   per-CF FlushPeriodInMinutes setting (CASSANDRA-463)
 * optimizations to slice reading (CASSANDRA-350) and supercolumn
   queries (CASSANDRA-510)
 * force binding to given listenaddress for nodes with multiple
   interfaces (CASSANDRA-546)
 * stress.py benchmarking tool improvements (several tickets)
 * optimized replica placement code (CASSANDRA-525)
 * faster log replay on restart (CASSANDRA-539, CASSANDRA-540)
 * optimized local-node writes (CASSANDRA-558)
 * added get_range_slice, deprecating get_key_range (CASSANDRA-344)
 * expose TimedOutException to thrift (CASSANDRA-563)
 

0.4.2
 * Add validation disallowing null keys (CASSANDRA-486)
 * Fix race conditions in TCPConnectionManager (CASSANDRA-487)
 * Fix using non-utf8-aware comparison as a sanity check.
   (CASSANDRA-493)
 * Improve default garbage collector options (CASSANDRA-504)
 * Add "nodeprobe flush" (CASSANDRA-505)
 * remove NotFoundException from get_slice throws list (CASSANDRA-518)
 * fix get (not get_slice) of entire supercolumn (CASSANDRA-508)
 * fix null token during bootstrap (CASSANDRA-501)


0.4.1
 * Fix FlushPeriod columnfamily configuration regression
   (CASSANDRA-455)
 * Fix long column name support (CASSANDRA-460)
 * Fix for serializing a row that only contains tombstones
   (CASSANDRA-458)
 * Fix for discarding unneeded commitlog segments (CASSANDRA-459)
 * Add SnapshotBeforeCompaction configuration option (CASSANDRA-426)
 * Fix compaction abort under insufficient disk space (CASSANDRA-473)
 * Fix reading subcolumn slice from tombstoned CF (CASSANDRA-484)
 * Fix race condition in RVH causing occasional NPE (CASSANDRA-478)


0.4.0
 * fix get_key_range problems when a node is down (CASSANDRA-440)
   and add UnavailableException to more Thrift methods
 * Add example EndPointSnitch contrib code (several tickets)


0.4.0 RC2
 * fix SSTable generation clash during compaction (CASSANDRA-418)
 * reject method calls with null parameters (CASSANDRA-308)
 * properly order ranges in nodeprobe output (CASSANDRA-421)
 * fix logging of certain errors on executor threads (CASSANDRA-425)


0.4.0 RC1
 * Bootstrap feature is live; use -b on startup (several tickets)
 * Added multiget api (CASSANDRA-70)
 * fix Deadlock with SelectorManager.doProcess and TcpConnection.write
   (CASSANDRA-392)
 * remove key cache b/c of concurrency bugs in third-party
   CLHM library (CASSANDRA-405)
 * update non-major compaction logic to use two threshold values
   (CASSANDRA-407)
 * add periodic / batch commitlog sync modes (several tickets)
 * inline BatchMutation into batch_insert params (CASSANDRA-403)
 * allow setting the logging level at runtime via mbean (CASSANDRA-402)
 * change default comparator to BytesType (CASSANDRA-400)
 * add forwards-compatible ConsistencyLevel parameter to get_key_range
   (CASSANDRA-322)
 * r/m special case of blocking for local destination when writing with 
   ConsistencyLevel.ZERO (CASSANDRA-399)
 * Fixes to make BinaryMemtable [bulk load interface] useful (CASSANDRA-337);
   see contrib/bmt_example for an example of using it.
 * More JMX properties added (several tickets)
 * Thrift changes (several tickets)
    - Merged _super get methods with the normal ones; return values
      are now of ColumnOrSuperColumn.
    - Similarly, merged batch_insert_super into batch_insert.



0.4.0 beta
 * On-disk data format has changed to allow billions of keys/rows per
   node instead of only millions
 * Multi-keyspace support
 * Scan all sstables for all queries to avoid situations where
   different types of operation on the same ColumnFamily could
   disagree on what data was present
 * Snapshot support via JMX
 * Thrift API has changed a _lot_:
    - removed time-sorted CFs; instead, user-defined comparators
      may be defined on the column names, which are now byte arrays.
      Default comparators are provided for UTF8, Bytes, Ascii, Long (i64),
      and UUID types.
    - removed colon-delimited strings in thrift api in favor of explicit
      structs such as ColumnPath, ColumnParent, etc.  Also normalized
      thrift struct and argument naming.
    - Added columnFamily argument to get_key_range.
    - Change signature of get_slice to accept starting and ending
      columns as well as an offset.  (This allows use of indexes.)
      Added "ascending" flag to allow reasonably-efficient reverse
      scans as well.  Removed get_slice_by_range as redundant.
    - get_key_range operates on one CF at a time
    - changed `block` boolean on insert methods to ConsistencyLevel enum,
      with options of NONE, ONE, QUORUM, and ALL.
    - added similar consistency_level parameter to read methods
    - column-name-set slice with no names given now returns zero columns
      instead of all of them.  ("all" can run your server out of memory.
      use a range-based slice with a high max column count instead.)
 * Removed the web interface. Node information can now be obtained by 
   using the newly introduced nodeprobe utility.
 * More JMX stats
 * Remove magic values from internals (e.g. special key to indicate
   when to flush memtables)
 * Rename configuration "table" to "keyspace"
 * Moved to crash-only design; no more shutdown (just kill the process)
 * Lots of bug fixes

Full list of issues resolved in 0.4 is at https://issues.apache.org/jira/secure/IssueNavigator.jspa?reset=true&&pid=12310865&fixfor=12313862&resolution=1&sorter/field=issuekey&sorter/order=DESC


0.3.0 RC3
 * Fix potential deadlock under load in TCPConnection.
   (CASSANDRA-220)


0.3.0 RC2
 * Fix possible data loss when server is stopped after replaying
   log but before new inserts force memtable flush.
   (CASSANDRA-204)
 * Added BUGS file


0.3.0 RC1
 * Range queries on keys, including user-defined key collation
 * Remove support
 * Workarounds for a weird bug in JDK select/register that seems
   particularly common on VM environments. Cassandra should deploy
   fine on EC2 now
 * Much improved infrastructure: the beginnings of a decent test suite
   ("ant test" for unit tests; "nosetests" for system tests), code
   coverage reporting, etc.
 * Expanded node status reporting via JMX
 * Improved error reporting/logging on both server and client
 * Reduced memory footprint in default configuration
 * Combined blocking and non-blocking versions of insert APIs
 * Added FlushPeriodInMinutes configuration parameter to force
   flushing of infrequently-updated ColumnFamilies<|MERGE_RESOLUTION|>--- conflicted
+++ resolved
@@ -1,4 +1,3 @@
-<<<<<<< HEAD
 2.2.6
  * DatabaseDescriptor should log stacktrace in case of Eception during seed provider creation (CASSANDRA-11312)
  * Use canonical path for directory in SSTable descriptor (CASSANDRA-10587)
@@ -42,15 +41,9 @@
  * Fix paging on DISTINCT queries repeats result when first row in partition changes
    (CASSANDRA-10010)
 Merged from 2.1:
+ * Fix paging for COMPACT tables without clustering columns (CASSANDRA-11467)
  * Add a -j parameter to scrub/cleanup/upgradesstables to state how
    many threads to use (CASSANDRA-11179)
-=======
-2.1.14
- * Fix paging for COMPACT tables without clustering columns (CASSANDRA-11467)
- * Fix out-of-space error treatment in memtable flushing (CASSANDRA-11448)
- * Backport CASSANDRA-10859 (CASSANDRA-11415)
- * COPY FROM fails when importing blob (CASSANDRA-11375)
->>>>>>> ea9b42e7
  * Backport CASSANDRA-10679 (CASSANDRA-9598)
  * Don't do defragmentation if reading from repaired sstables (CASSANDRA-10342)
  * Fix streaming_socket_timeout_in_ms not enforced (CASSANDRA-11286)
