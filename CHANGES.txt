--- conflicted
+++ resolved
@@ -1,4 +1,3 @@
-<<<<<<< HEAD
 3.0
  * New option for cassandra-stress to leave a ratio of columns null (CASSANDRA-9522)
  * Change hinted_handoff_enabled yaml setting, JMX (CASSANDRA-9035)
@@ -13,8 +12,6 @@
  * undeprecate cache recentHitRate (CASSANDRA-6591)
  * Add support for selectively varint encoding fields (CASSANDRA-9499)
 
-=======
->>>>>>> 1dbbf604
 2.2.0-rc2
  * (cqlsh) Allow setting the initial connection timeout (CASSANDRA-9601)
  * BulkLoader has --transport-factory option but does not use it (CASSANDRA-9675)
