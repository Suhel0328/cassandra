<<<<<<< HEAD
3.11.15
 * Fix Splitter sometimes creating more splits than requested (CASSANDRA-18013)

Merged from 3.0:
=======
3.0.29
 * Do not spam the logs with MigrationCoordinator not being able to pull schemas (CASSANDRA-18096)
>>>>>>> f55b2fb1
 * Fix incorrect resource name in LIST PERMISSION output (CASSANDRA-17848)
 * Suppress CVE-2022-41854 and similar (CASSANDRA-18083)
 * Fix running Ant rat targets without git (CASSANDRA-17974)


3.11.14
 * Suppress CVE-2022-42003 and CVE-2022-42004 (CASSANDRA-17966)
 * Make LongBufferPoolTest insensitive to timing (CASSANDRA-16681)
 * Suppress CVE-2022-25857 and other snakeyaml CVEs (CASSANDRA-17907)
 * Fix potential IndexOutOfBoundsException in PagingState in mixed mode clusters (CASSANDRA-17840)
 * Document usage of closed token intervals in manual compaction (CASSANDRA-17575)
 * Creating of a keyspace on insufficient number of replicas should filter out gosspping-only members (CASSANDRA-17759)
 * Only use statically defined subcolumns when determining column definition for supercolumn cell (CASSANDRA-14113)
Merged from 3.0:
 * Harden JMX by resolving beanshooter issues (CASSANDRA-17921)
 * Suppress CVE-2019-2684 (CASSANDRA-17965)
 * Fix auto-completing "WITH" when creating a materialized view (CASSANDRA-17879)
 * Fix scrubber falling into infinite loop when the last partition is broken (CASSANDRA-17862)
 * Improve libjemalloc resolution in bin/cassandra (CASSANDRA-15767)
 * Fix restarting of services on gossipping-only member (CASSANDRA-17752)
 * Fix writetime and ttl functions forbidden for collections instead of multicell columns (CASSANDRA-17628)
 * Supress CVE-2020-7238 (CASSANDRA-17697)
 * Fix issue where frozen maps may not be serialized in the correct order (CASSANDRA-17623)
 * Suppress CVE-2022-24823 (CASSANDRA-17633)
 * fsync TOC and digest files (CASSANDRA-10709)


3.11.13
 * Upgrade jackson-databind to 2.13.2.2 (CASSANDRA-17556)
 * Upgrade slf4j to 1.7.25 (CASSANDRA-17474)
 * Upgrade jackson to 2.13.2 (CASSANDRA-17492)
 * emit warning on keyspace creation when replication factor is bigger than the number of nodes (CASSANDRA-16747)
 * Fix snapshot true size calculation (CASSANDRA-17267)
 * Validate existence of DCs when repairing (CASSANDRA-17407)
 * dropping of a materialized view creates a snapshot with dropped- prefix (CASSANDRA-17415)
Merged from 3.0:
 * Fix URISyntaxException in nodetool with updated Java (CASSANDRA-17581)
 * Schema mutations may not be completed on drain (CASSANDRA-17524)
 * Fix data corruption in AbstractCompositeType due to static boolean byte buffers (CASSANDRA-14752)
 * Add procps dependency to RPM/Debian packages (CASSANDRA-17516)
 * Suppress CVE-2021-44521 (CASSANDRA-17492)
 * ConnectionLimitHandler may leaks connection count if remote connection drops (CASSANDRA-17252)
 * Require ant >= 1.10 (CASSANDRA-17428)
 * Disallow CONTAINS for UPDATE and DELETE (CASSANDRA-15266)
 * filter out NULL_VERSION entries from peers table in ConfiguredLimit (CASSANDRA-16518)
 * Suppress inapplicable CVEs (CASSANDRA-17368)
 * Fix flaky test - test_cqlsh_completion.TestCqlshCompletion (CASSANDRA-17338)
 * Fixed TestCqlshOutput failing tests (CASSANDRA-17386)
 * Lazy transaction log replica creation allows incorrect replica content divergence during anticompaction (CASSANDRA-17273)
 * LeveledCompactionStrategy disk space check improvements (CASSANDRA-17272)


3.11.12
 * Extend operator control over the UDF threading model for CVE-2021-44521 (CASSANDRA-17352)
 * Upgrade snakeyaml to 1.26 in 3.11 (CASSANDRA=17028)
 * Add key validation to ssstablescrub (CASSANDRA-16969)
 * Update Jackson from 2.9.10 to 2.12.5 (CASSANDRA-16851)
 * Include SASI components to snapshots (CASSANDRA-15134)
 * Make assassinate more resilient to missing tokens (CASSANDRA-16847)
 * Exclude Jackson 1.x transitive dependency of hadoop* provided dependencies (CASSANDRA-16854)
 * Validate SASI tokenizer options before adding index to schema (CASSANDRA-15135)
 * Fixup scrub output when no data post-scrub and clear up old use of row, which really means partition (CASSANDRA-16835)
 * Fix ant-junit dependency issue (CASSANDRA-16827)
 * Reduce thread contention in CommitLogSegment and HintsBuffer (CASSANDRA-16072)
 * Avoid sending CDC column if not enabled (CASSANDRA-16770)
Merged from 3.0:
 * Fix conversion from megabits to bytes in streaming rate limiter (CASSANDRA-17243)
 * Upgrade logback to 1.2.9 (CASSANDRA-17204)
 * Avoid race in AbstractReplicationStrategy endpoint caching (CASSANDRA-16673)
 * Fix abort when window resizing during cqlsh COPY (CASSANDRA-15230)
 * Fix slow keycache load which blocks startup for tables with many sstables (CASSANDRA-14898)
 * Fix rare NPE caused by batchlog replay / node decomission races (CASSANDRA-17049)
 * Allow users to view permissions of the roles they created (CASSANDRA-16902)
 * Fix failure handling in inter-node communication (CASSANDRA-16334)
 * Log more information when a node runs out of commitlog space (CASSANDRA-11323)
 * Don't take snapshots when truncating system tables (CASSANDRA-16839)
 * Make -Dtest.methods consistently optional in all Ant test targets (CASSANDRA-17014)
 * Immediately apply stream throughput, considering negative values as unthrottled (CASSANDRA-16959)
 * Do not release new SSTables in offline transactions (CASSANDRA-16975)
 * ArrayIndexOutOfBoundsException in FunctionResource#fromName (CASSANDRA-16977, CASSANDRA-16995)
 * CVE-2015-0886 Security vulnerability in jbcrypt is addressed (CASSANDRA-9384)
 * Avoid useless SSTable reads during single partition queries (CASSANDRA-16944)
 * Debian init respects CASSANDRA_HEAPDUMP_DIR (CASSANDRA-13843)
 * Catch UnsatisfiedLinkError in WindowsTimer (CASSANDRA-16085)
 * Avoid removing batch when it's not created during view replication (CASSANDRA-16175)
 * Make the addition of regular column to COMPACT tables throw an InvalidRequestException (CASSANDRA-14564)
 * Fix materialized view schema backup as table (CASSANDRA-12734)
 * Avoid signaling DigestResolver until the minimum number of responses are guaranteed to be visible (CASSANDRA-16883)
 * Fix secondary indexes on primary key columns skipping some writes (CASSANDRA-16868)
 * Fix incorrect error message in LegacyLayout (CASSANDRA-15136)
 * Use JMX to validate nodetool --jobs parameter (CASSANDRA-16104)
 * Handle properly UnsatisfiedLinkError in NativeLibrary#getProcessID() (CASSANDRA-16578)
 * Remove mutation data from error log message (CASSANDRA-16817)
 * Race in CompactionExecutorTest (CASSANDRA-17239)
Merged from 2.2:
 * Add python2 location to RPMs (CASSANDRA-16822)


3.11.11
 * Make cqlsh use the same set of reserved keywords than the server uses (CASSANDRA-15663)
 * Optimize bytes skipping when reading SSTable files (CASSANDRA-14415)
 * Enable tombstone compactions when unchecked_tombstone_compaction is set in TWCS (CASSANDRA-14496)
 * Read only the required SSTables for single partition queries (CASSANDRA-16737)
 * Fix LeveledCompactionStrategy compacts last level throw an ArrayIndexOutOfBoundsException (CASSANDRA-15669)
 * Maps $CASSANDRA_LOG_DIR to cassandra.logdir java property when executing nodetool (CASSANDRA-16199)
 * Nodetool garbagecollect should retain SSTableLevel for LCS (CASSANDRA-16634)
 * Ignore stale acks received in the shadow round (CASSANDRA-16588)
 * Add autocomplete and error messages for provide_overlapping_tombstones (CASSANDRA-16350)
 * Add StorageServiceMBean.getKeyspaceReplicationInfo(keyspaceName) (CASSANDRA-16447)
 * Make sure sstables with moved starts are removed correctly in LeveledGenerations (CASSANDRA-16552)
 * Upgrade jackson-databind to 2.9.10.8 (CASSANDRA-16462)
Merged from 3.0:
 * Binary releases no longer bundle the apidocs (javadoc) (CASSANDRA-16557)
 * Migrate dependency handling from maven-ant-tasks to resolver-ant-tasks, removing lib/ directory from version control (CASSANDRA-16557)
 * Don't allow seeds to replace without using unsafe (CASSANDRA-14463)
 * Calculate time remaining correctly for all compaction types in compactionstats (CASSANDRA-14701)
 * Receipt of gossip shutdown notification updates TokenMetadata (CASSANDRA-16796)
 * Count bloom filter misses correctly (CASSANDRA-12922)
 * Reject token() in MV WHERE clause (CASSANDRA-13464)
 * Ensure java executable is on the path (CASSANDRA-14325)
 * Make speculative retry parameter case-insensitive for backward compatibility with 2.1 (CASSANDRA-16467)
 * Push digest mismatch exceptions to trace (CASSANDRA-14900)
 * Handle correctly the exceptions thrown by custom QueryHandler constructors (CASSANDRA-16703)
 * Adding columns via ALTER TABLE can generate corrupt sstables (CASSANDRA-16735)
 * Add flag to disable ALTER...DROP COMPACT STORAGE statements (CASSANDRA-16733)
 * Clean transaction log leftovers at the beginning of sstablelevelreset and sstableofflinerelevel (CASSANDRA-12519)
 * CQL shell should prefer newer TLS version by default (CASSANDRA-16695)
 * Ensure that existing empty rows are properly returned (CASSANDRA-16671)
 * Invalidate prepared statements on DROP COMPACT (CASSANDRA-16712)
 * Failure to execute queries should emit a KPI other than read timeout/unavailable so it can be alerted/tracked (CASSANDRA-16581)
 * Don't wait on schema versions from replacement target when replacing a node (CASSANDRA-16692)
 * StandaloneVerifier does not fail when unable to verify SSTables, it only fails if Corruption is thrown (CASSANDRA-16683)
 * Fix bloom filter false ratio calculation by including true negatives (CASSANDRA-15834)
 * Prevent loss of commit log data when moving sstables between nodes (CASSANDRA-16619)
 * Fix materialized view builders inserting truncated data (CASSANDRA-16567)
 * Don't wait for schema migrations from removed nodes (CASSANDRA-16577)
 * Scheduled (delayed) schema pull tasks should not run after MIGRATION stage shutdown during decommission (CASSANDRA-16495)
 * Ignore trailing zeros in hint files (CASSANDRA-16523)
 * Refuse DROP COMPACT STORAGE if some 2.x sstables are in use (CASSANDRA-15897)
 * Fix ColumnFilter::toString not returning a valid CQL fragment (CASSANDRA-16483)
 * Fix ColumnFilter behaviour to prevent digest mitmatches during upgrades (CASSANDRA-16415)
 * Avoid pushing schema mutations when setting up distributed system keyspaces locally (CASSANDRA-16387)
Merged from 2.2:
 * Remove ant targets list-jvm-dtests and ant list-jvm-upgrade-dtests (CASSANDRA-16519)
 * Fix centos packaging for arm64, >=4.0 rpm's now require python3 (CASSANDRA-16477)
 * Make TokenMetadata's ring version increments atomic (CASSANDRA-16286)

3.11.10
 * Fix digest computation for queries with fetched but non queried columns (CASSANDRA-15962)
 * Reduce amount of allocations during batch statement execution (CASSANDRA-16201)
 * Update jflex-1.6.0.jar to match upstream (CASSANDRA-16393)
 * Fix DecimalDeserializer#toString OOM (CASSANDRA-14925)
 * Rate limit validation compactions using compaction_throughput_mb_per_sec (CASSANDRA-16161)
 * SASI's `max_compaction_flush_memory_in_mb` settings over 100GB revert to default of 1GB (CASSANDRA-16071)
Merged from 3.0:
 * Prevent unbounded number of pending flushing tasks (CASSANDRA-16261)
 * Improve empty hint file handling during startup (CASSANDRA-16162)
 * Allow empty string in collections with COPY FROM in cqlsh (CASSANDRA-16372)
 * Fix skipping on pre-3.0 created compact storage sstables due to missing primary key liveness (CASSANDRA-16226)
 * Extend the exclusion of replica filtering protection to other indices instead of just SASI (CASSANDRA-16311)
 * Synchronize transaction logs for JBOD (CASSANDRA-16225)
 * Fix the counting of cells per partition (CASSANDRA-16259)
 * Fix serial read/non-applying CAS linearizability (CASSANDRA-12126)
 * Avoid potential NPE in JVMStabilityInspector (CASSANDRA-16294)
 * Improved check of num_tokens against the length of initial_token (CASSANDRA-14477)
 * Fix a race condition on ColumnFamilyStore and TableMetrics (CASSANDRA-16228)
 * Remove the SEPExecutor blocking behavior (CASSANDRA-16186)
 * Fix invalid cell value skipping when reading from disk (CASSANDRA-16223)
 * Prevent invoking enable/disable gossip when not in NORMAL (CASSANDRA-16146)
 * Wait for schema agreement when bootstrapping (CASSANDRA-15158)
Merged from 2.2:
 * Fix the histogram merge of the table metrics (CASSANDRA-16259)

3.11.9
 * Synchronize Keyspace instance store/clear (CASSANDRA-16210)
 * Fix ColumnFilter to avoid querying cells of unselected complex columns (CASSANDRA-15977)
 * Fix memory leak in CompressedChunkReader (CASSANDRA-15880)
 * Don't attempt value skipping with mixed version cluster (CASSANDRA-15833)
 * Avoid failing compactions with very large partitions (CASSANDRA-15164)
 * Make sure LCS handles duplicate sstable added/removed notifications correctly (CASSANDRA-14103)
Merged from 3.0:
 * Fix OOM when terminating repair session (CASSANDRA-15902)
 * Avoid marking shutting down nodes as up after receiving gossip shutdown message (CASSANDRA-16094)
 * Check SSTables for latest version before dropping compact storage (CASSANDRA-16063)
 * Handle unexpected columns due to schema races (CASSANDRA-15899)
 * Add flag to ignore unreplicated keyspaces during repair (CASSANDRA-15160)
Merged from 2.2:
 * Package tools/bin scripts as executable (CASSANDRA-16151)
 * Fixed a NullPointerException when calling nodetool enablethrift (CASSANDRA-16127)

3.11.8
 * Correctly interpret SASI's `max_compaction_flush_memory_in_mb` setting in megabytes not bytes (CASSANDRA-16071)
 * Fix short read protection for GROUP BY queries (CASSANDRA-15459)
 * Frozen RawTuple is not annotated with frozen in the toString method (CASSANDRA-15857)
Merged from 3.0:
 * Use IF NOT EXISTS for index and UDT create statements in snapshot schema files (CASSANDRA-13935)
 * Fix gossip shutdown order (CASSANDRA-15816)
 * Remove broken 'defrag-on-read' optimization (CASSANDRA-15432)
 * Check for endpoint collision with hibernating nodes (CASSANDRA-14599)
 * Operational improvements and hardening for replica filtering protection (CASSANDRA-15907)
 * stop_paranoid disk failure policy is ignored on CorruptSSTableException after node is up (CASSANDRA-15191)
 * Forbid altering UDTs used in partition keys (CASSANDRA-15933)
 * Fix empty/null json string representation (CASSANDRA-15896)
 * 3.x fails to start if commit log has range tombstones from a column which is also deleted (CASSANDRA-15970)
 * Handle difference in timestamp precision between java8 and java11 in LogFIle.java (CASSANDRA-16050)
Merged from 2.2:
 * Fix CQL parsing of collections when the column type is reversed (CASSANDRA-15814)
Merged from 2.1:
 * Only allow strings to be passed to JMX authentication (CASSANDRA-16077)

3.11.7
 * Fix cqlsh output when fetching all rows in batch mode (CASSANDRA-15905)
 * Upgrade Jackson to 2.9.10 (CASSANDRA-15867)
 * Fix CQL formatting of read command restrictions for slow query log (CASSANDRA-15503)
 * Allow sstableloader to use SSL on the native port (CASSANDRA-14904)
Merged from 3.0:
 * Backport CASSANDRA-12189: escape string literals (CASSANDRA-15948)
 * Avoid hinted handoff per-host throttle being arounded to 0 in large cluster (CASSANDRA-15859)
 * Avoid emitting empty range tombstones from RangeTombstoneList (CASSANDRA-15924)
 * Avoid thread starvation, and improve compare-and-swap performance, in the slab allocators (CASSANDRA-15922)
 * Add token to tombstone warning and error messages (CASSANDRA-15890)
 * Fixed range read concurrency factor computation and capped as 10 times tpc cores (CASSANDRA-15752)
 * Catch exception on bootstrap resume and init native transport (CASSANDRA-15863)
 * Fix replica-side filtering returning stale data with CL > ONE (CASSANDRA-8272, CASSANDRA-8273)
 * Fix duplicated row on 2.x upgrades when multi-rows range tombstones interact with collection ones (CASSANDRA-15805)
 * Rely on snapshotted session infos on StreamResultFuture.maybeComplete to avoid race conditions (CASSANDRA-15667)
 * EmptyType doesn't override writeValue so could attempt to write bytes when expected not to (CASSANDRA-15790)
 * Fix index queries on partition key columns when some partitions contains only static data (CASSANDRA-13666)
 * Avoid creating duplicate rows during major upgrades (CASSANDRA-15789)
 * liveDiskSpaceUsed and totalDiskSpaceUsed get corrupted if IndexSummaryRedistribution gets interrupted (CASSANDRA-15674)
 * Fix Debian init start/stop (CASSANDRA-15770)
 * Fix infinite loop on index query paging in tables with clustering (CASSANDRA-14242)
 * Fix chunk index overflow due to large sstable with small chunk length (CASSANDRA-15595)
 * Allow selecting static column only when querying static index (CASSANDRA-14242)
 * cqlsh return non-zero status when STDIN CQL fails (CASSANDRA-15623)
 * Don't skip sstables in slice queries based only on local min/max/deletion timestamp (CASSANDRA-15690)
 * Memtable memory allocations may deadlock (CASSANDRA-15367)
 * Run evictFromMembership in GossipStage (CASSANDRA-15592)
Merged from 2.2:
 * Fix nomenclature of allow and deny lists (CASSANDRA-15862)
 * Remove generated files from source artifact (CASSANDRA-15849)
 * Remove duplicated tools binaries from tarballs (CASSANDRA-15768)
 * Duplicate results with DISTINCT queries in mixed mode (CASSANDRA-15501)
 * Disable JMX rebinding (CASSANDRA-15653)
Merged from 2.1:
 * Fix writing of snapshot manifest when the table has table-backed secondary indexes (CASSANDRA-10968)
 * Fix parse error in cqlsh COPY FROM and formatting for map of blobs (CASSANDRA-15679)
 * Fix Commit log replays when static column clustering keys are collections (CASSANDRA-14365)
 * Fix Red Hat init script on newer systemd versions (CASSANDRA-15273)
 * Allow EXTRA_CLASSPATH to work on tar/source installations (CASSANDRA-15567)


3.11.6
 * Fix bad UDT sstable metadata serialization headers written by C* 3.0 on upgrade and in sstablescrub (CASSANDRA-15035)
 * Fix nodetool compactionstats showing extra pending task for TWCS - patch implemented (CASSANDRA-15409)
 * Fix SELECT JSON formatting for the "duration" type (CASSANDRA-15075)
 * Fix LegacyLayout to have same behavior as 2.x when handling unknown column names (CASSANDRA-15081)
 * Update nodetool help stop output (CASSANDRA-15401)
Merged from 3.0:
 * Run in-jvm upgrade dtests in circleci (CASSANDRA-15506)
 * Include updates to static column in mutation size calculations (CASSANDRA-15293)
 * Fix point-in-time recoevery ignoring timestamp of updates to static columns (CASSANDRA-15292)
 * GC logs are also put under $CASSANDRA_LOG_DIR (CASSANDRA-14306)
 * Fix sstabledump's position key value when partitions have multiple rows (CASSANDRA-14721)
 * Avoid over-scanning data directories in LogFile.verify() (CASSANDRA-15364)
 * Bump generations and document changes to system_distributed and system_traces in 3.0, 3.11
   (CASSANDRA-15441)
 * Fix system_traces creation timestamp; optimise system keyspace upgrades (CASSANDRA-15398)
 * Fix various data directory prefix matching issues (CASSANDRA-13974)
 * Minimize clustering values in metadata collector (CASSANDRA-15400)
 * Avoid over-trimming of results in mixed mode clusters (CASSANDRA-15405)
 * validate value sizes in LegacyLayout (CASSANDRA-15373)
 * Ensure that tracing doesn't break connections in 3.x/4.0 mixed mode by default (CASSANDRA-15385)
 * Make sure index summary redistribution does not start when compactions are paused (CASSANDRA-15265)
 * Ensure legacy rows have primary key livenessinfo when they contain illegal cells (CASSANDRA-15365)
 * Fix race condition when setting bootstrap flags (CASSANDRA-14878)
 * Fix NativeLibrary.tryOpenDirectory callers for Windows (CASSANDRA-15426)
Merged from 2.2:
 * Fix SELECT JSON output for empty blobs (CASSANDRA-15435)
 * In-JVM DTest: Set correct internode message version for upgrade test (CASSANDRA-15371)
 * In-JVM DTest: Support NodeTool in dtest (CASSANDRA-15429)
 * Fix NativeLibrary.tryOpenDirectory callers for Windows (CASSANDRA-15426)


3.11.5
 * Fix SASI non-literal string comparisons (range operators) (CASSANDRA-15169)
 * Make sure user defined compaction transactions are always closed (CASSANDRA-15123)
 * Fix cassandra-env.sh to use $CASSANDRA_CONF to find cassandra-jaas.config (CASSANDRA-14305)
 * Fixed nodetool cfstats printing index name twice (CASSANDRA-14903)
 * Add flag to disable SASI indexes, and warnings on creation (CASSANDRA-14866)
Merged from 3.0:
 * Add ability to cap max negotiable protocol version (CASSANDRA-15193)
 * Gossip tokens on startup if available (CASSANDRA-15335)
 * Fix resource leak in CompressedSequentialWriter (CASSANDRA-15340)
 * Fix bad merge that reverted CASSANDRA-14993 (CASSANDRA-15289)
 * Fix LegacyLayout RangeTombstoneList IndexOutOfBoundsException when upgrading and RangeTombstone bounds are asymmetric (CASSANDRA-15172)
 * Fix NPE when using allocate_tokens_for_keyspace on new DC/rack (CASSANDRA-14952)
 * Filter sstables earlier when running cleanup (CASSANDRA-15100)
 * Use mean row count instead of mean column count for index selectivity calculation (CASSANDRA-15259)
 * Avoid updating unchanged gossip states (CASSANDRA-15097)
 * Prevent recreation of previously dropped columns with a different kind (CASSANDRA-14948)
 * Prevent client requests from blocking on executor task queue (CASSANDRA-15013)
 * Toughen up column drop/recreate type validations (CASSANDRA-15204)
 * LegacyLayout should handle paging states that cross a collection column (CASSANDRA-15201)
 * Prevent RuntimeException when username or password is empty/null (CASSANDRA-15198)
 * Multiget thrift query returns null records after digest mismatch (CASSANDRA-14812)
 * Skipping illegal legacy cells can break reverse iteration of indexed partitions (CASSANDRA-15178)
 * Handle paging states serialized with a different version than the session's (CASSANDRA-15176)
 * Throw IOE instead of asserting on unsupporter peer versions (CASSANDRA-15066)
 * Update token metadata when handling MOVING/REMOVING_TOKEN events (CASSANDRA-15120)
 * Add ability to customize cassandra log directory using $CASSANDRA_LOG_DIR (CASSANDRA-15090)
 * Skip cells with illegal column names when reading legacy sstables (CASSANDRA-15086)
 * Fix assorted gossip races and add related runtime checks (CASSANDRA-15059)
 * Fix mixed mode partition range scans with limit (CASSANDRA-15072)
 * cassandra-stress works with frozen collections: list and set (CASSANDRA-14907)
 * Fix handling FS errors on writing and reading flat files - LogTransaction and hints (CASSANDRA-15053)
 * Avoid double closing the iterator to avoid overcounting the number of requests (CASSANDRA-15058)
 * Improve `nodetool status -r` speed (CASSANDRA-14847)
 * Improve merkle tree size and time on heap (CASSANDRA-14096)
 * Add missing commands to nodetool_completion (CASSANDRA-14916)
 * Anti-compaction temporarily corrupts sstable state for readers (CASSANDRA-15004)
Merged from 2.2:
 * Catch non-IOException in FileUtils.close to make sure that all resources are closed (CASSANDRA-15225)
 * Handle exceptions during authentication/authorization (CASSANDRA-15041)
 * Support cross version messaging in in-jvm upgrade dtests (CASSANDRA-15078)
 * Fix index summary redistribution cancellation (CASSANDRA-15045)
 * Refactor Circle CI configuration (CASSANDRA-14806)
 * Fixing invalid CQL in security documentation (CASSANDRA-15020)
 * Multi-version in-JVM dtests (CASSANDRA-14937)
 * Allow instance class loaders to be garbage collected for inJVM dtest (CASSANDRA-15170)
 * Add support for network topology and query tracing for inJVM dtest (CASSANDRA-15319)


3.11.4
 * Make stop-server.bat wait for Cassandra to terminate (CASSANDRA-14829)
 * Correct sstable sorting for garbagecollect and levelled compaction (CASSANDRA-14870)
Merged from 3.0:
 * Severe concurrency issues in STCS,DTCS,TWCS,TMD.Topology,TypeParser
 * Add a script to make running the cqlsh tests in cassandra repo easier (CASSANDRA-14951)
 * If SizeEstimatesRecorder misses a 'onDropTable' notification, the size_estimates table will never be cleared for that table. (CASSANDRA-14905)
 * Counters fail to increment in 2.1/2.2 to 3.X mixed version clusters (CASSANDRA-14958)
 * Streaming needs to synchronise access to LifecycleTransaction (CASSANDRA-14554)
 * Fix cassandra-stress write hang with default options (CASSANDRA-14616)
 * Differentiate between slices and RTs when decoding legacy bounds (CASSANDRA-14919)
 * Netty epoll IOExceptions caused by unclean client disconnects being logged at INFO (CASSANDRA-14909)
 * Unfiltered.isEmpty conflicts with Row extends AbstractCollection.isEmpty (CASSANDRA-14588)
 * RangeTombstoneList doesn't properly clean up mergeable or superseded rts in some cases (CASSANDRA-14894)
 * Fix handling of collection tombstones for dropped columns from legacy sstables (CASSANDRA-14912)
 * Throw exception if Columns serialized subset encode more columns than possible (CASSANDRA-14591)
 * Drop/add column name with different Kind can result in corruption (CASSANDRA-14843)
 * Fix missing rows when reading 2.1 SSTables with static columns in 3.0 (CASSANDRA-14873)
 * Move TWCS message 'No compaction necessary for bucket size' to Trace level (CASSANDRA-14884)
 * Sstable min/max metadata can cause data loss (CASSANDRA-14861)
 * Dropped columns can cause reverse sstable iteration to return prematurely (CASSANDRA-14838)
 * Legacy sstables with  multi block range tombstones create invalid bound sequences (CASSANDRA-14823)
 * Expand range tombstone validation checks to multiple interim request stages (CASSANDRA-14824)
 * Reverse order reads can return incomplete results (CASSANDRA-14803)
 * Avoid calling iter.next() in a loop when notifying indexers about range tombstones (CASSANDRA-14794)
 * Fix purging semi-expired RT boundaries in reversed iterators (CASSANDRA-14672)
 * DESC order reads can fail to return the last Unfiltered in the partition (CASSANDRA-14766)
 * Fix corrupted collection deletions for dropped columns in 3.0 <-> 2.{1,2} messages (CASSANDRA-14568)
 * Fix corrupted static collection deletions in 3.0 <-> 2.{1,2} messages (CASSANDRA-14568)
 * Handle failures in parallelAllSSTableOperation (cleanup/upgradesstables/etc) (CASSANDRA-14657)
 * Improve TokenMetaData cache populating performance avoid long locking (CASSANDRA-14660)
 * Backport: Flush netty client messages immediately (not by default) (CASSANDRA-13651)
 * Fix static column order for SELECT * wildcard queries (CASSANDRA-14638)
 * sstableloader should use discovered broadcast address to connect intra-cluster (CASSANDRA-14522)
 * Fix reading columns with non-UTF names from schema (CASSANDRA-14468)
Merged from 2.2:
 * CircleCI docker image should bake in more dependencies (CASSANDRA-14985)
 * Don't enable client transports when bootstrap is pending (CASSANDRA-14525)
 * MigrationManager attempts to pull schema from different major version nodes (CASSANDRA-14928)
 * Fix incorrect cqlsh results when selecting same columns multiple times (CASSANDRA-13262)
 * Returns null instead of NaN or Infinity in JSON strings (CASSANDRA-14377)
Merged from 2.1:
 * Paged Range Slice queries with DISTINCT can drop rows from results (CASSANDRA-14956)
 * Update release checksum algorithms to SHA-256, SHA-512 (CASSANDRA-14970)


3.11.3
 * Validate supported column type with SASI analyzer (CASSANDRA-13669)
 * Remove BTree.Builder Recycler to reduce memory usage (CASSANDRA-13929)
 * Reduce nodetool GC thread count (CASSANDRA-14475)
 * Fix New SASI view creation during Index Redistribution (CASSANDRA-14055)
 * Remove string formatting lines from BufferPool hot path (CASSANDRA-14416)
 * Update metrics to 3.1.5 (CASSANDRA-12924)
 * Detect OpenJDK jvm type and architecture (CASSANDRA-12793)
 * Don't use guava collections in the non-system keyspace jmx attributes (CASSANDRA-12271)
 * Allow existing nodes to use all peers in shadow round (CASSANDRA-13851)
 * Fix cqlsh to read connection.ssl cqlshrc option again (CASSANDRA-14299)
 * Downgrade log level to trace for CommitLogSegmentManager (CASSANDRA-14370)
 * CQL fromJson(null) throws NullPointerException (CASSANDRA-13891)
 * Serialize empty buffer as empty string for json output format (CASSANDRA-14245)
 * Allow logging implementation to be interchanged for embedded testing (CASSANDRA-13396)
 * SASI tokenizer for simple delimiter based entries (CASSANDRA-14247)
 * Fix Loss of digits when doing CAST from varint/bigint to decimal (CASSANDRA-14170)
 * RateBasedBackPressure unnecessarily invokes a lock on the Guava RateLimiter (CASSANDRA-14163)
 * Fix wildcard GROUP BY queries (CASSANDRA-14209)
Merged from 3.0:
 * Fix corrupted static collection deletions in 3.0 -> 2.{1,2} messages (CASSANDRA-14568)
 * Fix potential IndexOutOfBoundsException with counters (CASSANDRA-14167)
 * Always close RT markers returned by ReadCommand#executeLocally() (CASSANDRA-14515)
 * Reverse order queries with range tombstones can cause data loss (CASSANDRA-14513)
 * Fix regression of lagging commitlog flush log message (CASSANDRA-14451)
 * Add Missing dependencies in pom-all (CASSANDRA-14422)
 * Cleanup StartupClusterConnectivityChecker and PING Verb (CASSANDRA-14447)
 * Fix deprecated repair error notifications from 3.x clusters to legacy JMX clients (CASSANDRA-13121)
 * Cassandra not starting when using enhanced startup scripts in windows (CASSANDRA-14418)
 * Fix progress stats and units in compactionstats (CASSANDRA-12244)
 * Better handle missing partition columns in system_schema.columns (CASSANDRA-14379)
 * Delay hints store excise by write timeout to avoid race with decommission (CASSANDRA-13740)
 * Deprecate background repair and probablistic read_repair_chance table options
   (CASSANDRA-13910)
 * Add missed CQL keywords to documentation (CASSANDRA-14359)
 * Fix unbounded validation compactions on repair / revert CASSANDRA-13797 (CASSANDRA-14332)
 * Avoid deadlock when running nodetool refresh before node is fully up (CASSANDRA-14310)
 * Handle all exceptions when opening sstables (CASSANDRA-14202)
 * Handle incompletely written hint descriptors during startup (CASSANDRA-14080)
 * Handle repeat open bound from SRP in read repair (CASSANDRA-14330)
 * Respect max hint window when hinting for LWT (CASSANDRA-14215)
 * Adding missing WriteType enum values to v3, v4, and v5 spec (CASSANDRA-13697)
 * Don't regenerate bloomfilter and summaries on startup (CASSANDRA-11163)
 * Fix NPE when performing comparison against a null frozen in LWT (CASSANDRA-14087)
 * Log when SSTables are deleted (CASSANDRA-14302)
 * Fix batch commitlog sync regression (CASSANDRA-14292)
 * Write to pending endpoint when view replica is also base replica (CASSANDRA-14251)
 * Chain commit log marker potential performance regression in batch commit mode (CASSANDRA-14194)
 * Fully utilise specified compaction threads (CASSANDRA-14210)
 * Pre-create deletion log records to finish compactions quicker (CASSANDRA-12763)
Merged from 2.2:
 * Fix bug that prevented compaction of SSTables after full repairs (CASSANDRA-14423)
 * Incorrect counting of pending messages in OutboundTcpConnection (CASSANDRA-11551)
 * Fix compaction failure caused by reading un-flushed data (CASSANDRA-12743)
 * Use Bounds instead of Range for sstables in anticompaction (CASSANDRA-14411)
 * Fix JSON queries with IN restrictions and ORDER BY clause (CASSANDRA-14286)
 * Backport circleci yaml (CASSANDRA-14240)
Merged from 2.1:
 * Check checksum before decompressing data (CASSANDRA-14284)
 * CVE-2017-5929 Security vulnerability in Logback warning in NEWS.txt (CASSANDRA-14183)


3.11.2
 * Fix ReadCommandTest (CASSANDRA-14234)
 * Remove trailing period from latency reports at keyspace level (CASSANDRA-14233)
 * Backport CASSANDRA-13080: Use new token allocation for non bootstrap case as well (CASSANDRA-14212)
 * Remove dependencies on JVM internal classes from JMXServerUtils (CASSANDRA-14173)
 * Add DEFAULT, UNSET, MBEAN and MBEANS to `ReservedKeywords` (CASSANDRA-14205)
 * Add Unittest for schema migration fix (CASSANDRA-14140)
 * Print correct snitch info from nodetool describecluster (CASSANDRA-13528)
 * Close socket on error during connect on OutboundTcpConnection (CASSANDRA-9630)
 * Enable CDC unittest (CASSANDRA-14141)
 * Acquire read lock before accessing CompactionStrategyManager fields (CASSANDRA-14139)
 * Split CommitLogStressTest to avoid timeout (CASSANDRA-14143)
 * Avoid invalidating disk boundaries unnecessarily (CASSANDRA-14083)
 * Avoid exposing compaction strategy index externally (CASSANDRA-14082)
 * Prevent continuous schema exchange between 3.0 and 3.11 nodes (CASSANDRA-14109)
 * Fix imbalanced disks when replacing node with same address with JBOD (CASSANDRA-14084)
 * Reload compaction strategies when disk boundaries are invalidated (CASSANDRA-13948)
 * Remove OpenJDK log warning (CASSANDRA-13916)
 * Prevent compaction strategies from looping indefinitely (CASSANDRA-14079)
 * Cache disk boundaries (CASSANDRA-13215)
 * Add asm jar to build.xml for maven builds (CASSANDRA-11193)
 * Round buffer size to powers of 2 for the chunk cache (CASSANDRA-13897)
 * Update jackson JSON jars (CASSANDRA-13949)
 * Avoid locks when checking LCS fanout and if we should defrag (CASSANDRA-13930)
 * Correctly count range tombstones in traces and tombstone thresholds (CASSANDRA-8527)
Merged from 3.0:
 * Add MinGW uname check to start scripts (CASSANDRA-12840)
 * Use the correct digest file and reload sstable metadata in nodetool verify (CASSANDRA-14217)
 * Handle failure when mutating repaired status in Verifier (CASSANDRA-13933)
 * Set encoding for javadoc generation (CASSANDRA-14154)
 * Fix index target computation for dense composite tables with dropped compact storage (CASSANDRA-14104)
 * Improve commit log chain marker updating (CASSANDRA-14108)
 * Extra range tombstone bound creates double rows (CASSANDRA-14008)
 * Fix SStable ordering by max timestamp in SinglePartitionReadCommand (CASSANDRA-14010)
 * Accept role names containing forward-slash (CASSANDRA-14088)
 * Optimize CRC check chance probability calculations (CASSANDRA-14094)
 * Fix cleanup on keyspace with no replicas (CASSANDRA-13526)
 * Fix updating base table rows with TTL not removing view entries (CASSANDRA-14071)
 * Reduce garbage created by DynamicSnitch (CASSANDRA-14091)
 * More frequent commitlog chained markers (CASSANDRA-13987)
 * Fix serialized size of DataLimits (CASSANDRA-14057)
 * Add flag to allow dropping oversized read repair mutations (CASSANDRA-13975)
 * Fix SSTableLoader logger message (CASSANDRA-14003)
 * Fix repair race that caused gossip to block (CASSANDRA-13849)
 * Tracing interferes with digest requests when using RandomPartitioner (CASSANDRA-13964)
 * Add flag to disable materialized views, and warnings on creation (CASSANDRA-13959)
 * Don't let user drop or generally break tables in system_distributed (CASSANDRA-13813)
 * Provide a JMX call to sync schema with local storage (CASSANDRA-13954)
 * Mishandling of cells for removed/dropped columns when reading legacy files (CASSANDRA-13939)
 * Deserialise sstable metadata in nodetool verify (CASSANDRA-13922)
Merged from 2.2:
 * Fix the inspectJvmOptions startup check (CASSANDRA-14112)
 * Fix race that prevents submitting compaction for a table when executor is full (CASSANDRA-13801)
 * Rely on the JVM to handle OutOfMemoryErrors (CASSANDRA-13006)
 * Grab refs during scrub/index redistribution/cleanup (CASSANDRA-13873)
Merged from 2.1:
 * Protect against overflow of local expiration time (CASSANDRA-14092)
 * RPM package spec: fix permissions for installed jars and config files (CASSANDRA-14181)
 * More PEP8 compiance for cqlsh (CASSANDRA-14021)


3.11.1
 * Fix the computation of cdc_total_space_in_mb for exabyte filesystems (CASSANDRA-13808)
 * AbstractTokenTreeBuilder#serializedSize returns wrong value when there is a single leaf and overflow collisions (CASSANDRA-13869)
 * Add a compaction option to TWCS to ignore sstables overlapping checks (CASSANDRA-13418)
 * BTree.Builder memory leak (CASSANDRA-13754)
 * Revert CASSANDRA-10368 of supporting non-pk column filtering due to correctness (CASSANDRA-13798)
 * Add a skip read validation flag to cassandra-stress (CASSANDRA-13772)
 * Fix cassandra-stress hang issues when an error during cluster connection happens (CASSANDRA-12938)
 * Better bootstrap failure message when blocked by (potential) range movement (CASSANDRA-13744)
 * "ignore" option is ignored in sstableloader (CASSANDRA-13721)
 * Deadlock in AbstractCommitLogSegmentManager (CASSANDRA-13652)
 * Duplicate the buffer before passing it to analyser in SASI operation (CASSANDRA-13512)
 * Properly evict pstmts from prepared statements cache (CASSANDRA-13641)
Merged from 3.0:
 * Improve TRUNCATE performance (CASSANDRA-13909)
 * Implement short read protection on partition boundaries (CASSANDRA-13595)
 * Fix ISE thrown by UPI.Serializer.hasNext() for some SELECT queries (CASSANDRA-13911)
 * Filter header only commit logs before recovery (CASSANDRA-13918)
 * AssertionError prepending to a list (CASSANDRA-13149)
 * Fix support for SuperColumn tables (CASSANDRA-12373)
 * Handle limit correctly on tables with strict liveness (CASSANDRA-13883)
 * Fix missing original update in TriggerExecutor (CASSANDRA-13894)
 * Remove non-rpc-ready nodes from counter leader candidates (CASSANDRA-13043)
 * Improve short read protection performance (CASSANDRA-13794)
 * Fix sstable reader to support range-tombstone-marker for multi-slices (CASSANDRA-13787)
 * Fix short read protection for tables with no clustering columns (CASSANDRA-13880)
 * Make isBuilt volatile in PartitionUpdate (CASSANDRA-13619)
 * Prevent integer overflow of timestamps in CellTest and RowsTest (CASSANDRA-13866)
 * Fix counter application order in short read protection (CASSANDRA-12872)
 * Don't block RepairJob execution on validation futures (CASSANDRA-13797)
 * Wait for all management tasks to complete before shutting down CLSM (CASSANDRA-13123)
 * INSERT statement fails when Tuple type is used as clustering column with default DESC order (CASSANDRA-13717)
 * Fix pending view mutations handling and cleanup batchlog when there are local and remote paired mutations (CASSANDRA-13069)
 * Improve config validation and documentation on overflow and NPE (CASSANDRA-13622)
 * Range deletes in a CAS batch are ignored (CASSANDRA-13655)
 * Avoid assertion error when IndexSummary > 2G (CASSANDRA-12014)
 * Change repair midpoint logging for tiny ranges (CASSANDRA-13603)
 * Better handle corrupt final commitlog segment (CASSANDRA-11995)
 * StreamingHistogram is not thread safe (CASSANDRA-13756)
 * Fix MV timestamp issues (CASSANDRA-11500)
 * Better tolerate improperly formatted bcrypt hashes (CASSANDRA-13626)
 * Fix race condition in read command serialization (CASSANDRA-13363)
 * Fix AssertionError in short read protection (CASSANDRA-13747)
 * Don't skip corrupted sstables on startup (CASSANDRA-13620)
 * Fix the merging of cells with different user type versions (CASSANDRA-13776)
 * Copy session properties on cqlsh.py do_login (CASSANDRA-13640)
 * Potential AssertionError during ReadRepair of range tombstone and partition deletions (CASSANDRA-13719)
 * Don't let stress write warmup data if n=0 (CASSANDRA-13773)
 * Gossip thread slows down when using batch commit log (CASSANDRA-12966)
 * Randomize batchlog endpoint selection with only 1 or 2 racks (CASSANDRA-12884)
 * Fix digest calculation for counter cells (CASSANDRA-13750)
 * Fix ColumnDefinition.cellValueType() for non-frozen collection and change SSTabledump to use type.toJSONString() (CASSANDRA-13573)
 * Skip materialized view addition if the base table doesn't exist (CASSANDRA-13737)
 * Drop table should remove corresponding entries in dropped_columns table (CASSANDRA-13730)
 * Log warn message until legacy auth tables have been migrated (CASSANDRA-13371)
 * Fix incorrect [2.1 <- 3.0] serialization of counter cells created in 2.0 (CASSANDRA-13691)
 * Fix invalid writetime for null cells (CASSANDRA-13711)
 * Fix ALTER TABLE statement to atomically propagate changes to the table and its MVs (CASSANDRA-12952)
 * Fixed ambiguous output of nodetool tablestats command (CASSANDRA-13722)
 * Fix Digest mismatch Exception if hints file has UnknownColumnFamily (CASSANDRA-13696)
 * Purge tombstones created by expired cells (CASSANDRA-13643)
 * Make concat work with iterators that have different subsets of columns (CASSANDRA-13482)
 * Set test.runners based on cores and memory size (CASSANDRA-13078)
 * Allow different NUMACTL_ARGS to be passed in (CASSANDRA-13557)
 * Allow native function calls in CQLSSTableWriter (CASSANDRA-12606)
 * Fix secondary index queries on COMPACT tables (CASSANDRA-13627)
 * Nodetool listsnapshots output is missing a newline, if there are no snapshots (CASSANDRA-13568)
 * sstabledump reports incorrect usage for argument order (CASSANDRA-13532)
Merged from 2.2:
 * Safely handle empty buffers when outputting to JSON (CASSANDRA-13868)
 * Copy session properties on cqlsh.py do_login (CASSANDRA-13847)
 * Fix load over calculated issue in IndexSummaryRedistribution (CASSANDRA-13738)
 * Fix compaction and flush exception not captured (CASSANDRA-13833)
 * Uncaught exceptions in Netty pipeline (CASSANDRA-13649)
 * Prevent integer overflow on exabyte filesystems (CASSANDRA-13067)
 * Fix queries with LIMIT and filtering on clustering columns (CASSANDRA-11223)
 * Fix potential NPE when resume bootstrap fails (CASSANDRA-13272)
 * Fix toJSONString for the UDT, tuple and collection types (CASSANDRA-13592)
 * Fix nested Tuples/UDTs validation (CASSANDRA-13646)
Merged from 2.1:
 * Clone HeartBeatState when building gossip messages. Make its generation/version volatile (CASSANDRA-13700)


3.11.0
 * Allow native function calls in CQLSSTableWriter (CASSANDRA-12606)
 * Replace string comparison with regex/number checks in MessagingService test (CASSANDRA-13216)
 * Fix formatting of duration columns in CQLSH (CASSANDRA-13549)
 * Fix the problem with duplicated rows when using paging with SASI (CASSANDRA-13302)
 * Allow CONTAINS statements filtering on the partition key and it’s parts (CASSANDRA-13275)
 * Fall back to even ranges calculation in clusters with vnodes when tokens are distributed unevenly (CASSANDRA-13229)
 * Fix duration type validation to prevent overflow (CASSANDRA-13218)
 * Forbid unsupported creation of SASI indexes over partition key columns (CASSANDRA-13228)
 * Reject multiple values for a key in CQL grammar. (CASSANDRA-13369)
 * UDA fails without input rows (CASSANDRA-13399)
 * Fix compaction-stress by using daemonInitialization (CASSANDRA-13188)
 * V5 protocol flags decoding broken (CASSANDRA-13443)
 * Use write lock not read lock for removing sstables from compaction strategies. (CASSANDRA-13422)
 * Use corePoolSize equal to maxPoolSize in JMXEnabledThreadPoolExecutors (CASSANDRA-13329)
 * Avoid rebuilding SASI indexes containing no values (CASSANDRA-12962)
 * Add charset to Analyser input stream (CASSANDRA-13151)
 * Fix testLimitSSTables flake caused by concurrent flush (CASSANDRA-12820)
 * cdc column addition strikes again (CASSANDRA-13382)
 * Fix static column indexes (CASSANDRA-13277)
 * DataOutputBuffer.asNewBuffer broken (CASSANDRA-13298)
 * unittest CipherFactoryTest failed on MacOS (CASSANDRA-13370)
 * Forbid SELECT restrictions and CREATE INDEX over non-frozen UDT columns (CASSANDRA-13247)
 * Default logging we ship will incorrectly print "?:?" for "%F:%L" pattern (CASSANDRA-13317)
 * Possible AssertionError in UnfilteredRowIteratorWithLowerBound (CASSANDRA-13366)
 * Support unaligned memory access for AArch64 (CASSANDRA-13326)
 * Improve SASI range iterator efficiency on intersection with an empty range (CASSANDRA-12915).
 * Fix equality comparisons of columns using the duration type (CASSANDRA-13174)
 * Obfuscate password in stress-graphs (CASSANDRA-12233)
 * Move to FastThreadLocalThread and FastThreadLocal (CASSANDRA-13034)
 * nodetool stopdaemon errors out (CASSANDRA-13030)
 * Tables in system_distributed should not use gcgs of 0 (CASSANDRA-12954)
 * Fix primary index calculation for SASI (CASSANDRA-12910)
 * More fixes to the TokenAllocator (CASSANDRA-12990)
 * NoReplicationTokenAllocator should work with zero replication factor (CASSANDRA-12983)
 * Address message coalescing regression (CASSANDRA-12676)
 * Delete illegal character from StandardTokenizerImpl.jflex (CASSANDRA-13417)
 * Fix cqlsh automatic protocol downgrade regression (CASSANDRA-13307)
 * Tracing payload not passed from QueryMessage to tracing session (CASSANDRA-12835)
Merged from 3.0:
 * Ensure int overflow doesn't occur when calculating large partition warning size (CASSANDRA-13172)
 * Ensure consistent view of partition columns between coordinator and replica in ColumnFilter (CASSANDRA-13004)
 * Failed unregistering mbean during drop keyspace (CASSANDRA-13346)
 * nodetool scrub/cleanup/upgradesstables exit code is wrong (CASSANDRA-13542)
 * Fix the reported number of sstable data files accessed per read (CASSANDRA-13120)
 * Fix schema digest mismatch during rolling upgrades from versions before 3.0.12 (CASSANDRA-13559)
 * Upgrade JNA version to 4.4.0 (CASSANDRA-13072)
 * Interned ColumnIdentifiers should use minimal ByteBuffers (CASSANDRA-13533)
 * ReverseIndexedReader may drop rows during 2.1 to 3.0 upgrade (CASSANDRA-13525)
 * Fix repair process violating start/end token limits for small ranges (CASSANDRA-13052)
 * Add storage port options to sstableloader (CASSANDRA-13518)
 * Properly handle quoted index names in cqlsh DESCRIBE output (CASSANDRA-12847)
 * Avoid reading static row twice from old format sstables (CASSANDRA-13236)
 * Fix NPE in StorageService.excise() (CASSANDRA-13163)
 * Expire OutboundTcpConnection messages by a single Thread (CASSANDRA-13265)
 * Fail repair if insufficient responses received (CASSANDRA-13397)
 * Fix SSTableLoader fail when the loaded table contains dropped columns (CASSANDRA-13276)
 * Avoid name clashes in CassandraIndexTest (CASSANDRA-13427)
 * Handling partially written hint files (CASSANDRA-12728)
 * Interrupt replaying hints on decommission (CASSANDRA-13308)
 * Handling partially written hint files (CASSANDRA-12728)
 * Fix NPE issue in StorageService (CASSANDRA-13060)
 * Make reading of range tombstones more reliable (CASSANDRA-12811)
 * Fix startup problems due to schema tables not completely flushed (CASSANDRA-12213)
 * Fix view builder bug that can filter out data on restart (CASSANDRA-13405)
 * Fix 2i page size calculation when there are no regular columns (CASSANDRA-13400)
 * Fix the conversion of 2.X expired rows without regular column data (CASSANDRA-13395)
 * Fix hint delivery when using ext+internal IPs with prefer_local enabled (CASSANDRA-13020)
 * Fix possible NPE on upgrade to 3.0/3.X in case of IO errors (CASSANDRA-13389)
 * Legacy deserializer can create empty range tombstones (CASSANDRA-13341)
 * Legacy caching options can prevent 3.0 upgrade (CASSANDRA-13384)
 * Use the Kernel32 library to retrieve the PID on Windows and fix startup checks (CASSANDRA-13333)
 * Fix code to not exchange schema across major versions (CASSANDRA-13274)
 * Dropping column results in "corrupt" SSTable (CASSANDRA-13337)
 * Bugs handling range tombstones in the sstable iterators (CASSANDRA-13340)
 * Fix CONTAINS filtering for null collections (CASSANDRA-13246)
 * Applying: Use a unique metric reservoir per test run when using Cassandra-wide metrics residing in MBeans (CASSANDRA-13216)
 * Propagate row deletions in 2i tables on upgrade (CASSANDRA-13320)
 * Slice.isEmpty() returns false for some empty slices (CASSANDRA-13305)
 * Add formatted row output to assertEmpty in CQL Tester (CASSANDRA-13238)
 * Prevent data loss on upgrade 2.1 - 3.0 by adding component separator to LogRecord absolute path (CASSANDRA-13294)
 * Improve testing on macOS by eliminating sigar logging (CASSANDRA-13233)
 * Cqlsh copy-from should error out when csv contains invalid data for collections (CASSANDRA-13071)
 * Fix "multiple versions of ant detected..." when running ant test (CASSANDRA-13232)
 * Coalescing strategy sleeps too much (CASSANDRA-13090)
 * Faster StreamingHistogram (CASSANDRA-13038)
 * Legacy deserializer can create unexpected boundary range tombstones (CASSANDRA-13237)
 * Remove unnecessary assertion from AntiCompactionTest (CASSANDRA-13070)
 * Fix cqlsh COPY for dates before 1900 (CASSANDRA-13185)
 * Use keyspace replication settings on system.size_estimates table (CASSANDRA-9639)
 * Add vm.max_map_count StartupCheck (CASSANDRA-13008)
 * Hint related logging should include the IP address of the destination in addition to
   host ID (CASSANDRA-13205)
 * Reloading logback.xml does not work (CASSANDRA-13173)
 * Lightweight transactions temporarily fail after upgrade from 2.1 to 3.0 (CASSANDRA-13109)
 * Duplicate rows after upgrading from 2.1.16 to 3.0.10/3.9 (CASSANDRA-13125)
 * Fix UPDATE queries with empty IN restrictions (CASSANDRA-13152)
 * Fix handling of partition with partition-level deletion plus
   live rows in sstabledump (CASSANDRA-13177)
 * Provide user workaround when system_schema.columns does not contain entries
   for a table that's in system_schema.tables (CASSANDRA-13180)
 * Nodetool upgradesstables/scrub/compact ignores system tables (CASSANDRA-13410)
 * Fix schema version calculation for rolling upgrades (CASSANDRA-13441)
Merged from 2.2:
 * Nodes started with join_ring=False should be able to serve requests when authentication is enabled (CASSANDRA-11381)
 * cqlsh COPY FROM: increment error count only for failures, not for attempts (CASSANDRA-13209)
 * Avoid starting gossiper in RemoveTest (CASSANDRA-13407)
 * Fix weightedSize() for row-cache reported by JMX and NodeTool (CASSANDRA-13393)
 * Fix JVM metric names (CASSANDRA-13103)
 * Honor truststore-password parameter in cassandra-stress (CASSANDRA-12773)
 * Discard in-flight shadow round responses (CASSANDRA-12653)
 * Don't anti-compact repaired data to avoid inconsistencies (CASSANDRA-13153)
 * Wrong logger name in AnticompactionTask (CASSANDRA-13343)
 * Commitlog replay may fail if last mutation is within 4 bytes of end of segment (CASSANDRA-13282)
 * Fix queries updating multiple time the same list (CASSANDRA-13130)
 * Fix GRANT/REVOKE when keyspace isn't specified (CASSANDRA-13053)
 * Fix flaky LongLeveledCompactionStrategyTest (CASSANDRA-12202)
 * Fix failing COPY TO STDOUT (CASSANDRA-12497)
 * Fix ColumnCounter::countAll behaviour for reverse queries (CASSANDRA-13222)
 * Exceptions encountered calling getSeeds() breaks OTC thread (CASSANDRA-13018)
 * Fix negative mean latency metric (CASSANDRA-12876)
 * Use only one file pointer when creating commitlog segments (CASSANDRA-12539)
Merged from 2.1:
 * Fix 2ndary index queries on partition keys for tables with static columns (CASSANDRA-13147)
 * Fix ParseError unhashable type list in cqlsh copy from (CASSANDRA-13364)
 * Remove unused repositories (CASSANDRA-13278)
 * Log stacktrace of uncaught exceptions (CASSANDRA-13108)
 * Use portable stderr for java error in startup (CASSANDRA-13211)
 * Fix Thread Leak in OutboundTcpConnection (CASSANDRA-13204)
 * Coalescing strategy can enter infinite loop (CASSANDRA-13159)


3.10
 * Fix secondary index queries regression (CASSANDRA-13013)
 * Add duration type to the protocol V5 (CASSANDRA-12850)
 * Fix duration type validation (CASSANDRA-13143)
 * Fix flaky GcCompactionTest (CASSANDRA-12664)
 * Fix TestHintedHandoff.hintedhandoff_decom_test (CASSANDRA-13058)
 * Fixed query monitoring for range queries (CASSANDRA-13050)
 * Remove outboundBindAny configuration property (CASSANDRA-12673)
 * Use correct bounds for all-data range when filtering (CASSANDRA-12666)
 * Remove timing window in test case (CASSANDRA-12875)
 * Resolve unit testing without JCE security libraries installed (CASSANDRA-12945)
 * Fix inconsistencies in cassandra-stress load balancing policy (CASSANDRA-12919)
 * Fix validation of non-frozen UDT cells (CASSANDRA-12916)
 * Don't shut down socket input/output on StreamSession (CASSANDRA-12903)
 * Fix Murmur3PartitionerTest (CASSANDRA-12858)
 * Move cqlsh syntax rules into separate module and allow easier customization (CASSANDRA-12897)
 * Fix CommitLogSegmentManagerTest (CASSANDRA-12283)
 * Fix cassandra-stress truncate option (CASSANDRA-12695)
 * Fix crossNode value when receiving messages (CASSANDRA-12791)
 * Don't load MX4J beans twice (CASSANDRA-12869)
 * Extend native protocol request flags, add versions to SUPPORTED, and introduce ProtocolVersion enum (CASSANDRA-12838)
 * Set JOINING mode when running pre-join tasks (CASSANDRA-12836)
 * remove net.mintern.primitive library due to license issue (CASSANDRA-12845)
 * Properly format IPv6 addresses when logging JMX service URL (CASSANDRA-12454)
 * Optimize the vnode allocation for single replica per DC (CASSANDRA-12777)
 * Use non-token restrictions for bounds when token restrictions are overridden (CASSANDRA-12419)
 * Fix CQLSH auto completion for PER PARTITION LIMIT (CASSANDRA-12803)
 * Use different build directories for Eclipse and Ant (CASSANDRA-12466)
 * Avoid potential AttributeError in cqlsh due to no table metadata (CASSANDRA-12815)
 * Fix RandomReplicationAwareTokenAllocatorTest.testExistingCluster (CASSANDRA-12812)
 * Upgrade commons-codec to 1.9 (CASSANDRA-12790)
 * Make the fanout size for LeveledCompactionStrategy to be configurable (CASSANDRA-11550)
 * Add duration data type (CASSANDRA-11873)
 * Fix timeout in ReplicationAwareTokenAllocatorTest (CASSANDRA-12784)
 * Improve sum aggregate functions (CASSANDRA-12417)
 * Make cassandra.yaml docs for batch_size_*_threshold_in_kb reflect changes in CASSANDRA-10876 (CASSANDRA-12761)
 * cqlsh fails to format collections when using aliases (CASSANDRA-11534)
 * Check for hash conflicts in prepared statements (CASSANDRA-12733)
 * Exit query parsing upon first error (CASSANDRA-12598)
 * Fix cassandra-stress to use single seed in UUID generation (CASSANDRA-12729)
 * CQLSSTableWriter does not allow Update statement (CASSANDRA-12450)
 * Config class uses boxed types but DD exposes primitive types (CASSANDRA-12199)
 * Add pre- and post-shutdown hooks to Storage Service (CASSANDRA-12461)
 * Add hint delivery metrics (CASSANDRA-12693)
 * Remove IndexInfo cache from FileIndexInfoRetriever (CASSANDRA-12731)
 * ColumnIndex does not reuse buffer (CASSANDRA-12502)
 * cdc column addition still breaks schema migration tasks (CASSANDRA-12697)
 * Upgrade metrics-reporter dependencies (CASSANDRA-12089)
 * Tune compaction thread count via nodetool (CASSANDRA-12248)
 * Add +=/-= shortcut syntax for update queries (CASSANDRA-12232)
 * Include repair session IDs in repair start message (CASSANDRA-12532)
 * Add a blocking task to Index, run before joining the ring (CASSANDRA-12039)
 * Fix NPE when using CQLSSTableWriter (CASSANDRA-12667)
 * Support optional backpressure strategies at the coordinator (CASSANDRA-9318)
 * Make randompartitioner work with new vnode allocation (CASSANDRA-12647)
 * Fix cassandra-stress graphing (CASSANDRA-12237)
 * Allow filtering on partition key columns for queries without secondary indexes (CASSANDRA-11031)
 * Fix Cassandra Stress reporting thread model and precision (CASSANDRA-12585)
 * Add JMH benchmarks.jar (CASSANDRA-12586)
 * Cleanup uses of AlterTableStatementColumn (CASSANDRA-12567)
 * Add keep-alive to streaming (CASSANDRA-11841)
 * Tracing payload is passed through newSession(..) (CASSANDRA-11706)
 * avoid deleting non existing sstable files and improve related log messages (CASSANDRA-12261)
 * json/yaml output format for nodetool compactionhistory (CASSANDRA-12486)
 * Retry all internode messages once after a connection is
   closed and reopened (CASSANDRA-12192)
 * Add support to rebuild from targeted replica (CASSANDRA-9875)
 * Add sequence distribution type to cassandra stress (CASSANDRA-12490)
 * "SELECT * FROM foo LIMIT ;" does not error out (CASSANDRA-12154)
 * Define executeLocally() at the ReadQuery Level (CASSANDRA-12474)
 * Extend read/write failure messages with a map of replica addresses
   to error codes in the v5 native protocol (CASSANDRA-12311)
 * Fix rebuild of SASI indexes with existing index files (CASSANDRA-12374)
 * Let DatabaseDescriptor not implicitly startup services (CASSANDRA-9054, 12550)
 * Fix clustering indexes in presence of static columns in SASI (CASSANDRA-12378)
 * Fix queries on columns with reversed type on SASI indexes (CASSANDRA-12223)
 * Added slow query log (CASSANDRA-12403)
 * Count full coordinated request against timeout (CASSANDRA-12256)
 * Allow TTL with null value on insert and update (CASSANDRA-12216)
 * Make decommission operation resumable (CASSANDRA-12008)
 * Add support to one-way targeted repair (CASSANDRA-9876)
 * Remove clientutil jar (CASSANDRA-11635)
 * Fix compaction throughput throttle (CASSANDRA-12366, CASSANDRA-12717)
 * Delay releasing Memtable memory on flush until PostFlush has finished running (CASSANDRA-12358)
 * Cassandra stress should dump all setting on startup (CASSANDRA-11914)
 * Make it possible to compact a given token range (CASSANDRA-10643)
 * Allow updating DynamicEndpointSnitch properties via JMX (CASSANDRA-12179)
 * Collect metrics on queries by consistency level (CASSANDRA-7384)
 * Add support for GROUP BY to SELECT statement (CASSANDRA-10707)
 * Deprecate memtable_cleanup_threshold and update default for memtable_flush_writers (CASSANDRA-12228)
 * Upgrade to OHC 0.4.4 (CASSANDRA-12133)
 * Add version command to cassandra-stress (CASSANDRA-12258)
 * Create compaction-stress tool (CASSANDRA-11844)
 * Garbage-collecting compaction operation and schema option (CASSANDRA-7019)
 * Add beta protocol flag for v5 native protocol (CASSANDRA-12142)
 * Support filtering on non-PRIMARY KEY columns in the CREATE
   MATERIALIZED VIEW statement's WHERE clause (CASSANDRA-10368)
 * Unify STDOUT and SYSTEMLOG logback format (CASSANDRA-12004)
 * COPY FROM should raise error for non-existing input files (CASSANDRA-12174)
 * Faster write path (CASSANDRA-12269)
 * Option to leave omitted columns in INSERT JSON unset (CASSANDRA-11424)
 * Support json/yaml output in nodetool tpstats (CASSANDRA-12035)
 * Expose metrics for successful/failed authentication attempts (CASSANDRA-10635)
 * Prepend snapshot name with "truncated" or "dropped" when a snapshot
   is taken before truncating or dropping a table (CASSANDRA-12178)
 * Optimize RestrictionSet (CASSANDRA-12153)
 * cqlsh does not automatically downgrade CQL version (CASSANDRA-12150)
 * Omit (de)serialization of state variable in UDAs (CASSANDRA-9613)
 * Create a system table to expose prepared statements (CASSANDRA-8831)
 * Reuse DataOutputBuffer from ColumnIndex (CASSANDRA-11970)
 * Remove DatabaseDescriptor dependency from SegmentedFile (CASSANDRA-11580)
 * Add supplied username to authentication error messages (CASSANDRA-12076)
 * Remove pre-startup check for open JMX port (CASSANDRA-12074)
 * Remove compaction Severity from DynamicEndpointSnitch (CASSANDRA-11738)
 * Restore resumable hints delivery (CASSANDRA-11960)
 * Properly report LWT contention (CASSANDRA-12626)
Merged from 3.0:
 * Dump threads when unit tests time out (CASSANDRA-13117)
 * Better error when modifying function permissions without explicit keyspace (CASSANDRA-12925)
 * Indexer is not correctly invoked when building indexes over sstables (CASSANDRA-13075)
 * Read repair is not blocking repair to finish in foreground repair (CASSANDRA-13115)
 * Stress daemon help is incorrect(CASSANDRA-12563)
 * Remove ALTER TYPE support (CASSANDRA-12443)
 * Fix assertion for certain legacy range tombstone pattern (CASSANDRA-12203)
 * Replace empty strings with null values if they cannot be converted (CASSANDRA-12794)
 * Fix deserialization of 2.x DeletedCells (CASSANDRA-12620)
 * Add parent repair session id to anticompaction log message (CASSANDRA-12186)
 * Improve contention handling on failure to acquire MV lock for streaming and hints (CASSANDRA-12905)
 * Fix DELETE and UPDATE queries with empty IN restrictions (CASSANDRA-12829)
 * Mark MVs as built after successful bootstrap (CASSANDRA-12984)
 * Estimated TS drop-time histogram updated with Cell.NO_DELETION_TIME (CASSANDRA-13040)
 * Nodetool compactionstats fails with NullPointerException (CASSANDRA-13021)
 * Thread local pools never cleaned up (CASSANDRA-13033)
 * Set RPC_READY to false when draining or if a node is marked as shutdown (CASSANDRA-12781)
 * CQL often queries static columns unnecessarily (CASSANDRA-12768)
 * Make sure sstables only get committed when it's safe to discard commit log records (CASSANDRA-12956)
 * Reject default_time_to_live option when creating or altering MVs (CASSANDRA-12868)
 * Nodetool should use a more sane max heap size (CASSANDRA-12739)
 * LocalToken ensures token values are cloned on heap (CASSANDRA-12651)
 * AnticompactionRequestSerializer serializedSize is incorrect (CASSANDRA-12934)
 * Prevent reloading of logback.xml from UDF sandbox (CASSANDRA-12535)
 * Reenable HeapPool (CASSANDRA-12900)
 * Disallow offheap_buffers memtable allocation (CASSANDRA-11039)
 * Fix CommitLogSegmentManagerTest (CASSANDRA-12283)
 * Pass root cause to CorruptBlockException when uncompression failed (CASSANDRA-12889)
 * Batch with multiple conditional updates for the same partition causes AssertionError (CASSANDRA-12867)
 * Make AbstractReplicationStrategy extendable from outside its package (CASSANDRA-12788)
 * Don't tell users to turn off consistent rangemovements during rebuild. (CASSANDRA-12296)
 * Fix CommitLogTest.testDeleteIfNotDirty (CASSANDRA-12854)
 * Avoid deadlock due to MV lock contention (CASSANDRA-12689)
 * Fix for KeyCacheCqlTest flakiness (CASSANDRA-12801)
 * Include SSTable filename in compacting large row message (CASSANDRA-12384)
 * Fix potential socket leak (CASSANDRA-12329, CASSANDRA-12330)
 * Fix ViewTest.testCompaction (CASSANDRA-12789)
 * Improve avg aggregate functions (CASSANDRA-12417)
 * Preserve quoted reserved keyword column names in MV creation (CASSANDRA-11803)
 * nodetool stopdaemon errors out (CASSANDRA-12646)
 * Split materialized view mutations on build to prevent OOM (CASSANDRA-12268)
 * mx4j does not work in 3.0.8 (CASSANDRA-12274)
 * Abort cqlsh copy-from in case of no answer after prolonged period of time (CASSANDRA-12740)
 * Avoid sstable corrupt exception due to dropped static column (CASSANDRA-12582)
 * Make stress use client mode to avoid checking commit log size on startup (CASSANDRA-12478)
 * Fix exceptions with new vnode allocation (CASSANDRA-12715)
 * Unify drain and shutdown processes (CASSANDRA-12509)
 * Fix NPE in ComponentOfSlice.isEQ() (CASSANDRA-12706)
 * Fix failure in LogTransactionTest (CASSANDRA-12632)
 * Fix potentially incomplete non-frozen UDT values when querying with the
   full primary key specified (CASSANDRA-12605)
 * Make sure repaired tombstones are dropped when only_purge_repaired_tombstones is enabled (CASSANDRA-12703)
 * Skip writing MV mutations to commitlog on mutation.applyUnsafe() (CASSANDRA-11670)
 * Establish consistent distinction between non-existing partition and NULL value for LWTs on static columns (CASSANDRA-12060)
 * Extend ColumnIdentifier.internedInstances key to include the type that generated the byte buffer (CASSANDRA-12516)
 * Handle composite prefixes with final EOC=0 as in 2.x and refactor LegacyLayout.decodeBound (CASSANDRA-12423)
 * select_distinct_with_deletions_test failing on non-vnode environments (CASSANDRA-11126)
 * Stack Overflow returned to queries while upgrading (CASSANDRA-12527)
 * Fix legacy regex for temporary files from 2.2 (CASSANDRA-12565)
 * Add option to state current gc_grace_seconds to tools/bin/sstablemetadata (CASSANDRA-12208)
 * Fix file system race condition that may cause LogAwareFileLister to fail to classify files (CASSANDRA-11889)
 * Fix file handle leaks due to simultaneous compaction/repair and
   listing snapshots, calculating snapshot sizes, or making schema
   changes (CASSANDRA-11594)
 * Fix nodetool repair exits with 0 for some errors (CASSANDRA-12508)
 * Do not shut down BatchlogManager twice during drain (CASSANDRA-12504)
 * Disk failure policy should not be invoked on out of space (CASSANDRA-12385)
 * Calculate last compacted key on startup (CASSANDRA-6216)
 * Add schema to snapshot manifest, add USING TIMESTAMP clause to ALTER TABLE statements (CASSANDRA-7190)
 * If CF has no clustering columns, any row cache is full partition cache (CASSANDRA-12499)
 * Correct log message for statistics of offheap memtable flush (CASSANDRA-12776)
 * Explicitly set locale for string validation (CASSANDRA-12541,CASSANDRA-12542,CASSANDRA-12543,CASSANDRA-12545)
Merged from 2.2:
 * Fix speculative retry bugs (CASSANDRA-13009)
 * Fix handling of nulls and unsets in IN conditions (CASSANDRA-12981)
 * Fix race causing infinite loop if Thrift server is stopped before it starts listening (CASSANDRA-12856)
 * CompactionTasks now correctly drops sstables out of compaction when not enough disk space is available (CASSANDRA-12979)
 * Remove support for non-JavaScript UDFs (CASSANDRA-12883)
 * Fix DynamicEndpointSnitch noop in multi-datacenter situations (CASSANDRA-13074)
 * cqlsh copy-from: encode column names to avoid primary key parsing errors (CASSANDRA-12909)
 * Temporarily fix bug that creates commit log when running offline tools (CASSANDRA-8616)
 * Reduce granuality of OpOrder.Group during index build (CASSANDRA-12796)
 * Test bind parameters and unset parameters in InsertUpdateIfConditionTest (CASSANDRA-12980)
 * Use saved tokens when setting local tokens on StorageService.joinRing (CASSANDRA-12935)
 * cqlsh: fix DESC TYPES errors (CASSANDRA-12914)
 * Fix leak on skipped SSTables in sstableupgrade (CASSANDRA-12899)
 * Avoid blocking gossip during pending range calculation (CASSANDRA-12281)
 * Fix purgeability of tombstones with max timestamp (CASSANDRA-12792)
 * Fail repair if participant dies during sync or anticompaction (CASSANDRA-12901)
 * cqlsh COPY: unprotected pk values before converting them if not using prepared statements (CASSANDRA-12863)
 * Fix Util.spinAssertEquals (CASSANDRA-12283)
 * Fix potential NPE for compactionstats (CASSANDRA-12462)
 * Prepare legacy authenticate statement if credentials table initialised after node startup (CASSANDRA-12813)
 * Change cassandra.wait_for_tracing_events_timeout_secs default to 0 (CASSANDRA-12754)
 * Clean up permissions when a UDA is dropped (CASSANDRA-12720)
 * Limit colUpdateTimeDelta histogram updates to reasonable deltas (CASSANDRA-11117)
 * Fix leak errors and execution rejected exceptions when draining (CASSANDRA-12457)
 * Fix merkle tree depth calculation (CASSANDRA-12580)
 * Make Collections deserialization more robust (CASSANDRA-12618)
 * Better handle invalid system roles table (CASSANDRA-12700)
 * Fix exceptions when enabling gossip on nodes that haven't joined the ring (CASSANDRA-12253)
 * Fix authentication problem when invoking cqlsh copy from a SOURCE command (CASSANDRA-12642)
 * Decrement pending range calculator jobs counter in finally block
 * cqlshlib tests: increase default execute timeout (CASSANDRA-12481)
 * Forward writes to replacement node when replace_address != broadcast_address (CASSANDRA-8523)
 * Fail repair on non-existing table (CASSANDRA-12279)
 * Enable repair -pr and -local together (fix regression of CASSANDRA-7450) (CASSANDRA-12522)
 * Split consistent range movement flag correction (CASSANDRA-12786)
Merged from 2.1:
 * Upgrade netty version to fix memory leak with client encryption (CASSANDRA-13114)
 * cqlsh copy-from: sort user type fields in csv (CASSANDRA-12959)
 * Don't skip sstables based on maxLocalDeletionTime (CASSANDRA-12765)


3.8, 3.9
 * Fix value skipping with counter columns (CASSANDRA-11726)
 * Fix nodetool tablestats miss SSTable count (CASSANDRA-12205)
 * Fixed flacky SSTablesIteratedTest (CASSANDRA-12282)
 * Fixed flacky SSTableRewriterTest: check file counts before calling validateCFS (CASSANDRA-12348)
 * cqlsh: Fix handling of $$-escaped strings (CASSANDRA-12189)
 * Fix SSL JMX requiring truststore containing server cert (CASSANDRA-12109)
 * RTE from new CDC column breaks in flight queries (CASSANDRA-12236)
 * Fix hdr logging for single operation workloads (CASSANDRA-12145)
 * Fix SASI PREFIX search in CONTAINS mode with partial terms (CASSANDRA-12073)
 * Increase size of flushExecutor thread pool (CASSANDRA-12071)
 * Partial revert of CASSANDRA-11971, cannot recycle buffer in SP.sendMessagesToNonlocalDC (CASSANDRA-11950)
 * Upgrade netty to 4.0.39 (CASSANDRA-12032, CASSANDRA-12034)
 * Improve details in compaction log message (CASSANDRA-12080)
 * Allow unset values in CQLSSTableWriter (CASSANDRA-11911)
 * Chunk cache to request compressor-compatible buffers if pool space is exhausted (CASSANDRA-11993)
 * Remove DatabaseDescriptor dependencies from SequentialWriter (CASSANDRA-11579)
 * Move skip_stop_words filter before stemming (CASSANDRA-12078)
 * Support seek() in EncryptedFileSegmentInputStream (CASSANDRA-11957)
 * SSTable tools mishandling LocalPartitioner (CASSANDRA-12002)
 * When SEPWorker assigned work, set thread name to match pool (CASSANDRA-11966)
 * Add cross-DC latency metrics (CASSANDRA-11569)
 * Allow terms in selection clause (CASSANDRA-10783)
 * Add bind variables to trace (CASSANDRA-11719)
 * Switch counter shards' clock to timestamps (CASSANDRA-9811)
 * Introduce HdrHistogram and response/service/wait separation to stress tool (CASSANDRA-11853)
 * entry-weighers in QueryProcessor should respect partitionKeyBindIndexes field (CASSANDRA-11718)
 * Support older ant versions (CASSANDRA-11807)
 * Estimate compressed on disk size when deciding if sstable size limit reached (CASSANDRA-11623)
 * cassandra-stress profiles should support case sensitive schemas (CASSANDRA-11546)
 * Remove DatabaseDescriptor dependency from FileUtils (CASSANDRA-11578)
 * Faster streaming (CASSANDRA-9766)
 * Add prepared query parameter to trace for "Execute CQL3 prepared query" session (CASSANDRA-11425)
 * Add repaired percentage metric (CASSANDRA-11503)
 * Add Change-Data-Capture (CASSANDRA-8844)
Merged from 3.0:
 * Fix paging for 2.x to 3.x upgrades (CASSANDRA-11195)
 * Fix clean interval not sent to commit log for empty memtable flush (CASSANDRA-12436)
 * Fix potential resource leak in RMIServerSocketFactoryImpl (CASSANDRA-12331)
 * Make sure compaction stats are updated when compaction is interrupted (CASSANDRA-12100)
 * Change commitlog and sstables to track dirty and clean intervals (CASSANDRA-11828)
 * NullPointerException during compaction on table with static columns (CASSANDRA-12336)
 * Fixed ConcurrentModificationException when reading metrics in GraphiteReporter (CASSANDRA-11823)
 * Fix upgrade of super columns on thrift (CASSANDRA-12335)
 * Fixed flacky BlacklistingCompactionsTest, switched to fixed size types and increased corruption size (CASSANDRA-12359)
 * Rerun ReplicationAwareTokenAllocatorTest on failure to avoid flakiness (CASSANDRA-12277)
 * Exception when computing read-repair for range tombstones (CASSANDRA-12263)
 * Lost counter writes in compact table and static columns (CASSANDRA-12219)
 * AssertionError with MVs on updating a row that isn't indexed due to a null value (CASSANDRA-12247)
 * Disable RR and speculative retry with EACH_QUORUM reads (CASSANDRA-11980)
 * Add option to override compaction space check (CASSANDRA-12180)
 * Faster startup by only scanning each directory for temporary files once (CASSANDRA-12114)
 * Respond with v1/v2 protocol header when responding to driver that attempts
   to connect with too low of a protocol version (CASSANDRA-11464)
 * NullPointerExpception when reading/compacting table (CASSANDRA-11988)
 * Fix problem with undeleteable rows on upgrade to new sstable format (CASSANDRA-12144)
 * Fix potential bad messaging service message for paged range reads
   within mixed-version 3.x clusters (CASSANDRA-12249)
 * Fix paging logic for deleted partitions with static columns (CASSANDRA-12107)
 * Wait until the message is being send to decide which serializer must be used (CASSANDRA-11393)
 * Fix migration of static thrift column names with non-text comparators (CASSANDRA-12147)
 * Fix upgrading sparse tables that are incorrectly marked as dense (CASSANDRA-11315)
 * Fix reverse queries ignoring range tombstones (CASSANDRA-11733)
 * Avoid potential race when rebuilding CFMetaData (CASSANDRA-12098)
 * Avoid missing sstables when getting the canonical sstables (CASSANDRA-11996)
 * Always select the live sstables when getting sstables in bounds (CASSANDRA-11944)
 * Fix column ordering of results with static columns for Thrift requests in
   a mixed 2.x/3.x cluster, also fix potential non-resolved duplication of
   those static columns in query results (CASSANDRA-12123)
 * Avoid digest mismatch with empty but static rows (CASSANDRA-12090)
 * Fix EOF exception when altering column type (CASSANDRA-11820)
 * Fix potential race in schema during new table creation (CASSANDRA-12083)
 * cqlsh: fix error handling in rare COPY FROM failure scenario (CASSANDRA-12070)
 * Disable autocompaction during drain (CASSANDRA-11878)
 * Add a metrics timer to MemtablePool and use it to track time spent blocked on memory in MemtableAllocator (CASSANDRA-11327)
 * Fix upgrading schema with super columns with non-text subcomparators (CASSANDRA-12023)
 * Add TimeWindowCompactionStrategy (CASSANDRA-9666)
 * Fix JsonTransformer output of partition with deletion info (CASSANDRA-12418)
 * Fix NPE in SSTableLoader when specifying partial directory path (CASSANDRA-12609)
Merged from 2.2:
 * Add local address entry in PropertyFileSnitch (CASSANDRA-11332)
 * cqlsh copy: fix missing counter values (CASSANDRA-12476)
 * Move migration tasks to non-periodic queue, assure flush executor shutdown after non-periodic executor (CASSANDRA-12251)
 * cqlsh copy: fixed possible race in initializing feeding thread (CASSANDRA-11701)
 * Only set broadcast_rpc_address on Ec2MultiRegionSnitch if it's not set (CASSANDRA-11357)
 * Update StorageProxy range metrics for timeouts, failures and unavailables (CASSANDRA-9507)
 * Add Sigar to classes included in clientutil.jar (CASSANDRA-11635)
 * Add decay to histograms and timers used for metrics (CASSANDRA-11752)
 * Fix hanging stream session (CASSANDRA-10992)
 * Fix INSERT JSON, fromJson() support of smallint, tinyint types (CASSANDRA-12371)
 * Restore JVM metric export for metric reporters (CASSANDRA-12312)
 * Release sstables of failed stream sessions only when outgoing transfers are finished (CASSANDRA-11345)
 * Wait for tracing events before returning response and query at same consistency level client side (CASSANDRA-11465)
 * cqlsh copyutil should get host metadata by connected address (CASSANDRA-11979)
 * Fixed cqlshlib.test.remove_test_db (CASSANDRA-12214)
 * Synchronize ThriftServer::stop() (CASSANDRA-12105)
 * Use dedicated thread for JMX notifications (CASSANDRA-12146)
 * Improve streaming synchronization and fault tolerance (CASSANDRA-11414)
 * MemoryUtil.getShort() should return an unsigned short also for architectures not supporting unaligned memory accesses (CASSANDRA-11973)
Merged from 2.1:
 * Fix queries with empty ByteBuffer values in clustering column restrictions (CASSANDRA-12127)
 * Disable passing control to post-flush after flush failure to prevent data loss (CASSANDRA-11828)
 * Allow STCS-in-L0 compactions to reduce scope with LCS (CASSANDRA-12040)
 * cannot use cql since upgrading python to 2.7.11+ (CASSANDRA-11850)
 * Fix filtering on clustering columns when 2i is used (CASSANDRA-11907)


3.0.8
 * Fix potential race in schema during new table creation (CASSANDRA-12083)
 * cqlsh: fix error handling in rare COPY FROM failure scenario (CASSANDRA-12070)
 * Disable autocompaction during drain (CASSANDRA-11878)
 * Add a metrics timer to MemtablePool and use it to track time spent blocked on memory in MemtableAllocator (CASSANDRA-11327)
 * Fix upgrading schema with super columns with non-text subcomparators (CASSANDRA-12023)
 * Add TimeWindowCompactionStrategy (CASSANDRA-9666)
Merged from 2.2:
 * Allow nodetool info to run with readonly JMX access (CASSANDRA-11755)
 * Validate bloom_filter_fp_chance against lowest supported
   value when the table is created (CASSANDRA-11920)
 * Don't send erroneous NEW_NODE notifications on restart (CASSANDRA-11038)
 * StorageService shutdown hook should use a volatile variable (CASSANDRA-11984)
Merged from 2.1:
 * Add system property to set the max number of native transport requests in queue (CASSANDRA-11363)
 * Fix queries with empty ByteBuffer values in clustering column restrictions (CASSANDRA-12127)
 * Disable passing control to post-flush after flush failure to prevent data loss (CASSANDRA-11828)
 * Allow STCS-in-L0 compactions to reduce scope with LCS (CASSANDRA-12040)
 * cannot use cql since upgrading python to 2.7.11+ (CASSANDRA-11850)
 * Fix filtering on clustering columns when 2i is used (CASSANDRA-11907)
 * Avoid stalling paxos when the paxos state expires (CASSANDRA-12043)
 * Remove finished incoming streaming connections from MessagingService (CASSANDRA-11854)
 * Don't try to get sstables for non-repairing column families (CASSANDRA-12077)
 * Avoid marking too many sstables as repaired (CASSANDRA-11696)
 * Prevent select statements with clustering key > 64k (CASSANDRA-11882)
 * Fix clock skew corrupting other nodes with paxos (CASSANDRA-11991)
 * Remove distinction between non-existing static columns and existing but null in LWTs (CASSANDRA-9842)
 * Cache local ranges when calculating repair neighbors (CASSANDRA-11934)
 * Allow LWT operation on static column with only partition keys (CASSANDRA-10532)
 * Create interval tree over canonical sstables to avoid missing sstables during streaming (CASSANDRA-11886)
 * cqlsh COPY FROM: shutdown parent cluster after forking, to avoid corrupting SSL connections (CASSANDRA-11749)


3.7
 * Support multiple folders for user defined compaction tasks (CASSANDRA-11765)
 * Fix race in CompactionStrategyManager's pause/resume (CASSANDRA-11922)
Merged from 3.0:
 * Fix legacy serialization of Thrift-generated non-compound range tombstones
   when communicating with 2.x nodes (CASSANDRA-11930)
 * Fix Directories instantiations where CFS.initialDirectories should be used (CASSANDRA-11849)
 * Avoid referencing DatabaseDescriptor in AbstractType (CASSANDRA-11912)
 * Don't use static dataDirectories field in Directories instances (CASSANDRA-11647)
 * Fix sstables not being protected from removal during index build (CASSANDRA-11905)
 * cqlsh: Suppress stack trace from Read/WriteFailures (CASSANDRA-11032)
 * Remove unneeded code to repair index summaries that have
   been improperly down-sampled (CASSANDRA-11127)
 * Avoid WriteTimeoutExceptions during commit log replay due to materialized
   view lock contention (CASSANDRA-11891)
 * Prevent OOM failures on SSTable corruption, improve tests for corruption detection (CASSANDRA-9530)
 * Use CFS.initialDirectories when clearing snapshots (CASSANDRA-11705)
 * Allow compaction strategies to disable early open (CASSANDRA-11754)
 * Refactor Materialized View code (CASSANDRA-11475)
 * Update Java Driver (CASSANDRA-11615)
Merged from 2.2:
 * Persist local metadata earlier in startup sequence (CASSANDRA-11742)
 * cqlsh: fix tab completion for case-sensitive identifiers (CASSANDRA-11664)
 * Avoid showing estimated key as -1 in tablestats (CASSANDRA-11587)
 * Fix possible race condition in CommitLog.recover (CASSANDRA-11743)
 * Enable client encryption in sstableloader with cli options (CASSANDRA-11708)
 * Possible memory leak in NIODataInputStream (CASSANDRA-11867)
 * Add seconds to cqlsh tracing session duration (CASSANDRA-11753)
 * Fix commit log replay after out-of-order flush completion (CASSANDRA-9669)
 * Prohibit Reversed Counter type as part of the PK (CASSANDRA-9395)
 * cqlsh: correctly handle non-ascii chars in error messages (CASSANDRA-11626)
Merged from 2.1:
 * Run CommitLog tests with different compression settings (CASSANDRA-9039)
 * cqlsh: apply current keyspace to source command (CASSANDRA-11152)
 * Clear out parent repair session if repair coordinator dies (CASSANDRA-11824)
 * Set default streaming_socket_timeout_in_ms to 24 hours (CASSANDRA-11840)
 * Do not consider local node a valid source during replace (CASSANDRA-11848)
 * Add message dropped tasks to nodetool netstats (CASSANDRA-11855)
 * Avoid holding SSTableReaders for duration of incremental repair (CASSANDRA-11739)


3.6
 * Correctly migrate schema for frozen UDTs during 2.x -> 3.x upgrades
   (does not affect any released versions) (CASSANDRA-11613)
 * Allow server startup if JMX is configured directly (CASSANDRA-11725)
 * Prevent direct memory OOM on buffer pool allocations (CASSANDRA-11710)
 * Enhanced Compaction Logging (CASSANDRA-10805)
 * Make prepared statement cache size configurable (CASSANDRA-11555)
 * Integrated JMX authentication and authorization (CASSANDRA-10091)
 * Add units to stress ouput (CASSANDRA-11352)
 * Fix PER PARTITION LIMIT for single and multi partitions queries (CASSANDRA-11603)
 * Add uncompressed chunk cache for RandomAccessReader (CASSANDRA-5863)
 * Clarify ClusteringPrefix hierarchy (CASSANDRA-11213)
 * Always perform collision check before joining ring (CASSANDRA-10134)
 * SSTableWriter output discrepancy (CASSANDRA-11646)
 * Fix potential timeout in NativeTransportService.testConcurrentDestroys (CASSANDRA-10756)
 * Support large partitions on the 3.0 sstable format (CASSANDRA-11206,11763)
 * Add support to rebuild from specific range (CASSANDRA-10406)
 * Optimize the overlapping lookup by calculating all the
   bounds in advance (CASSANDRA-11571)
 * Support json/yaml output in nodetool tablestats (CASSANDRA-5977)
 * (stress) Add datacenter option to -node options (CASSANDRA-11591)
 * Fix handling of empty slices (CASSANDRA-11513)
 * Make number of cores used by cqlsh COPY visible to testing code (CASSANDRA-11437)
 * Allow filtering on clustering columns for queries without secondary indexes (CASSANDRA-11310)
 * Refactor Restriction hierarchy (CASSANDRA-11354)
 * Eliminate allocations in R/W path (CASSANDRA-11421)
 * Update Netty to 4.0.36 (CASSANDRA-11567)
 * Fix PER PARTITION LIMIT for queries requiring post-query ordering (CASSANDRA-11556)
 * Allow instantiation of UDTs and tuples in UDFs (CASSANDRA-10818)
 * Support UDT in CQLSSTableWriter (CASSANDRA-10624)
 * Support for non-frozen user-defined types, updating
   individual fields of user-defined types (CASSANDRA-7423)
 * Make LZ4 compression level configurable (CASSANDRA-11051)
 * Allow per-partition LIMIT clause in CQL (CASSANDRA-7017)
 * Make custom filtering more extensible with UserExpression (CASSANDRA-11295)
 * Improve field-checking and error reporting in cassandra.yaml (CASSANDRA-10649)
 * Print CAS stats in nodetool proxyhistograms (CASSANDRA-11507)
 * More user friendly error when providing an invalid token to nodetool (CASSANDRA-9348)
 * Add static column support to SASI index (CASSANDRA-11183)
 * Support EQ/PREFIX queries in SASI CONTAINS mode without tokenization (CASSANDRA-11434)
 * Support LIKE operator in prepared statements (CASSANDRA-11456)
 * Add a command to see if a Materialized View has finished building (CASSANDRA-9967)
 * Log endpoint and port associated with streaming operation (CASSANDRA-8777)
 * Print sensible units for all log messages (CASSANDRA-9692)
 * Upgrade Netty to version 4.0.34 (CASSANDRA-11096)
 * Break the CQL grammar into separate Parser and Lexer (CASSANDRA-11372)
 * Compress only inter-dc traffic by default (CASSANDRA-8888)
 * Add metrics to track write amplification (CASSANDRA-11420)
 * cassandra-stress: cannot handle "value-less" tables (CASSANDRA-7739)
 * Add/drop multiple columns in one ALTER TABLE statement (CASSANDRA-10411)
 * Add require_endpoint_verification opt for internode encryption (CASSANDRA-9220)
 * Add auto import java.util for UDF code block (CASSANDRA-11392)
 * Add --hex-format option to nodetool getsstables (CASSANDRA-11337)
 * sstablemetadata should print sstable min/max token (CASSANDRA-7159)
 * Do not wrap CassandraException in TriggerExecutor (CASSANDRA-9421)
 * COPY TO should have higher double precision (CASSANDRA-11255)
 * Stress should exit with non-zero status after failure (CASSANDRA-10340)
 * Add client to cqlsh SHOW_SESSION (CASSANDRA-8958)
 * Fix nodetool tablestats keyspace level metrics (CASSANDRA-11226)
 * Store repair options in parent_repair_history (CASSANDRA-11244)
 * Print current leveling in sstableofflinerelevel (CASSANDRA-9588)
 * Change repair message for keyspaces with RF 1 (CASSANDRA-11203)
 * Remove hard-coded SSL cipher suites and protocols (CASSANDRA-10508)
 * Improve concurrency in CompactionStrategyManager (CASSANDRA-10099)
 * (cqlsh) interpret CQL type for formatting blobs (CASSANDRA-11274)
 * Refuse to start and print txn log information in case of disk
   corruption (CASSANDRA-10112)
 * Resolve some eclipse-warnings (CASSANDRA-11086)
 * (cqlsh) Show static columns in a different color (CASSANDRA-11059)
 * Allow to remove TTLs on table with default_time_to_live (CASSANDRA-11207)
Merged from 3.0:
 * Disallow creating view with a static column (CASSANDRA-11602)
 * Reduce the amount of object allocations caused by the getFunctions methods (CASSANDRA-11593)
 * Potential error replaying commitlog with smallint/tinyint/date/time types (CASSANDRA-11618)
 * Fix queries with filtering on counter columns (CASSANDRA-11629)
 * Improve tombstone printing in sstabledump (CASSANDRA-11655)
 * Fix paging for range queries where all clustering columns are specified (CASSANDRA-11669)
 * Don't require HEAP_NEW_SIZE to be set when using G1 (CASSANDRA-11600)
 * Fix sstabledump not showing cells after tombstone marker (CASSANDRA-11654)
 * Ignore all LocalStrategy keyspaces for streaming and other related
   operations (CASSANDRA-11627)
 * Ensure columnfilter covers indexed columns for thrift 2i queries (CASSANDRA-11523)
 * Only open one sstable scanner per sstable (CASSANDRA-11412)
 * Option to specify ProtocolVersion in cassandra-stress (CASSANDRA-11410)
 * ArithmeticException in avgFunctionForDecimal (CASSANDRA-11485)
 * LogAwareFileLister should only use OLD sstable files in current folder to determine disk consistency (CASSANDRA-11470)
 * Notify indexers of expired rows during compaction (CASSANDRA-11329)
 * Properly respond with ProtocolError when a v1/v2 native protocol
   header is received (CASSANDRA-11464)
 * Validate that num_tokens and initial_token are consistent with one another (CASSANDRA-10120)
Merged from 2.2:
 * Exit JVM if JMX server fails to startup (CASSANDRA-11540)
 * Produce a heap dump when exiting on OOM (CASSANDRA-9861)
 * Restore ability to filter on clustering columns when using a 2i (CASSANDRA-11510)
 * JSON datetime formatting needs timezone (CASSANDRA-11137)
 * Fix is_dense recalculation for Thrift-updated tables (CASSANDRA-11502)
 * Remove unnescessary file existence check during anticompaction (CASSANDRA-11660)
 * Add missing files to debian packages (CASSANDRA-11642)
 * Avoid calling Iterables::concat in loops during ModificationStatement::getFunctions (CASSANDRA-11621)
 * cqlsh: COPY FROM should use regular inserts for single statement batches and
   report errors correctly if workers processes crash on initialization (CASSANDRA-11474)
 * Always close cluster with connection in CqlRecordWriter (CASSANDRA-11553)
 * Allow only DISTINCT queries with partition keys restrictions (CASSANDRA-11339)
 * CqlConfigHelper no longer requires both a keystore and truststore to work (CASSANDRA-11532)
 * Make deprecated repair methods backward-compatible with previous notification service (CASSANDRA-11430)
 * IncomingStreamingConnection version check message wrong (CASSANDRA-11462)
Merged from 2.1:
 * Support mlockall on IBM POWER arch (CASSANDRA-11576)
 * Add option to disable use of severity in DynamicEndpointSnitch (CASSANDRA-11737)
 * cqlsh COPY FROM fails for null values with non-prepared statements (CASSANDRA-11631)
 * Make cython optional in pylib/setup.py (CASSANDRA-11630)
 * Change order of directory searching for cassandra.in.sh to favor local one (CASSANDRA-11628)
 * cqlsh COPY FROM fails with []{} chars in UDT/tuple fields/values (CASSANDRA-11633)
 * clqsh: COPY FROM throws TypeError with Cython extensions enabled (CASSANDRA-11574)
 * cqlsh: COPY FROM ignores NULL values in conversion (CASSANDRA-11549)
 * Validate levels when building LeveledScanner to avoid overlaps with orphaned sstables (CASSANDRA-9935)


3.5
 * StaticTokenTreeBuilder should respect posibility of duplicate tokens (CASSANDRA-11525)
 * Correctly fix potential assertion error during compaction (CASSANDRA-11353)
 * Avoid index segment stitching in RAM which lead to OOM on big SSTable files (CASSANDRA-11383)
 * Fix clustering and row filters for LIKE queries on clustering columns (CASSANDRA-11397)
Merged from 3.0:
 * Fix rare NPE on schema upgrade from 2.x to 3.x (CASSANDRA-10943)
 * Improve backoff policy for cqlsh COPY FROM (CASSANDRA-11320)
 * Improve IF NOT EXISTS check in CREATE INDEX (CASSANDRA-11131)
 * Upgrade ohc to 0.4.3
 * Enable SO_REUSEADDR for JMX RMI server sockets (CASSANDRA-11093)
 * Allocate merkletrees with the correct size (CASSANDRA-11390)
 * Support streaming pre-3.0 sstables (CASSANDRA-10990)
 * Add backpressure to compressed or encrypted commit log (CASSANDRA-10971)
 * SSTableExport supports secondary index tables (CASSANDRA-11330)
 * Fix sstabledump to include missing info in debug output (CASSANDRA-11321)
 * Establish and implement canonical bulk reading workload(s) (CASSANDRA-10331)
 * Fix paging for IN queries on tables without clustering columns (CASSANDRA-11208)
 * Remove recursive call from CompositesSearcher (CASSANDRA-11304)
 * Fix filtering on non-primary key columns for queries without index (CASSANDRA-6377)
 * Fix sstableloader fail when using materialized view (CASSANDRA-11275)
Merged from 2.2:
 * DatabaseDescriptor should log stacktrace in case of Eception during seed provider creation (CASSANDRA-11312)
 * Use canonical path for directory in SSTable descriptor (CASSANDRA-10587)
 * Add cassandra-stress keystore option (CASSANDRA-9325)
 * Dont mark sstables as repairing with sub range repairs (CASSANDRA-11451)
 * Notify when sstables change after cancelling compaction (CASSANDRA-11373)
 * cqlsh: COPY FROM should check that explicit column names are valid (CASSANDRA-11333)
 * Add -Dcassandra.start_gossip startup option (CASSANDRA-10809)
 * Fix UTF8Validator.validate() for modified UTF-8 (CASSANDRA-10748)
 * Clarify that now() function is calculated on the coordinator node in CQL documentation (CASSANDRA-10900)
 * Fix bloom filter sizing with LCS (CASSANDRA-11344)
 * (cqlsh) Fix error when result is 0 rows with EXPAND ON (CASSANDRA-11092)
 * Add missing newline at end of bin/cqlsh (CASSANDRA-11325)
 * Unresolved hostname leads to replace being ignored (CASSANDRA-11210)
 * Only log yaml config once, at startup (CASSANDRA-11217)
 * Reference leak with parallel repairs on the same table (CASSANDRA-11215)
Merged from 2.1:
 * Add a -j parameter to scrub/cleanup/upgradesstables to state how
   many threads to use (CASSANDRA-11179)
 * COPY FROM on large datasets: fix progress report and debug performance (CASSANDRA-11053)
 * InvalidateKeys should have a weak ref to key cache (CASSANDRA-11176)


3.4
 * (cqlsh) add cqlshrc option to always connect using ssl (CASSANDRA-10458)
 * Cleanup a few resource warnings (CASSANDRA-11085)
 * Allow custom tracing implementations (CASSANDRA-10392)
 * Extract LoaderOptions to be able to be used from outside (CASSANDRA-10637)
 * fix OnDiskIndexTest to properly treat empty ranges (CASSANDRA-11205)
 * fix TrackerTest to handle new notifications (CASSANDRA-11178)
 * add SASI validation for partitioner and complex columns (CASSANDRA-11169)
 * Add caching of encrypted credentials in PasswordAuthenticator (CASSANDRA-7715)
 * fix SASI memtable switching on flush (CASSANDRA-11159)
 * Remove duplicate offline compaction tracking (CASSANDRA-11148)
 * fix EQ semantics of analyzed SASI indexes (CASSANDRA-11130)
 * Support long name output for nodetool commands (CASSANDRA-7950)
 * Encrypted hints (CASSANDRA-11040)
 * SASI index options validation (CASSANDRA-11136)
 * Optimize disk seek using min/max column name meta data when the LIMIT clause is used
   (CASSANDRA-8180)
 * Add LIKE support to CQL3 (CASSANDRA-11067)
 * Generic Java UDF types (CASSANDRA-10819)
 * cqlsh: Include sub-second precision in timestamps by default (CASSANDRA-10428)
 * Set javac encoding to utf-8 (CASSANDRA-11077)
 * Integrate SASI index into Cassandra (CASSANDRA-10661)
 * Add --skip-flush option to nodetool snapshot
 * Skip values for non-queried columns (CASSANDRA-10657)
 * Add support for secondary indexes on static columns (CASSANDRA-8103)
 * CommitLogUpgradeTestMaker creates broken commit logs (CASSANDRA-11051)
 * Add metric for number of dropped mutations (CASSANDRA-10866)
 * Simplify row cache invalidation code (CASSANDRA-10396)
 * Support user-defined compaction through nodetool (CASSANDRA-10660)
 * Stripe view locks by key and table ID to reduce contention (CASSANDRA-10981)
 * Add nodetool gettimeout and settimeout commands (CASSANDRA-10953)
 * Add 3.0 metadata to sstablemetadata output (CASSANDRA-10838)
Merged from 3.0:
 * MV should only query complex columns included in the view (CASSANDRA-11069)
 * Failed aggregate creation breaks server permanently (CASSANDRA-11064)
 * Add sstabledump tool (CASSANDRA-7464)
 * Introduce backpressure for hints (CASSANDRA-10972)
 * Fix ClusteringPrefix not being able to read tombstone range boundaries (CASSANDRA-11158)
 * Prevent logging in sandboxed state (CASSANDRA-11033)
 * Disallow drop/alter operations of UDTs used by UDAs (CASSANDRA-10721)
 * Add query time validation method on Index (CASSANDRA-11043)
 * Avoid potential AssertionError in mixed version cluster (CASSANDRA-11128)
 * Properly handle hinted handoff after topology changes (CASSANDRA-5902)
 * AssertionError when listing sstable files on inconsistent disk state (CASSANDRA-11156)
 * Fix wrong rack counting and invalid conditions check for TokenAllocation
   (CASSANDRA-11139)
 * Avoid creating empty hint files (CASSANDRA-11090)
 * Fix leak detection strong reference loop using weak reference (CASSANDRA-11120)
 * Configurie BatchlogManager to stop delayed tasks on shutdown (CASSANDRA-11062)
 * Hadoop integration is incompatible with Cassandra Driver 3.0.0 (CASSANDRA-11001)
 * Add dropped_columns to the list of schema table so it gets handled
   properly (CASSANDRA-11050)
 * Fix NPE when using forceRepairRangeAsync without DC (CASSANDRA-11239)
Merged from 2.2:
 * Preserve order for preferred SSL cipher suites (CASSANDRA-11164)
 * Range.compareTo() violates the contract of Comparable (CASSANDRA-11216)
 * Avoid NPE when serializing ErrorMessage with null message (CASSANDRA-11167)
 * Replacing an aggregate with a new version doesn't reset INITCOND (CASSANDRA-10840)
 * (cqlsh) cqlsh cannot be called through symlink (CASSANDRA-11037)
 * fix ohc and java-driver pom dependencies in build.xml (CASSANDRA-10793)
 * Protect from keyspace dropped during repair (CASSANDRA-11065)
 * Handle adding fields to a UDT in SELECT JSON and toJson() (CASSANDRA-11146)
 * Better error message for cleanup (CASSANDRA-10991)
 * cqlsh pg-style-strings broken if line ends with ';' (CASSANDRA-11123)
 * Always persist upsampled index summaries (CASSANDRA-10512)
 * (cqlsh) Fix inconsistent auto-complete (CASSANDRA-10733)
 * Make SELECT JSON and toJson() threadsafe (CASSANDRA-11048)
 * Fix SELECT on tuple relations for mixed ASC/DESC clustering order (CASSANDRA-7281)
 * Use cloned TokenMetadata in size estimates to avoid race against membership check
   (CASSANDRA-10736)
 * (cqlsh) Support utf-8/cp65001 encoding on Windows (CASSANDRA-11030)
 * Fix paging on DISTINCT queries repeats result when first row in partition changes
   (CASSANDRA-10010)
 * (cqlsh) Support timezone conversion using pytz (CASSANDRA-10397)
 * cqlsh: change default encoding to UTF-8 (CASSANDRA-11124)
Merged from 2.1:
 * Checking if an unlogged batch is local is inefficient (CASSANDRA-11529)
 * Fix out-of-space error treatment in memtable flushing (CASSANDRA-11448).
 * Don't do defragmentation if reading from repaired sstables (CASSANDRA-10342)
 * Fix streaming_socket_timeout_in_ms not enforced (CASSANDRA-11286)
 * Avoid dropping message too quickly due to missing unit conversion (CASSANDRA-11302)
 * Don't remove FailureDetector history on removeEndpoint (CASSANDRA-10371)
 * Only notify if repair status changed (CASSANDRA-11172)
 * Use logback setting for 'cassandra -v' command (CASSANDRA-10767)
 * Fix sstableloader to unthrottle streaming by default (CASSANDRA-9714)
 * Fix incorrect warning in 'nodetool status' (CASSANDRA-10176)
 * Properly release sstable ref when doing offline scrub (CASSANDRA-10697)
 * Improve nodetool status performance for large cluster (CASSANDRA-7238)
 * Gossiper#isEnabled is not thread safe (CASSANDRA-11116)
 * Avoid major compaction mixing repaired and unrepaired sstables in DTCS (CASSANDRA-11113)
 * Make it clear what DTCS timestamp_resolution is used for (CASSANDRA-11041)
 * (cqlsh) Display milliseconds when datetime overflows (CASSANDRA-10625)


3.3
 * Avoid infinite loop if owned range is smaller than number of
   data dirs (CASSANDRA-11034)
 * Avoid bootstrap hanging when existing nodes have no data to stream (CASSANDRA-11010)
Merged from 3.0:
 * Remove double initialization of newly added tables (CASSANDRA-11027)
 * Filter keys searcher results by target range (CASSANDRA-11104)
 * Fix deserialization of legacy read commands (CASSANDRA-11087)
 * Fix incorrect computation of deletion time in sstable metadata (CASSANDRA-11102)
 * Avoid memory leak when collecting sstable metadata (CASSANDRA-11026)
 * Mutations do not block for completion under view lock contention (CASSANDRA-10779)
 * Invalidate legacy schema tables when unloading them (CASSANDRA-11071)
 * (cqlsh) handle INSERT and UPDATE statements with LWT conditions correctly
   (CASSANDRA-11003)
 * Fix DISTINCT queries in mixed version clusters (CASSANDRA-10762)
 * Migrate build status for indexes along with legacy schema (CASSANDRA-11046)
 * Ensure SSTables for legacy KEYS indexes can be read (CASSANDRA-11045)
 * Added support for IBM zSystems architecture (CASSANDRA-11054)
 * Update CQL documentation (CASSANDRA-10899)
 * Check the column name, not cell name, for dropped columns when reading
   legacy sstables (CASSANDRA-11018)
 * Don't attempt to index clustering values of static rows (CASSANDRA-11021)
 * Remove checksum files after replaying hints (CASSANDRA-10947)
 * Support passing base table metadata to custom 2i validation (CASSANDRA-10924)
 * Ensure stale index entries are purged during reads (CASSANDRA-11013)
 * (cqlsh) Also apply --connect-timeout to control connection
   timeout (CASSANDRA-10959)
 * Fix AssertionError when removing from list using UPDATE (CASSANDRA-10954)
 * Fix UnsupportedOperationException when reading old sstable with range
   tombstone (CASSANDRA-10743)
 * MV should use the maximum timestamp of the primary key (CASSANDRA-10910)
 * Fix potential assertion error during compaction (CASSANDRA-10944)
Merged from 2.2:
 * maxPurgeableTimestamp needs to check memtables too (CASSANDRA-9949)
 * Apply change to compaction throughput in real time (CASSANDRA-10025)
 * (cqlsh) encode input correctly when saving history
 * Fix potential NPE on ORDER BY queries with IN (CASSANDRA-10955)
 * Start L0 STCS-compactions even if there is a L0 -> L1 compaction
   going (CASSANDRA-10979)
 * Make UUID LSB unique per process (CASSANDRA-7925)
 * Avoid NPE when performing sstable tasks (scrub etc.) (CASSANDRA-10980)
 * Make sure client gets tombstone overwhelmed warning (CASSANDRA-9465)
 * Fix error streaming section more than 2GB (CASSANDRA-10961)
 * Histogram buckets exposed in jmx are sorted incorrectly (CASSANDRA-10975)
 * Enable GC logging by default (CASSANDRA-10140)
 * Optimize pending range computation (CASSANDRA-9258)
 * Skip commit log and saved cache directories in SSTable version startup check (CASSANDRA-10902)
 * drop/alter user should be case sensitive (CASSANDRA-10817)
Merged from 2.1:
 * test_bulk_round_trip_blogposts is failing occasionally (CASSANDRA-10938)
 * Fix isJoined return true only after becoming cluster member (CASANDRA-11007)
 * Fix bad gossip generation seen in long-running clusters (CASSANDRA-10969)
 * Avoid NPE when incremental repair fails (CASSANDRA-10909)
 * Unmark sstables compacting once they are done in cleanup/scrub/upgradesstables (CASSANDRA-10829)
 * Allow simultaneous bootstrapping with strict consistency when no vnodes are used (CASSANDRA-11005)
 * Log a message when major compaction does not result in a single file (CASSANDRA-10847)
 * (cqlsh) fix cqlsh_copy_tests when vnodes are disabled (CASSANDRA-10997)
 * (cqlsh) Add request timeout option to cqlsh (CASSANDRA-10686)
 * Avoid AssertionError while submitting hint with LWT (CASSANDRA-10477)
 * If CompactionMetadata is not in stats file, use index summary instead (CASSANDRA-10676)
 * Retry sending gossip syn multiple times during shadow round (CASSANDRA-8072)
 * Fix pending range calculation during moves (CASSANDRA-10887)
 * Sane default (200Mbps) for inter-DC streaming througput (CASSANDRA-8708)



3.2
 * Make sure tokens don't exist in several data directories (CASSANDRA-6696)
 * Add requireAuthorization method to IAuthorizer (CASSANDRA-10852)
 * Move static JVM options to conf/jvm.options file (CASSANDRA-10494)
 * Fix CassandraVersion to accept x.y version string (CASSANDRA-10931)
 * Add forceUserDefinedCleanup to allow more flexible cleanup (CASSANDRA-10708)
 * (cqlsh) allow setting TTL with COPY (CASSANDRA-9494)
 * Fix counting of received sstables in streaming (CASSANDRA-10949)
 * Implement hints compression (CASSANDRA-9428)
 * Fix potential assertion error when reading static columns (CASSANDRA-10903)
 * Fix EstimatedHistogram creation in nodetool tablehistograms (CASSANDRA-10859)
 * Establish bootstrap stream sessions sequentially (CASSANDRA-6992)
 * Sort compactionhistory output by timestamp (CASSANDRA-10464)
 * More efficient BTree removal (CASSANDRA-9991)
 * Make tablehistograms accept the same syntax as tablestats (CASSANDRA-10149)
 * Group pending compactions based on table (CASSANDRA-10718)
 * Add compressor name in sstablemetadata output (CASSANDRA-9879)
 * Fix type casting for counter columns (CASSANDRA-10824)
 * Prevent running Cassandra as root (CASSANDRA-8142)
 * bound maximum in-flight commit log replay mutation bytes to 64 megabytes (CASSANDRA-8639)
 * Normalize all scripts (CASSANDRA-10679)
 * Make compression ratio much more accurate (CASSANDRA-10225)
 * Optimize building of Clustering object when only one is created (CASSANDRA-10409)
 * Make index building pluggable (CASSANDRA-10681)
 * Add sstable flush observer (CASSANDRA-10678)
 * Improve NTS endpoints calculation (CASSANDRA-10200)
 * Improve performance of the folderSize function (CASSANDRA-10677)
 * Add support for type casting in selection clause (CASSANDRA-10310)
 * Added graphing option to cassandra-stress (CASSANDRA-7918)
 * Abort in-progress queries that time out (CASSANDRA-7392)
 * Add transparent data encryption core classes (CASSANDRA-9945)
Merged from 3.0:
 * Better handling of SSL connection errors inter-node (CASSANDRA-10816)
 * Avoid NoSuchElementException when executing empty batch (CASSANDRA-10711)
 * Avoid building PartitionUpdate in toString (CASSANDRA-10897)
 * Reduce heap spent when receiving many SSTables (CASSANDRA-10797)
 * Add back support for 3rd party auth providers to bulk loader (CASSANDRA-10873)
 * Eliminate the dependency on jgrapht for UDT resolution (CASSANDRA-10653)
 * (Hadoop) Close Clusters and Sessions in Hadoop Input/Output classes (CASSANDRA-10837)
 * Fix sstableloader not working with upper case keyspace name (CASSANDRA-10806)
Merged from 2.2:
 * jemalloc detection fails due to quoting issues in regexv (CASSANDRA-10946)
 * (cqlsh) show correct column names for empty result sets (CASSANDRA-9813)
 * Add new types to Stress (CASSANDRA-9556)
 * Add property to allow listening on broadcast interface (CASSANDRA-9748)
Merged from 2.1:
 * Match cassandra-loader options in COPY FROM (CASSANDRA-9303)
 * Fix binding to any address in CqlBulkRecordWriter (CASSANDRA-9309)
 * cqlsh fails to decode utf-8 characters for text typed columns (CASSANDRA-10875)
 * Log error when stream session fails (CASSANDRA-9294)
 * Fix bugs in commit log archiving startup behavior (CASSANDRA-10593)
 * (cqlsh) further optimise COPY FROM (CASSANDRA-9302)
 * Allow CREATE TABLE WITH ID (CASSANDRA-9179)
 * Make Stress compiles within eclipse (CASSANDRA-10807)
 * Cassandra Daemon should print JVM arguments (CASSANDRA-10764)
 * Allow cancellation of index summary redistribution (CASSANDRA-8805)


3.1.1
Merged from 3.0:
  * Fix upgrade data loss due to range tombstone deleting more data than then should
    (CASSANDRA-10822)


3.1
Merged from 3.0:
 * Avoid MV race during node decommission (CASSANDRA-10674)
 * Disable reloading of GossipingPropertyFileSnitch (CASSANDRA-9474)
 * Handle single-column deletions correction in materialized views
   when the column is part of the view primary key (CASSANDRA-10796)
 * Fix issue with datadir migration on upgrade (CASSANDRA-10788)
 * Fix bug with range tombstones on reverse queries and test coverage for
   AbstractBTreePartition (CASSANDRA-10059)
 * Remove 64k limit on collection elements (CASSANDRA-10374)
 * Remove unclear Indexer.indexes() method (CASSANDRA-10690)
 * Fix NPE on stream read error (CASSANDRA-10771)
 * Normalize cqlsh DESC output (CASSANDRA-10431)
 * Rejects partition range deletions when columns are specified (CASSANDRA-10739)
 * Fix error when saving cached key for old format sstable (CASSANDRA-10778)
 * Invalidate prepared statements on DROP INDEX (CASSANDRA-10758)
 * Fix SELECT statement with IN restrictions on partition key,
   ORDER BY and LIMIT (CASSANDRA-10729)
 * Improve stress performance over 1k threads (CASSANDRA-7217)
 * Wait for migration responses to complete before bootstrapping (CASSANDRA-10731)
 * Unable to create a function with argument of type Inet (CASSANDRA-10741)
 * Fix backward incompatibiliy in CqlInputFormat (CASSANDRA-10717)
 * Correctly preserve deletion info on updated rows when notifying indexers
   of single-row deletions (CASSANDRA-10694)
 * Notify indexers of partition delete during cleanup (CASSANDRA-10685)
 * Keep the file open in trySkipCache (CASSANDRA-10669)
 * Updated trigger example (CASSANDRA-10257)
Merged from 2.2:
 * Verify tables in pseudo-system keyspaces at startup (CASSANDRA-10761)
 * Fix IllegalArgumentException in DataOutputBuffer.reallocate for large buffers (CASSANDRA-10592)
 * Show CQL help in cqlsh in web browser (CASSANDRA-7225)
 * Serialize on disk the proper SSTable compression ratio (CASSANDRA-10775)
 * Reject index queries while the index is building (CASSANDRA-8505)
 * CQL.textile syntax incorrectly includes optional keyspace for aggregate SFUNC and FINALFUNC (CASSANDRA-10747)
 * Fix JSON update with prepared statements (CASSANDRA-10631)
 * Don't do anticompaction after subrange repair (CASSANDRA-10422)
 * Fix SimpleDateType type compatibility (CASSANDRA-10027)
 * (Hadoop) fix splits calculation (CASSANDRA-10640)
 * (Hadoop) ensure that Cluster instances are always closed (CASSANDRA-10058)
Merged from 2.1:
 * Fix Stress profile parsing on Windows (CASSANDRA-10808)
 * Fix incremental repair hang when replica is down (CASSANDRA-10288)
 * Optimize the way we check if a token is repaired in anticompaction (CASSANDRA-10768)
 * Add proper error handling to stream receiver (CASSANDRA-10774)
 * Warn or fail when changing cluster topology live (CASSANDRA-10243)
 * Status command in debian/ubuntu init script doesn't work (CASSANDRA-10213)
 * Some DROP ... IF EXISTS incorrectly result in exceptions on non-existing KS (CASSANDRA-10658)
 * DeletionTime.compareTo wrong in rare cases (CASSANDRA-10749)
 * Force encoding when computing statement ids (CASSANDRA-10755)
 * Properly reject counters as map keys (CASSANDRA-10760)
 * Fix the sstable-needs-cleanup check (CASSANDRA-10740)
 * (cqlsh) Print column names before COPY operation (CASSANDRA-8935)
 * Fix CompressedInputStream for proper cleanup (CASSANDRA-10012)
 * (cqlsh) Support counters in COPY commands (CASSANDRA-9043)
 * Try next replica if not possible to connect to primary replica on
   ColumnFamilyRecordReader (CASSANDRA-2388)
 * Limit window size in DTCS (CASSANDRA-10280)
 * sstableloader does not use MAX_HEAP_SIZE env parameter (CASSANDRA-10188)
 * (cqlsh) Improve COPY TO performance and error handling (CASSANDRA-9304)
 * Create compression chunk for sending file only (CASSANDRA-10680)
 * Forbid compact clustering column type changes in ALTER TABLE (CASSANDRA-8879)
 * Reject incremental repair with subrange repair (CASSANDRA-10422)
 * Add a nodetool command to refresh size_estimates (CASSANDRA-9579)
 * Invalidate cache after stream receive task is completed (CASSANDRA-10341)
 * Reject counter writes in CQLSSTableWriter (CASSANDRA-10258)
 * Remove superfluous COUNTER_MUTATION stage mapping (CASSANDRA-10605)


3.0
 * Fix AssertionError while flushing memtable due to materialized views
   incorrectly inserting empty rows (CASSANDRA-10614)
 * Store UDA initcond as CQL literal in the schema table, instead of a blob (CASSANDRA-10650)
 * Don't use -1 for the position of partition key in schema (CASSANDRA-10491)
 * Fix distinct queries in mixed version cluster (CASSANDRA-10573)
 * Skip sstable on clustering in names query (CASSANDRA-10571)
 * Remove value skipping as it breaks read-repair (CASSANDRA-10655)
 * Fix bootstrapping with MVs (CASSANDRA-10621)
 * Make sure EACH_QUORUM reads are using NTS (CASSANDRA-10584)
 * Fix MV replica filtering for non-NetworkTopologyStrategy (CASSANDRA-10634)
 * (Hadoop) fix CIF describeSplits() not handling 0 size estimates (CASSANDRA-10600)
 * Fix reading of legacy sstables (CASSANDRA-10590)
 * Use CQL type names in schema metadata tables (CASSANDRA-10365)
 * Guard batchlog replay against integer division by zero (CASSANDRA-9223)
 * Fix bug when adding a column to thrift with the same name than a primary key (CASSANDRA-10608)
 * Add client address argument to IAuthenticator::newSaslNegotiator (CASSANDRA-8068)
 * Fix implementation of LegacyLayout.LegacyBoundComparator (CASSANDRA-10602)
 * Don't use 'names query' read path for counters (CASSANDRA-10572)
 * Fix backward compatibility for counters (CASSANDRA-10470)
 * Remove memory_allocator paramter from cassandra.yaml (CASSANDRA-10581,10628)
 * Execute the metadata reload task of all registered indexes on CFS::reload (CASSANDRA-10604)
 * Fix thrift cas operations with defined columns (CASSANDRA-10576)
 * Fix PartitionUpdate.operationCount()for updates with static column operations (CASSANDRA-10606)
 * Fix thrift get() queries with defined columns (CASSANDRA-10586)
 * Fix marking of indexes as built and removed (CASSANDRA-10601)
 * Skip initialization of non-registered 2i instances, remove Index::getIndexName (CASSANDRA-10595)
 * Fix batches on multiple tables (CASSANDRA-10554)
 * Ensure compaction options are validated when updating KeyspaceMetadata (CASSANDRA-10569)
 * Flatten Iterator Transformation Hierarchy (CASSANDRA-9975)
 * Remove token generator (CASSANDRA-5261)
 * RolesCache should not be created for any authenticator that does not requireAuthentication (CASSANDRA-10562)
 * Fix LogTransaction checking only a single directory for files (CASSANDRA-10421)
 * Fix handling of range tombstones when reading old format sstables (CASSANDRA-10360)
 * Aggregate with Initial Condition fails with C* 3.0 (CASSANDRA-10367)
Merged from 2.2:
 * (cqlsh) show partial trace if incomplete after max_trace_wait (CASSANDRA-7645)
 * Use most up-to-date version of schema for system tables (CASSANDRA-10652)
 * Deprecate memory_allocator in cassandra.yaml (CASSANDRA-10581,10628)
 * Expose phi values from failure detector via JMX and tweak debug
   and trace logging (CASSANDRA-9526)
 * Fix IllegalArgumentException in DataOutputBuffer.reallocate for large buffers (CASSANDRA-10592)
Merged from 2.1:
 * Shutdown compaction in drain to prevent leak (CASSANDRA-10079)
 * (cqlsh) fix COPY using wrong variable name for time_format (CASSANDRA-10633)
 * Do not run SizeEstimatesRecorder if a node is not a member of the ring (CASSANDRA-9912)
 * Improve handling of dead nodes in gossip (CASSANDRA-10298)
 * Fix logback-tools.xml incorrectly configured for outputing to System.err
   (CASSANDRA-9937)
 * Fix streaming to catch exception so retry not fail (CASSANDRA-10557)
 * Add validation method to PerRowSecondaryIndex (CASSANDRA-10092)
 * Support encrypted and plain traffic on the same port (CASSANDRA-10559)
 * Do STCS in DTCS windows (CASSANDRA-10276)
 * Avoid repetition of JVM_OPTS in debian package (CASSANDRA-10251)
 * Fix potential NPE from handling result of SIM.highestSelectivityIndex (CASSANDRA-10550)
 * Fix paging issues with partitions containing only static columns data (CASSANDRA-10381)
 * Fix conditions on static columns (CASSANDRA-10264)
 * AssertionError: attempted to delete non-existing file CommitLog (CASSANDRA-10377)
 * Fix sorting for queries with an IN condition on partition key columns (CASSANDRA-10363)


3.0-rc2
 * Fix SELECT DISTINCT queries between 2.2.2 nodes and 3.0 nodes (CASSANDRA-10473)
 * Remove circular references in SegmentedFile (CASSANDRA-10543)
 * Ensure validation of indexed values only occurs once per-partition (CASSANDRA-10536)
 * Fix handling of static columns for range tombstones in thrift (CASSANDRA-10174)
 * Support empty ColumnFilter for backward compatility on empty IN (CASSANDRA-10471)
 * Remove Pig support (CASSANDRA-10542)
 * Fix LogFile throws Exception when assertion is disabled (CASSANDRA-10522)
 * Revert CASSANDRA-7486, make CMS default GC, move GC config to
   conf/jvm.options (CASSANDRA-10403)
 * Fix TeeingAppender causing some logs to be truncated/empty (CASSANDRA-10447)
 * Allow EACH_QUORUM for reads (CASSANDRA-9602)
 * Fix potential ClassCastException while upgrading (CASSANDRA-10468)
 * Fix NPE in MVs on update (CASSANDRA-10503)
 * Only include modified cell data in indexing deltas (CASSANDRA-10438)
 * Do not load keyspace when creating sstable writer (CASSANDRA-10443)
 * If node is not yet gossiping write all MV updates to batchlog only (CASSANDRA-10413)
 * Re-populate token metadata after commit log recovery (CASSANDRA-10293)
 * Provide additional metrics for materialized views (CASSANDRA-10323)
 * Flush system schema tables after local schema changes (CASSANDRA-10429)
Merged from 2.2:
 * Reduce contention getting instances of CompositeType (CASSANDRA-10433)
 * Fix the regression when using LIMIT with aggregates (CASSANDRA-10487)
 * Avoid NoClassDefFoundError during DataDescriptor initialization on windows (CASSANDRA-10412)
 * Preserve case of quoted Role & User names (CASSANDRA-10394)
 * cqlsh pg-style-strings broken (CASSANDRA-10484)
 * cqlsh prompt includes name of keyspace after failed `use` statement (CASSANDRA-10369)
Merged from 2.1:
 * (cqlsh) Distinguish negative and positive infinity in output (CASSANDRA-10523)
 * (cqlsh) allow custom time_format for COPY TO (CASSANDRA-8970)
 * Don't allow startup if the node's rack has changed (CASSANDRA-10242)
 * (cqlsh) show partial trace if incomplete after max_trace_wait (CASSANDRA-7645)
 * Allow LOCAL_JMX to be easily overridden (CASSANDRA-10275)
 * Mark nodes as dead even if they've already left (CASSANDRA-10205)


3.0.0-rc1
 * Fix mixed version read request compatibility for compact static tables
   (CASSANDRA-10373)
 * Fix paging of DISTINCT with static and IN (CASSANDRA-10354)
 * Allow MATERIALIZED VIEW's SELECT statement to restrict primary key
   columns (CASSANDRA-9664)
 * Move crc_check_chance out of compression options (CASSANDRA-9839)
 * Fix descending iteration past end of BTreeSearchIterator (CASSANDRA-10301)
 * Transfer hints to a different node on decommission (CASSANDRA-10198)
 * Check partition keys for CAS operations during stmt validation (CASSANDRA-10338)
 * Add custom query expressions to SELECT (CASSANDRA-10217)
 * Fix minor bugs in MV handling (CASSANDRA-10362)
 * Allow custom indexes with 0,1 or multiple target columns (CASSANDRA-10124)
 * Improve MV schema representation (CASSANDRA-9921)
 * Add flag to enable/disable coordinator batchlog for MV writes (CASSANDRA-10230)
 * Update cqlsh COPY for new internal driver serialization interface (CASSANDRA-10318)
 * Give index implementations more control over rebuild operations (CASSANDRA-10312)
 * Update index file format (CASSANDRA-10314)
 * Add "shadowable" row tombstones to deal with mv timestamp issues (CASSANDRA-10261)
 * CFS.loadNewSSTables() broken for pre-3.0 sstables
 * Cache selected index in read command to reduce lookups (CASSANDRA-10215)
 * Small optimizations of sstable index serialization (CASSANDRA-10232)
 * Support for both encrypted and unencrypted native transport connections (CASSANDRA-9590)
Merged from 2.2:
 * Configurable page size in cqlsh (CASSANDRA-9855)
 * Defer default role manager setup until all nodes are on 2.2+ (CASSANDRA-9761)
 * Handle missing RoleManager in config after upgrade to 2.2 (CASSANDRA-10209)
Merged from 2.1:
 * Bulk Loader API could not tolerate even node failure (CASSANDRA-10347)
 * Avoid misleading pushed notifications when multiple nodes
   share an rpc_address (CASSANDRA-10052)
 * Fix dropping undroppable when message queue is full (CASSANDRA-10113)
 * Fix potential ClassCastException during paging (CASSANDRA-10352)
 * Prevent ALTER TYPE from creating circular references (CASSANDRA-10339)
 * Fix cache handling of 2i and base tables (CASSANDRA-10155, 10359)
 * Fix NPE in nodetool compactionhistory (CASSANDRA-9758)
 * (Pig) support BulkOutputFormat as a URL parameter (CASSANDRA-7410)
 * BATCH statement is broken in cqlsh (CASSANDRA-10272)
 * (cqlsh) Make cqlsh PEP8 Compliant (CASSANDRA-10066)
 * (cqlsh) Fix error when starting cqlsh with --debug (CASSANDRA-10282)
 * Scrub, Cleanup and Upgrade do not unmark compacting until all operations
   have completed, regardless of the occurence of exceptions (CASSANDRA-10274)


3.0.0-beta2
 * Fix columns returned by AbstractBtreePartitions (CASSANDRA-10220)
 * Fix backward compatibility issue due to AbstractBounds serialization bug (CASSANDRA-9857)
 * Fix startup error when upgrading nodes (CASSANDRA-10136)
 * Base table PRIMARY KEY can be assumed to be NOT NULL in MV creation (CASSANDRA-10147)
 * Improve batchlog write patch (CASSANDRA-9673)
 * Re-apply MaterializedView updates on commitlog replay (CASSANDRA-10164)
 * Require AbstractType.isByteOrderComparable declaration in constructor (CASSANDRA-9901)
 * Avoid digest mismatch on upgrade to 3.0 (CASSANDRA-9554)
 * Fix Materialized View builder when adding multiple MVs (CASSANDRA-10156)
 * Choose better poolingOptions for protocol v4 in cassandra-stress (CASSANDRA-10182)
 * Fix LWW bug affecting Materialized Views (CASSANDRA-10197)
 * Ensures frozen sets and maps are always sorted (CASSANDRA-10162)
 * Don't deadlock when flushing CFS backed custom indexes (CASSANDRA-10181)
 * Fix double flushing of secondary index tables (CASSANDRA-10180)
 * Fix incorrect handling of range tombstones in thrift (CASSANDRA-10046)
 * Only use batchlog when paired materialized view replica is remote (CASSANDRA-10061)
 * Reuse TemporalRow when updating multiple MaterializedViews (CASSANDRA-10060)
 * Validate gc_grace_seconds for batchlog writes and MVs (CASSANDRA-9917)
 * Fix sstablerepairedset (CASSANDRA-10132)
Merged from 2.2:
 * Cancel transaction for sstables we wont redistribute index summary
   for (CASSANDRA-10270)
 * Retry snapshot deletion after compaction and gc on Windows (CASSANDRA-10222)
 * Fix failure to start with space in directory path on Windows (CASSANDRA-10239)
 * Fix repair hang when snapshot failed (CASSANDRA-10057)
 * Fall back to 1/4 commitlog volume for commitlog_total_space on small disks
   (CASSANDRA-10199)
Merged from 2.1:
 * Added configurable warning threshold for GC duration (CASSANDRA-8907)
 * Fix handling of streaming EOF (CASSANDRA-10206)
 * Only check KeyCache when it is enabled
 * Change streaming_socket_timeout_in_ms default to 1 hour (CASSANDRA-8611)
 * (cqlsh) update list of CQL keywords (CASSANDRA-9232)
 * Add nodetool gettraceprobability command (CASSANDRA-10234)
Merged from 2.0:
 * Fix rare race where older gossip states can be shadowed (CASSANDRA-10366)
 * Fix consolidating racks violating the RF contract (CASSANDRA-10238)
 * Disallow decommission when node is in drained state (CASSANDRA-8741)


2.2.1
 * Fix race during construction of commit log (CASSANDRA-10049)
 * Fix LeveledCompactionStrategyTest (CASSANDRA-9757)
 * Fix broken UnbufferedDataOutputStreamPlus.writeUTF (CASSANDRA-10203)
 * (cqlsh) default load-from-file encoding to utf-8 (CASSANDRA-9898)
 * Avoid returning Permission.NONE when failing to query users table (CASSANDRA-10168)
 * (cqlsh) add CLEAR command (CASSANDRA-10086)
 * Support string literals as Role names for compatibility (CASSANDRA-10135)
Merged from 2.1:
 * Only check KeyCache when it is enabled
 * Change streaming_socket_timeout_in_ms default to 1 hour (CASSANDRA-8611)
 * (cqlsh) update list of CQL keywords (CASSANDRA-9232)


3.0.0-beta1
 * Redesign secondary index API (CASSANDRA-9459, 7771, 9041)
 * Fix throwing ReadFailure instead of ReadTimeout on range queries (CASSANDRA-10125)
 * Rewrite hinted handoff (CASSANDRA-6230)
 * Fix query on static compact tables (CASSANDRA-10093)
 * Fix race during construction of commit log (CASSANDRA-10049)
 * Add option to only purge repaired tombstones (CASSANDRA-6434)
 * Change authorization handling for MVs (CASSANDRA-9927)
 * Add custom JMX enabled executor for UDF sandbox (CASSANDRA-10026)
 * Fix row deletion bug for Materialized Views (CASSANDRA-10014)
 * Support mixed-version clusters with Cassandra 2.1 and 2.2 (CASSANDRA-9704)
 * Fix multiple slices on RowSearchers (CASSANDRA-10002)
 * Fix bug in merging of collections (CASSANDRA-10001)
 * Optimize batchlog replay to avoid full scans (CASSANDRA-7237)
 * Repair improvements when using vnodes (CASSANDRA-5220)
 * Disable scripted UDFs by default (CASSANDRA-9889)
 * Bytecode inspection for Java-UDFs (CASSANDRA-9890)
 * Use byte to serialize MT hash length (CASSANDRA-9792)
 * Replace usage of Adler32 with CRC32 (CASSANDRA-8684)
 * Fix migration to new format from 2.1 SSTable (CASSANDRA-10006)
 * SequentialWriter should extend BufferedDataOutputStreamPlus (CASSANDRA-9500)
 * Use the same repairedAt timestamp within incremental repair session (CASSANDRA-9111)
Merged from 2.2:
 * Allow count(*) and count(1) to be use as normal aggregation (CASSANDRA-10114)
 * An NPE is thrown if the column name is unknown for an IN relation (CASSANDRA-10043)
 * Apply commit_failure_policy to more errors on startup (CASSANDRA-9749)
 * Fix histogram overflow exception (CASSANDRA-9973)
 * Route gossip messages over dedicated socket (CASSANDRA-9237)
 * Add checksum to saved cache files (CASSANDRA-9265)
 * Log warning when using an aggregate without partition key (CASSANDRA-9737)
Merged from 2.1:
 * (cqlsh) Allow encoding to be set through command line (CASSANDRA-10004)
 * Add new JMX methods to change local compaction strategy (CASSANDRA-9965)
 * Write hints for paxos commits (CASSANDRA-7342)
 * (cqlsh) Fix timestamps before 1970 on Windows, always
   use UTC for timestamp display (CASSANDRA-10000)
 * (cqlsh) Avoid overwriting new config file with old config
   when both exist (CASSANDRA-9777)
 * Release snapshot selfRef when doing snapshot repair (CASSANDRA-9998)
 * Cannot replace token does not exist - DN node removed as Fat Client (CASSANDRA-9871)
Merged from 2.0:
 * Don't cast expected bf size to an int (CASSANDRA-9959)
 * Make getFullyExpiredSSTables less expensive (CASSANDRA-9882)


3.0.0-alpha1
 * Implement proper sandboxing for UDFs (CASSANDRA-9402)
 * Simplify (and unify) cleanup of compaction leftovers (CASSANDRA-7066)
 * Allow extra schema definitions in cassandra-stress yaml (CASSANDRA-9850)
 * Metrics should use up to date nomenclature (CASSANDRA-9448)
 * Change CREATE/ALTER TABLE syntax for compression (CASSANDRA-8384)
 * Cleanup crc and adler code for java 8 (CASSANDRA-9650)
 * Storage engine refactor (CASSANDRA-8099, 9743, 9746, 9759, 9781, 9808, 9825,
   9848, 9705, 9859, 9867, 9874, 9828, 9801)
 * Update Guava to 18.0 (CASSANDRA-9653)
 * Bloom filter false positive ratio is not honoured (CASSANDRA-8413)
 * New option for cassandra-stress to leave a ratio of columns null (CASSANDRA-9522)
 * Change hinted_handoff_enabled yaml setting, JMX (CASSANDRA-9035)
 * Add algorithmic token allocation (CASSANDRA-7032)
 * Add nodetool command to replay batchlog (CASSANDRA-9547)
 * Make file buffer cache independent of paths being read (CASSANDRA-8897)
 * Remove deprecated legacy Hadoop code (CASSANDRA-9353)
 * Decommissioned nodes will not rejoin the cluster (CASSANDRA-8801)
 * Change gossip stabilization to use endpoit size (CASSANDRA-9401)
 * Change default garbage collector to G1 (CASSANDRA-7486)
 * Populate TokenMetadata early during startup (CASSANDRA-9317)
 * Undeprecate cache recentHitRate (CASSANDRA-6591)
 * Add support for selectively varint encoding fields (CASSANDRA-9499, 9865)
 * Materialized Views (CASSANDRA-6477)
Merged from 2.2:
 * Avoid grouping sstables for anticompaction with DTCS (CASSANDRA-9900)
 * UDF / UDA execution time in trace (CASSANDRA-9723)
 * Fix broken internode SSL (CASSANDRA-9884)
Merged from 2.1:
 * Add new JMX methods to change local compaction strategy (CASSANDRA-9965)
 * Fix handling of enable/disable autocompaction (CASSANDRA-9899)
 * Add consistency level to tracing ouput (CASSANDRA-9827)
 * Remove repair snapshot leftover on startup (CASSANDRA-7357)
 * Use random nodes for batch log when only 2 racks (CASSANDRA-8735)
 * Ensure atomicity inside thrift and stream session (CASSANDRA-7757)
 * Fix nodetool info error when the node is not joined (CASSANDRA-9031)
Merged from 2.0:
 * Log when messages are dropped due to cross_node_timeout (CASSANDRA-9793)
 * Don't track hotness when opening from snapshot for validation (CASSANDRA-9382)


2.2.0
 * Allow the selection of columns together with aggregates (CASSANDRA-9767)
 * Fix cqlsh copy methods and other windows specific issues (CASSANDRA-9795)
 * Don't wrap byte arrays in SequentialWriter (CASSANDRA-9797)
 * sum() and avg() functions missing for smallint and tinyint types (CASSANDRA-9671)
 * Revert CASSANDRA-9542 (allow native functions in UDA) (CASSANDRA-9771)
Merged from 2.1:
 * Fix MarshalException when upgrading superColumn family (CASSANDRA-9582)
 * Fix broken logging for "empty" flushes in Memtable (CASSANDRA-9837)
 * Handle corrupt files on startup (CASSANDRA-9686)
 * Fix clientutil jar and tests (CASSANDRA-9760)
 * (cqlsh) Allow the SSL protocol version to be specified through the
    config file or environment variables (CASSANDRA-9544)
Merged from 2.0:
 * Add tool to find why expired sstables are not getting dropped (CASSANDRA-10015)
 * Remove erroneous pending HH tasks from tpstats/jmx (CASSANDRA-9129)
 * Don't cast expected bf size to an int (CASSANDRA-9959)
 * checkForEndpointCollision fails for legitimate collisions (CASSANDRA-9765)
 * Complete CASSANDRA-8448 fix (CASSANDRA-9519)
 * Don't include auth credentials in debug log (CASSANDRA-9682)
 * Can't transition from write survey to normal mode (CASSANDRA-9740)
 * Scrub (recover) sstables even when -Index.db is missing (CASSANDRA-9591)
 * Fix growing pending background compaction (CASSANDRA-9662)


2.2.0-rc2
 * Re-enable memory-mapped I/O on Windows (CASSANDRA-9658)
 * Warn when an extra-large partition is compacted (CASSANDRA-9643)
 * (cqlsh) Allow setting the initial connection timeout (CASSANDRA-9601)
 * BulkLoader has --transport-factory option but does not use it (CASSANDRA-9675)
 * Allow JMX over SSL directly from nodetool (CASSANDRA-9090)
 * Update cqlsh for UDFs (CASSANDRA-7556)
 * Change Windows kernel default timer resolution (CASSANDRA-9634)
 * Deprected sstable2json and json2sstable (CASSANDRA-9618)
 * Allow native functions in user-defined aggregates (CASSANDRA-9542)
 * Don't repair system_distributed by default (CASSANDRA-9621)
 * Fix mixing min, max, and count aggregates for blob type (CASSANRA-9622)
 * Rename class for DATE type in Java driver (CASSANDRA-9563)
 * Duplicate compilation of UDFs on coordinator (CASSANDRA-9475)
 * Fix connection leak in CqlRecordWriter (CASSANDRA-9576)
 * Mlockall before opening system sstables & remove boot_without_jna option (CASSANDRA-9573)
 * Add functions to convert timeuuid to date or time, deprecate dateOf and unixTimestampOf (CASSANDRA-9229)
 * Make sure we cancel non-compacting sstables from LifecycleTransaction (CASSANDRA-9566)
 * Fix deprecated repair JMX API (CASSANDRA-9570)
 * Add logback metrics (CASSANDRA-9378)
 * Update and refactor ant test/test-compression to run the tests in parallel (CASSANDRA-9583)
 * Fix upgrading to new directory for secondary index (CASSANDRA-9687)
Merged from 2.1:
 * (cqlsh) Fix bad check for CQL compatibility when DESCRIBE'ing
   COMPACT STORAGE tables with no clustering columns
 * Eliminate strong self-reference chains in sstable ref tidiers (CASSANDRA-9656)
 * Ensure StreamSession uses canonical sstable reader instances (CASSANDRA-9700)
 * Ensure memtable book keeping is not corrupted in the event we shrink usage (CASSANDRA-9681)
 * Update internal python driver for cqlsh (CASSANDRA-9064)
 * Fix IndexOutOfBoundsException when inserting tuple with too many
   elements using the string literal notation (CASSANDRA-9559)
 * Enable describe on indices (CASSANDRA-7814)
 * Fix incorrect result for IN queries where column not found (CASSANDRA-9540)
 * ColumnFamilyStore.selectAndReference may block during compaction (CASSANDRA-9637)
 * Fix bug in cardinality check when compacting (CASSANDRA-9580)
 * Fix memory leak in Ref due to ConcurrentLinkedQueue.remove() behaviour (CASSANDRA-9549)
 * Make rebuild only run one at a time (CASSANDRA-9119)
Merged from 2.0:
 * Avoid NPE in AuthSuccess#decode (CASSANDRA-9727)
 * Add listen_address to system.local (CASSANDRA-9603)
 * Bug fixes to resultset metadata construction (CASSANDRA-9636)
 * Fix setting 'durable_writes' in ALTER KEYSPACE (CASSANDRA-9560)
 * Avoids ballot clash in Paxos (CASSANDRA-9649)
 * Improve trace messages for RR (CASSANDRA-9479)
 * Fix suboptimal secondary index selection when restricted
   clustering column is also indexed (CASSANDRA-9631)
 * (cqlsh) Add min_threshold to DTCS option autocomplete (CASSANDRA-9385)
 * Fix error message when attempting to create an index on a column
   in a COMPACT STORAGE table with clustering columns (CASSANDRA-9527)
 * 'WITH WITH' in alter keyspace statements causes NPE (CASSANDRA-9565)
 * Expose some internals of SelectStatement for inspection (CASSANDRA-9532)
 * ArrivalWindow should use primitives (CASSANDRA-9496)
 * Periodically submit background compaction tasks (CASSANDRA-9592)
 * Set HAS_MORE_PAGES flag to false when PagingState is null (CASSANDRA-9571)


2.2.0-rc1
 * Compressed commit log should measure compressed space used (CASSANDRA-9095)
 * Fix comparison bug in CassandraRoleManager#collectRoles (CASSANDRA-9551)
 * Add tinyint,smallint,time,date support for UDFs (CASSANDRA-9400)
 * Deprecates SSTableSimpleWriter and SSTableSimpleUnsortedWriter (CASSANDRA-9546)
 * Empty INITCOND treated as null in aggregate (CASSANDRA-9457)
 * Remove use of Cell in Thrift MapReduce classes (CASSANDRA-8609)
 * Integrate pre-release Java Driver 2.2-rc1, custom build (CASSANDRA-9493)
 * Clean up gossiper logic for old versions (CASSANDRA-9370)
 * Fix custom payload coding/decoding to match the spec (CASSANDRA-9515)
 * ant test-all results incomplete when parsed (CASSANDRA-9463)
 * Disallow frozen<> types in function arguments and return types for
   clarity (CASSANDRA-9411)
 * Static Analysis to warn on unsafe use of Autocloseable instances (CASSANDRA-9431)
 * Update commitlog archiving examples now that commitlog segments are
   not recycled (CASSANDRA-9350)
 * Extend Transactional API to sstable lifecycle management (CASSANDRA-8568)
 * (cqlsh) Add support for native protocol 4 (CASSANDRA-9399)
 * Ensure that UDF and UDAs are keyspace-isolated (CASSANDRA-9409)
 * Revert CASSANDRA-7807 (tracing completion client notifications) (CASSANDRA-9429)
 * Add ability to stop compaction by ID (CASSANDRA-7207)
 * Let CassandraVersion handle SNAPSHOT version (CASSANDRA-9438)
Merged from 2.1:
 * (cqlsh) Fix using COPY through SOURCE or -f (CASSANDRA-9083)
 * Fix occasional lack of `system` keyspace in schema tables (CASSANDRA-8487)
 * Use ProtocolError code instead of ServerError code for native protocol
   error responses to unsupported protocol versions (CASSANDRA-9451)
 * Default commitlog_sync_batch_window_in_ms changed to 2ms (CASSANDRA-9504)
 * Fix empty partition assertion in unsorted sstable writing tools (CASSANDRA-9071)
 * Ensure truncate without snapshot cannot produce corrupt responses (CASSANDRA-9388)
 * Consistent error message when a table mixes counter and non-counter
   columns (CASSANDRA-9492)
 * Avoid getting unreadable keys during anticompaction (CASSANDRA-9508)
 * (cqlsh) Better float precision by default (CASSANDRA-9224)
 * Improve estimated row count (CASSANDRA-9107)
 * Optimize range tombstone memory footprint (CASSANDRA-8603)
 * Use configured gcgs in anticompaction (CASSANDRA-9397)
Merged from 2.0:
 * Don't accumulate more range than necessary in RangeTombstone.Tracker (CASSANDRA-9486)
 * Add broadcast and rpc addresses to system.local (CASSANDRA-9436)
 * Always mark sstable suspect when corrupted (CASSANDRA-9478)
 * Add database users and permissions to CQL3 documentation (CASSANDRA-7558)
 * Allow JVM_OPTS to be passed to standalone tools (CASSANDRA-5969)
 * Fix bad condition in RangeTombstoneList (CASSANDRA-9485)
 * Fix potential StackOverflow when setting CrcCheckChance over JMX (CASSANDRA-9488)
 * Fix null static columns in pages after the first, paged reversed
   queries (CASSANDRA-8502)
 * Fix counting cache serialization in request metrics (CASSANDRA-9466)
 * Add option not to validate atoms during scrub (CASSANDRA-9406)


2.2.0-beta1
 * Introduce Transactional API for internal state changes (CASSANDRA-8984)
 * Add a flag in cassandra.yaml to enable UDFs (CASSANDRA-9404)
 * Better support of null for UDF (CASSANDRA-8374)
 * Use ecj instead of javassist for UDFs (CASSANDRA-8241)
 * faster async logback configuration for tests (CASSANDRA-9376)
 * Add `smallint` and `tinyint` data types (CASSANDRA-8951)
 * Avoid thrift schema creation when native driver is used in stress tool (CASSANDRA-9374)
 * Make Functions.declared thread-safe
 * Add client warnings to native protocol v4 (CASSANDRA-8930)
 * Allow roles cache to be invalidated (CASSANDRA-8967)
 * Upgrade Snappy (CASSANDRA-9063)
 * Don't start Thrift rpc by default (CASSANDRA-9319)
 * Only stream from unrepaired sstables with incremental repair (CASSANDRA-8267)
 * Aggregate UDFs allow SFUNC return type to differ from STYPE if FFUNC specified (CASSANDRA-9321)
 * Remove Thrift dependencies in bundled tools (CASSANDRA-8358)
 * Disable memory mapping of hsperfdata file for JVM statistics (CASSANDRA-9242)
 * Add pre-startup checks to detect potential incompatibilities (CASSANDRA-8049)
 * Distinguish between null and unset in protocol v4 (CASSANDRA-7304)
 * Add user/role permissions for user-defined functions (CASSANDRA-7557)
 * Allow cassandra config to be updated to restart daemon without unloading classes (CASSANDRA-9046)
 * Don't initialize compaction writer before checking if iter is empty (CASSANDRA-9117)
 * Don't execute any functions at prepare-time (CASSANDRA-9037)
 * Share file handles between all instances of a SegmentedFile (CASSANDRA-8893)
 * Make it possible to major compact LCS (CASSANDRA-7272)
 * Make FunctionExecutionException extend RequestExecutionException
   (CASSANDRA-9055)
 * Add support for SELECT JSON, INSERT JSON syntax and new toJson(), fromJson()
   functions (CASSANDRA-7970)
 * Optimise max purgeable timestamp calculation in compaction (CASSANDRA-8920)
 * Constrain internode message buffer sizes, and improve IO class hierarchy (CASSANDRA-8670)
 * New tool added to validate all sstables in a node (CASSANDRA-5791)
 * Push notification when tracing completes for an operation (CASSANDRA-7807)
 * Delay "node up" and "node added" notifications until native protocol server is started (CASSANDRA-8236)
 * Compressed Commit Log (CASSANDRA-6809)
 * Optimise IntervalTree (CASSANDRA-8988)
 * Add a key-value payload for third party usage (CASSANDRA-8553, 9212)
 * Bump metrics-reporter-config dependency for metrics 3.0 (CASSANDRA-8149)
 * Partition intra-cluster message streams by size, not type (CASSANDRA-8789)
 * Add WriteFailureException to native protocol, notify coordinator of
   write failures (CASSANDRA-8592)
 * Convert SequentialWriter to nio (CASSANDRA-8709)
 * Add role based access control (CASSANDRA-7653, 8650, 7216, 8760, 8849, 8761, 8850)
 * Record client ip address in tracing sessions (CASSANDRA-8162)
 * Indicate partition key columns in response metadata for prepared
   statements (CASSANDRA-7660)
 * Merge UUIDType and TimeUUIDType parse logic (CASSANDRA-8759)
 * Avoid memory allocation when searching index summary (CASSANDRA-8793)
 * Optimise (Time)?UUIDType Comparisons (CASSANDRA-8730)
 * Make CRC32Ex into a separate maven dependency (CASSANDRA-8836)
 * Use preloaded jemalloc w/ Unsafe (CASSANDRA-8714, 9197)
 * Avoid accessing partitioner through StorageProxy (CASSANDRA-8244, 8268)
 * Upgrade Metrics library and remove depricated metrics (CASSANDRA-5657)
 * Serializing Row cache alternative, fully off heap (CASSANDRA-7438)
 * Duplicate rows returned when in clause has repeated values (CASSANDRA-6706)
 * Make CassandraException unchecked, extend RuntimeException (CASSANDRA-8560)
 * Support direct buffer decompression for reads (CASSANDRA-8464)
 * DirectByteBuffer compatible LZ4 methods (CASSANDRA-7039)
 * Group sstables for anticompaction correctly (CASSANDRA-8578)
 * Add ReadFailureException to native protocol, respond
   immediately when replicas encounter errors while handling
   a read request (CASSANDRA-7886)
 * Switch CommitLogSegment from RandomAccessFile to nio (CASSANDRA-8308)
 * Allow mixing token and partition key restrictions (CASSANDRA-7016)
 * Support index key/value entries on map collections (CASSANDRA-8473)
 * Modernize schema tables (CASSANDRA-8261)
 * Support for user-defined aggregation functions (CASSANDRA-8053)
 * Fix NPE in SelectStatement with empty IN values (CASSANDRA-8419)
 * Refactor SelectStatement, return IN results in natural order instead
   of IN value list order and ignore duplicate values in partition key IN restrictions (CASSANDRA-7981)
 * Support UDTs, tuples, and collections in user-defined
   functions (CASSANDRA-7563)
 * Fix aggregate fn results on empty selection, result column name,
   and cqlsh parsing (CASSANDRA-8229)
 * Mark sstables as repaired after full repair (CASSANDRA-7586)
 * Extend Descriptor to include a format value and refactor reader/writer
   APIs (CASSANDRA-7443)
 * Integrate JMH for microbenchmarks (CASSANDRA-8151)
 * Keep sstable levels when bootstrapping (CASSANDRA-7460)
 * Add Sigar library and perform basic OS settings check on startup (CASSANDRA-7838)
 * Support for aggregation functions (CASSANDRA-4914)
 * Remove cassandra-cli (CASSANDRA-7920)
 * Accept dollar quoted strings in CQL (CASSANDRA-7769)
 * Make assassinate a first class command (CASSANDRA-7935)
 * Support IN clause on any partition key column (CASSANDRA-7855)
 * Support IN clause on any clustering column (CASSANDRA-4762)
 * Improve compaction logging (CASSANDRA-7818)
 * Remove YamlFileNetworkTopologySnitch (CASSANDRA-7917)
 * Do anticompaction in groups (CASSANDRA-6851)
 * Support user-defined functions (CASSANDRA-7395, 7526, 7562, 7740, 7781, 7929,
   7924, 7812, 8063, 7813, 7708)
 * Permit configurable timestamps with cassandra-stress (CASSANDRA-7416)
 * Move sstable RandomAccessReader to nio2, which allows using the
   FILE_SHARE_DELETE flag on Windows (CASSANDRA-4050)
 * Remove CQL2 (CASSANDRA-5918)
 * Optimize fetching multiple cells by name (CASSANDRA-6933)
 * Allow compilation in java 8 (CASSANDRA-7028)
 * Make incremental repair default (CASSANDRA-7250)
 * Enable code coverage thru JaCoCo (CASSANDRA-7226)
 * Switch external naming of 'column families' to 'tables' (CASSANDRA-4369)
 * Shorten SSTable path (CASSANDRA-6962)
 * Use unsafe mutations for most unit tests (CASSANDRA-6969)
 * Fix race condition during calculation of pending ranges (CASSANDRA-7390)
 * Fail on very large batch sizes (CASSANDRA-8011)
 * Improve concurrency of repair (CASSANDRA-6455, 8208, 9145)
 * Select optimal CRC32 implementation at runtime (CASSANDRA-8614)
 * Evaluate MurmurHash of Token once per query (CASSANDRA-7096)
 * Generalize progress reporting (CASSANDRA-8901)
 * Resumable bootstrap streaming (CASSANDRA-8838, CASSANDRA-8942)
 * Allow scrub for secondary index (CASSANDRA-5174)
 * Save repair data to system table (CASSANDRA-5839)
 * fix nodetool names that reference column families (CASSANDRA-8872)
 Merged from 2.1:
 * Warn on misuse of unlogged batches (CASSANDRA-9282)
 * Failure detector detects and ignores local pauses (CASSANDRA-9183)
 * Add utility class to support for rate limiting a given log statement (CASSANDRA-9029)
 * Add missing consistency levels to cassandra-stess (CASSANDRA-9361)
 * Fix commitlog getCompletedTasks to not increment (CASSANDRA-9339)
 * Fix for harmless exceptions logged as ERROR (CASSANDRA-8564)
 * Delete processed sstables in sstablesplit/sstableupgrade (CASSANDRA-8606)
 * Improve sstable exclusion from partition tombstones (CASSANDRA-9298)
 * Validate the indexed column rather than the cell's contents for 2i (CASSANDRA-9057)
 * Add support for top-k custom 2i queries (CASSANDRA-8717)
 * Fix error when dropping table during compaction (CASSANDRA-9251)
 * cassandra-stress supports validation operations over user profiles (CASSANDRA-8773)
 * Add support for rate limiting log messages (CASSANDRA-9029)
 * Log the partition key with tombstone warnings (CASSANDRA-8561)
 * Reduce runWithCompactionsDisabled poll interval to 1ms (CASSANDRA-9271)
 * Fix PITR commitlog replay (CASSANDRA-9195)
 * GCInspector logs very different times (CASSANDRA-9124)
 * Fix deleting from an empty list (CASSANDRA-9198)
 * Update tuple and collection types that use a user-defined type when that UDT
   is modified (CASSANDRA-9148, CASSANDRA-9192)
 * Use higher timeout for prepair and snapshot in repair (CASSANDRA-9261)
 * Fix anticompaction blocking ANTI_ENTROPY stage (CASSANDRA-9151)
 * Repair waits for anticompaction to finish (CASSANDRA-9097)
 * Fix streaming not holding ref when stream error (CASSANDRA-9295)
 * Fix canonical view returning early opened SSTables (CASSANDRA-9396)
Merged from 2.0:
 * (cqlsh) Add LOGIN command to switch users (CASSANDRA-7212)
 * Clone SliceQueryFilter in AbstractReadCommand implementations (CASSANDRA-8940)
 * Push correct protocol notification for DROP INDEX (CASSANDRA-9310)
 * token-generator - generated tokens too long (CASSANDRA-9300)
 * Fix counting of tombstones for TombstoneOverwhelmingException (CASSANDRA-9299)
 * Fix ReconnectableSnitch reconnecting to peers during upgrade (CASSANDRA-6702)
 * Include keyspace and table name in error log for collections over the size
   limit (CASSANDRA-9286)
 * Avoid potential overlap in LCS with single-partition sstables (CASSANDRA-9322)
 * Log warning message when a table is queried before the schema has fully
   propagated (CASSANDRA-9136)
 * Overload SecondaryIndex#indexes to accept the column definition (CASSANDRA-9314)
 * (cqlsh) Add SERIAL and LOCAL_SERIAL consistency levels (CASSANDRA-8051)
 * Fix index selection during rebuild with certain table layouts (CASSANDRA-9281)
 * Fix partition-level-delete-only workload accounting (CASSANDRA-9194)
 * Allow scrub to handle corrupted compressed chunks (CASSANDRA-9140)
 * Fix assertion error when resetlocalschema is run during repair (CASSANDRA-9249)
 * Disable single sstable tombstone compactions for DTCS by default (CASSANDRA-9234)
 * IncomingTcpConnection thread is not named (CASSANDRA-9262)
 * Close incoming connections when MessagingService is stopped (CASSANDRA-9238)
 * Fix streaming hang when retrying (CASSANDRA-9132)


2.1.5
 * Re-add deprecated cold_reads_to_omit param for backwards compat (CASSANDRA-9203)
 * Make anticompaction visible in compactionstats (CASSANDRA-9098)
 * Improve nodetool getendpoints documentation about the partition
   key parameter (CASSANDRA-6458)
 * Don't check other keyspaces for schema changes when an user-defined
   type is altered (CASSANDRA-9187)
 * Add generate-idea-files target to build.xml (CASSANDRA-9123)
 * Allow takeColumnFamilySnapshot to take a list of tables (CASSANDRA-8348)
 * Limit major sstable operations to their canonical representation (CASSANDRA-8669)
 * cqlsh: Add tests for INSERT and UPDATE tab completion (CASSANDRA-9125)
 * cqlsh: quote column names when needed in COPY FROM inserts (CASSANDRA-9080)
 * Do not load read meter for offline operations (CASSANDRA-9082)
 * cqlsh: Make CompositeType data readable (CASSANDRA-8919)
 * cqlsh: Fix display of triggers (CASSANDRA-9081)
 * Fix NullPointerException when deleting or setting an element by index on
   a null list collection (CASSANDRA-9077)
 * Buffer bloom filter serialization (CASSANDRA-9066)
 * Fix anti-compaction target bloom filter size (CASSANDRA-9060)
 * Make FROZEN and TUPLE unreserved keywords in CQL (CASSANDRA-9047)
 * Prevent AssertionError from SizeEstimatesRecorder (CASSANDRA-9034)
 * Avoid overwriting index summaries for sstables with an older format that
   does not support downsampling; rebuild summaries on startup when this
   is detected (CASSANDRA-8993)
 * Fix potential data loss in CompressedSequentialWriter (CASSANDRA-8949)
 * Make PasswordAuthenticator number of hashing rounds configurable (CASSANDRA-8085)
 * Fix AssertionError when binding nested collections in DELETE (CASSANDRA-8900)
 * Check for overlap with non-early sstables in LCS (CASSANDRA-8739)
 * Only calculate max purgable timestamp if we have to (CASSANDRA-8914)
 * (cqlsh) Greatly improve performance of COPY FROM (CASSANDRA-8225)
 * IndexSummary effectiveIndexInterval is now a guideline, not a rule (CASSANDRA-8993)
 * Use correct bounds for page cache eviction of compressed files (CASSANDRA-8746)
 * SSTableScanner enforces its bounds (CASSANDRA-8946)
 * Cleanup cell equality (CASSANDRA-8947)
 * Introduce intra-cluster message coalescing (CASSANDRA-8692)
 * DatabaseDescriptor throws NPE when rpc_interface is used (CASSANDRA-8839)
 * Don't check if an sstable is live for offline compactions (CASSANDRA-8841)
 * Don't set clientMode in SSTableLoader (CASSANDRA-8238)
 * Fix SSTableRewriter with disabled early open (CASSANDRA-8535)
 * Fix cassandra-stress so it respects the CL passed in user mode (CASSANDRA-8948)
 * Fix rare NPE in ColumnDefinition#hasIndexOption() (CASSANDRA-8786)
 * cassandra-stress reports per-operation statistics, plus misc (CASSANDRA-8769)
 * Add SimpleDate (cql date) and Time (cql time) types (CASSANDRA-7523)
 * Use long for key count in cfstats (CASSANDRA-8913)
 * Make SSTableRewriter.abort() more robust to failure (CASSANDRA-8832)
 * Remove cold_reads_to_omit from STCS (CASSANDRA-8860)
 * Make EstimatedHistogram#percentile() use ceil instead of floor (CASSANDRA-8883)
 * Fix top partitions reporting wrong cardinality (CASSANDRA-8834)
 * Fix rare NPE in KeyCacheSerializer (CASSANDRA-8067)
 * Pick sstables for validation as late as possible inc repairs (CASSANDRA-8366)
 * Fix commitlog getPendingTasks to not increment (CASSANDRA-8862)
 * Fix parallelism adjustment in range and secondary index queries
   when the first fetch does not satisfy the limit (CASSANDRA-8856)
 * Check if the filtered sstables is non-empty in STCS (CASSANDRA-8843)
 * Upgrade java-driver used for cassandra-stress (CASSANDRA-8842)
 * Fix CommitLog.forceRecycleAllSegments() memory access error (CASSANDRA-8812)
 * Improve assertions in Memory (CASSANDRA-8792)
 * Fix SSTableRewriter cleanup (CASSANDRA-8802)
 * Introduce SafeMemory for CompressionMetadata.Writer (CASSANDRA-8758)
 * 'nodetool info' prints exception against older node (CASSANDRA-8796)
 * Ensure SSTableReader.last corresponds exactly with the file end (CASSANDRA-8750)
 * Make SSTableWriter.openEarly more robust and obvious (CASSANDRA-8747)
 * Enforce SSTableReader.first/last (CASSANDRA-8744)
 * Cleanup SegmentedFile API (CASSANDRA-8749)
 * Avoid overlap with early compaction replacement (CASSANDRA-8683)
 * Safer Resource Management++ (CASSANDRA-8707)
 * Write partition size estimates into a system table (CASSANDRA-7688)
 * cqlsh: Fix keys() and full() collection indexes in DESCRIBE output
   (CASSANDRA-8154)
 * Show progress of streaming in nodetool netstats (CASSANDRA-8886)
 * IndexSummaryBuilder utilises offheap memory, and shares data between
   each IndexSummary opened from it (CASSANDRA-8757)
 * markCompacting only succeeds if the exact SSTableReader instances being
   marked are in the live set (CASSANDRA-8689)
 * cassandra-stress support for varint (CASSANDRA-8882)
 * Fix Adler32 digest for compressed sstables (CASSANDRA-8778)
 * Add nodetool statushandoff/statusbackup (CASSANDRA-8912)
 * Use stdout for progress and stats in sstableloader (CASSANDRA-8982)
 * Correctly identify 2i datadir from older versions (CASSANDRA-9116)
Merged from 2.0:
 * Ignore gossip SYNs after shutdown (CASSANDRA-9238)
 * Avoid overflow when calculating max sstable size in LCS (CASSANDRA-9235)
 * Make sstable blacklisting work with compression (CASSANDRA-9138)
 * Do not attempt to rebuild indexes if no index accepts any column (CASSANDRA-9196)
 * Don't initiate snitch reconnection for dead states (CASSANDRA-7292)
 * Fix ArrayIndexOutOfBoundsException in CQLSSTableWriter (CASSANDRA-8978)
 * Add shutdown gossip state to prevent timeouts during rolling restarts (CASSANDRA-8336)
 * Fix running with java.net.preferIPv6Addresses=true (CASSANDRA-9137)
 * Fix failed bootstrap/replace attempts being persisted in system.peers (CASSANDRA-9180)
 * Flush system.IndexInfo after marking index built (CASSANDRA-9128)
 * Fix updates to min/max_compaction_threshold through cassandra-cli
   (CASSANDRA-8102)
 * Don't include tmp files when doing offline relevel (CASSANDRA-9088)
 * Use the proper CAS WriteType when finishing a previous round during Paxos
   preparation (CASSANDRA-8672)
 * Avoid race in cancelling compactions (CASSANDRA-9070)
 * More aggressive check for expired sstables in DTCS (CASSANDRA-8359)
 * Fix ignored index_interval change in ALTER TABLE statements (CASSANDRA-7976)
 * Do more aggressive compaction in old time windows in DTCS (CASSANDRA-8360)
 * java.lang.AssertionError when reading saved cache (CASSANDRA-8740)
 * "disk full" when running cleanup (CASSANDRA-9036)
 * Lower logging level from ERROR to DEBUG when a scheduled schema pull
   cannot be completed due to a node being down (CASSANDRA-9032)
 * Fix MOVED_NODE client event (CASSANDRA-8516)
 * Allow overriding MAX_OUTSTANDING_REPLAY_COUNT (CASSANDRA-7533)
 * Fix malformed JMX ObjectName containing IPv6 addresses (CASSANDRA-9027)
 * (cqlsh) Allow increasing CSV field size limit through
   cqlshrc config option (CASSANDRA-8934)
 * Stop logging range tombstones when exceeding the threshold
   (CASSANDRA-8559)
 * Fix NullPointerException when nodetool getendpoints is run
   against invalid keyspaces or tables (CASSANDRA-8950)
 * Allow specifying the tmp dir (CASSANDRA-7712)
 * Improve compaction estimated tasks estimation (CASSANDRA-8904)
 * Fix duplicate up/down messages sent to native clients (CASSANDRA-7816)
 * Expose commit log archive status via JMX (CASSANDRA-8734)
 * Provide better exceptions for invalid replication strategy parameters
   (CASSANDRA-8909)
 * Fix regression in mixed single and multi-column relation support for
   SELECT statements (CASSANDRA-8613)
 * Add ability to limit number of native connections (CASSANDRA-8086)
 * Fix CQLSSTableWriter throwing exception and spawning threads
   (CASSANDRA-8808)
 * Fix MT mismatch between empty and GC-able data (CASSANDRA-8979)
 * Fix incorrect validation when snapshotting single table (CASSANDRA-8056)
 * Add offline tool to relevel sstables (CASSANDRA-8301)
 * Preserve stream ID for more protocol errors (CASSANDRA-8848)
 * Fix combining token() function with multi-column relations on
   clustering columns (CASSANDRA-8797)
 * Make CFS.markReferenced() resistant to bad refcounting (CASSANDRA-8829)
 * Fix StreamTransferTask abort/complete bad refcounting (CASSANDRA-8815)
 * Fix AssertionError when querying a DESC clustering ordered
   table with ASC ordering and paging (CASSANDRA-8767)
 * AssertionError: "Memory was freed" when running cleanup (CASSANDRA-8716)
 * Make it possible to set max_sstable_age to fractional days (CASSANDRA-8406)
 * Fix some multi-column relations with indexes on some clustering
   columns (CASSANDRA-8275)
 * Fix memory leak in SSTableSimple*Writer and SSTableReader.validate()
   (CASSANDRA-8748)
 * Throw OOM if allocating memory fails to return a valid pointer (CASSANDRA-8726)
 * Fix SSTableSimpleUnsortedWriter ConcurrentModificationException (CASSANDRA-8619)
 * 'nodetool info' prints exception against older node (CASSANDRA-8796)
 * Ensure SSTableSimpleUnsortedWriter.close() terminates if
   disk writer has crashed (CASSANDRA-8807)


2.1.4
 * Bind JMX to localhost unless explicitly configured otherwise (CASSANDRA-9085)


2.1.3
 * Fix HSHA/offheap_objects corruption (CASSANDRA-8719)
 * Upgrade libthrift to 0.9.2 (CASSANDRA-8685)
 * Don't use the shared ref in sstableloader (CASSANDRA-8704)
 * Purge internal prepared statements if related tables or
   keyspaces are dropped (CASSANDRA-8693)
 * (cqlsh) Handle unicode BOM at start of files (CASSANDRA-8638)
 * Stop compactions before exiting offline tools (CASSANDRA-8623)
 * Update tools/stress/README.txt to match current behaviour (CASSANDRA-7933)
 * Fix schema from Thrift conversion with empty metadata (CASSANDRA-8695)
 * Safer Resource Management (CASSANDRA-7705)
 * Make sure we compact highly overlapping cold sstables with
   STCS (CASSANDRA-8635)
 * rpc_interface and listen_interface generate NPE on startup when specified
   interface doesn't exist (CASSANDRA-8677)
 * Fix ArrayIndexOutOfBoundsException in nodetool cfhistograms (CASSANDRA-8514)
 * Switch from yammer metrics for nodetool cf/proxy histograms (CASSANDRA-8662)
 * Make sure we don't add tmplink files to the compaction
   strategy (CASSANDRA-8580)
 * (cqlsh) Handle maps with blob keys (CASSANDRA-8372)
 * (cqlsh) Handle DynamicCompositeType schemas correctly (CASSANDRA-8563)
 * Duplicate rows returned when in clause has repeated values (CASSANDRA-6706)
 * Add tooling to detect hot partitions (CASSANDRA-7974)
 * Fix cassandra-stress user-mode truncation of partition generation (CASSANDRA-8608)
 * Only stream from unrepaired sstables during inc repair (CASSANDRA-8267)
 * Don't allow starting multiple inc repairs on the same sstables (CASSANDRA-8316)
 * Invalidate prepared BATCH statements when related tables
   or keyspaces are dropped (CASSANDRA-8652)
 * Fix missing results in secondary index queries on collections
   with ALLOW FILTERING (CASSANDRA-8421)
 * Expose EstimatedHistogram metrics for range slices (CASSANDRA-8627)
 * (cqlsh) Escape clqshrc passwords properly (CASSANDRA-8618)
 * Fix NPE when passing wrong argument in ALTER TABLE statement (CASSANDRA-8355)
 * Pig: Refactor and deprecate CqlStorage (CASSANDRA-8599)
 * Don't reuse the same cleanup strategy for all sstables (CASSANDRA-8537)
 * Fix case-sensitivity of index name on CREATE and DROP INDEX
   statements (CASSANDRA-8365)
 * Better detection/logging for corruption in compressed sstables (CASSANDRA-8192)
 * Use the correct repairedAt value when closing writer (CASSANDRA-8570)
 * (cqlsh) Handle a schema mismatch being detected on startup (CASSANDRA-8512)
 * Properly calculate expected write size during compaction (CASSANDRA-8532)
 * Invalidate affected prepared statements when a table's columns
   are altered (CASSANDRA-7910)
 * Stress - user defined writes should populate sequentally (CASSANDRA-8524)
 * Fix regression in SSTableRewriter causing some rows to become unreadable
   during compaction (CASSANDRA-8429)
 * Run major compactions for repaired/unrepaired in parallel (CASSANDRA-8510)
 * (cqlsh) Fix compression options in DESCRIBE TABLE output when compression
   is disabled (CASSANDRA-8288)
 * (cqlsh) Fix DESCRIBE output after keyspaces are altered (CASSANDRA-7623)
 * Make sure we set lastCompactedKey correctly (CASSANDRA-8463)
 * (cqlsh) Fix output of CONSISTENCY command (CASSANDRA-8507)
 * (cqlsh) Fixed the handling of LIST statements (CASSANDRA-8370)
 * Make sstablescrub check leveled manifest again (CASSANDRA-8432)
 * Check first/last keys in sstable when giving out positions (CASSANDRA-8458)
 * Disable mmap on Windows (CASSANDRA-6993)
 * Add missing ConsistencyLevels to cassandra-stress (CASSANDRA-8253)
 * Add auth support to cassandra-stress (CASSANDRA-7985)
 * Fix ArrayIndexOutOfBoundsException when generating error message
   for some CQL syntax errors (CASSANDRA-8455)
 * Scale memtable slab allocation logarithmically (CASSANDRA-7882)
 * cassandra-stress simultaneous inserts over same seed (CASSANDRA-7964)
 * Reduce cassandra-stress sampling memory requirements (CASSANDRA-7926)
 * Ensure memtable flush cannot expire commit log entries from its future (CASSANDRA-8383)
 * Make read "defrag" async to reclaim memtables (CASSANDRA-8459)
 * Remove tmplink files for offline compactions (CASSANDRA-8321)
 * Reduce maxHintsInProgress (CASSANDRA-8415)
 * BTree updates may call provided update function twice (CASSANDRA-8018)
 * Release sstable references after anticompaction (CASSANDRA-8386)
 * Handle abort() in SSTableRewriter properly (CASSANDRA-8320)
 * Centralize shared executors (CASSANDRA-8055)
 * Fix filtering for CONTAINS (KEY) relations on frozen collection
   clustering columns when the query is restricted to a single
   partition (CASSANDRA-8203)
 * Do more aggressive entire-sstable TTL expiry checks (CASSANDRA-8243)
 * Add more log info if readMeter is null (CASSANDRA-8238)
 * add check of the system wall clock time at startup (CASSANDRA-8305)
 * Support for frozen collections (CASSANDRA-7859)
 * Fix overflow on histogram computation (CASSANDRA-8028)
 * Have paxos reuse the timestamp generation of normal queries (CASSANDRA-7801)
 * Fix incremental repair not remove parent session on remote (CASSANDRA-8291)
 * Improve JBOD disk utilization (CASSANDRA-7386)
 * Log failed host when preparing incremental repair (CASSANDRA-8228)
 * Force config client mode in CQLSSTableWriter (CASSANDRA-8281)
 * Fix sstableupgrade throws exception (CASSANDRA-8688)
 * Fix hang when repairing empty keyspace (CASSANDRA-8694)
Merged from 2.0:
 * Fix IllegalArgumentException in dynamic snitch (CASSANDRA-8448)
 * Add support for UPDATE ... IF EXISTS (CASSANDRA-8610)
 * Fix reversal of list prepends (CASSANDRA-8733)
 * Prevent non-zero default_time_to_live on tables with counters
   (CASSANDRA-8678)
 * Fix SSTableSimpleUnsortedWriter ConcurrentModificationException
   (CASSANDRA-8619)
 * Round up time deltas lower than 1ms in BulkLoader (CASSANDRA-8645)
 * Add batch remove iterator to ABSC (CASSANDRA-8414, 8666)
 * Round up time deltas lower than 1ms in BulkLoader (CASSANDRA-8645)
 * Fix isClientMode check in Keyspace (CASSANDRA-8687)
 * Use more efficient slice size for querying internal secondary
   index tables (CASSANDRA-8550)
 * Fix potentially returning deleted rows with range tombstone (CASSANDRA-8558)
 * Check for available disk space before starting a compaction (CASSANDRA-8562)
 * Fix DISTINCT queries with LIMITs or paging when some partitions
   contain only tombstones (CASSANDRA-8490)
 * Introduce background cache refreshing to permissions cache
   (CASSANDRA-8194)
 * Fix race condition in StreamTransferTask that could lead to
   infinite loops and premature sstable deletion (CASSANDRA-7704)
 * Add an extra version check to MigrationTask (CASSANDRA-8462)
 * Ensure SSTableWriter cleans up properly after failure (CASSANDRA-8499)
 * Increase bf true positive count on key cache hit (CASSANDRA-8525)
 * Move MeteredFlusher to its own thread (CASSANDRA-8485)
 * Fix non-distinct results in DISTNCT queries on static columns when
   paging is enabled (CASSANDRA-8087)
 * Move all hints related tasks to hints internal executor (CASSANDRA-8285)
 * Fix paging for multi-partition IN queries (CASSANDRA-8408)
 * Fix MOVED_NODE topology event never being emitted when a node
   moves its token (CASSANDRA-8373)
 * Fix validation of indexes in COMPACT tables (CASSANDRA-8156)
 * Avoid StackOverflowError when a large list of IN values
   is used for a clustering column (CASSANDRA-8410)
 * Fix NPE when writetime() or ttl() calls are wrapped by
   another function call (CASSANDRA-8451)
 * Fix NPE after dropping a keyspace (CASSANDRA-8332)
 * Fix error message on read repair timeouts (CASSANDRA-7947)
 * Default DTCS base_time_seconds changed to 60 (CASSANDRA-8417)
 * Refuse Paxos operation with more than one pending endpoint (CASSANDRA-8346, 8640)
 * Throw correct exception when trying to bind a keyspace or table
   name (CASSANDRA-6952)
 * Make HHOM.compact synchronized (CASSANDRA-8416)
 * cancel latency-sampling task when CF is dropped (CASSANDRA-8401)
 * don't block SocketThread for MessagingService (CASSANDRA-8188)
 * Increase quarantine delay on replacement (CASSANDRA-8260)
 * Expose off-heap memory usage stats (CASSANDRA-7897)
 * Ignore Paxos commits for truncated tables (CASSANDRA-7538)
 * Validate size of indexed column values (CASSANDRA-8280)
 * Make LCS split compaction results over all data directories (CASSANDRA-8329)
 * Fix some failing queries that use multi-column relations
   on COMPACT STORAGE tables (CASSANDRA-8264)
 * Fix InvalidRequestException with ORDER BY (CASSANDRA-8286)
 * Disable SSLv3 for POODLE (CASSANDRA-8265)
 * Fix millisecond timestamps in Tracing (CASSANDRA-8297)
 * Include keyspace name in error message when there are insufficient
   live nodes to stream from (CASSANDRA-8221)
 * Avoid overlap in L1 when L0 contains many nonoverlapping
   sstables (CASSANDRA-8211)
 * Improve PropertyFileSnitch logging (CASSANDRA-8183)
 * Add DC-aware sequential repair (CASSANDRA-8193)
 * Use live sstables in snapshot repair if possible (CASSANDRA-8312)
 * Fix hints serialized size calculation (CASSANDRA-8587)


2.1.2
 * (cqlsh) parse_for_table_meta errors out on queries with undefined
   grammars (CASSANDRA-8262)
 * (cqlsh) Fix SELECT ... TOKEN() function broken in C* 2.1.1 (CASSANDRA-8258)
 * Fix Cassandra crash when running on JDK8 update 40 (CASSANDRA-8209)
 * Optimize partitioner tokens (CASSANDRA-8230)
 * Improve compaction of repaired/unrepaired sstables (CASSANDRA-8004)
 * Make cache serializers pluggable (CASSANDRA-8096)
 * Fix issues with CONTAINS (KEY) queries on secondary indexes
   (CASSANDRA-8147)
 * Fix read-rate tracking of sstables for some queries (CASSANDRA-8239)
 * Fix default timestamp in QueryOptions (CASSANDRA-8246)
 * Set socket timeout when reading remote version (CASSANDRA-8188)
 * Refactor how we track live size (CASSANDRA-7852)
 * Make sure unfinished compaction files are removed (CASSANDRA-8124)
 * Fix shutdown when run as Windows service (CASSANDRA-8136)
 * Fix DESCRIBE TABLE with custom indexes (CASSANDRA-8031)
 * Fix race in RecoveryManagerTest (CASSANDRA-8176)
 * Avoid IllegalArgumentException while sorting sstables in
   IndexSummaryManager (CASSANDRA-8182)
 * Shutdown JVM on file descriptor exhaustion (CASSANDRA-7579)
 * Add 'die' policy for commit log and disk failure (CASSANDRA-7927)
 * Fix installing as service on Windows (CASSANDRA-8115)
 * Fix CREATE TABLE for CQL2 (CASSANDRA-8144)
 * Avoid boxing in ColumnStats min/max trackers (CASSANDRA-8109)
Merged from 2.0:
 * Correctly handle non-text column names in cql3 (CASSANDRA-8178)
 * Fix deletion for indexes on primary key columns (CASSANDRA-8206)
 * Add 'nodetool statusgossip' (CASSANDRA-8125)
 * Improve client notification that nodes are ready for requests (CASSANDRA-7510)
 * Handle negative timestamp in writetime method (CASSANDRA-8139)
 * Pig: Remove errant LIMIT clause in CqlNativeStorage (CASSANDRA-8166)
 * Throw ConfigurationException when hsha is used with the default
   rpc_max_threads setting of 'unlimited' (CASSANDRA-8116)
 * Allow concurrent writing of the same table in the same JVM using
   CQLSSTableWriter (CASSANDRA-7463)
 * Fix totalDiskSpaceUsed calculation (CASSANDRA-8205)


2.1.1
 * Fix spin loop in AtomicSortedColumns (CASSANDRA-7546)
 * Dont notify when replacing tmplink files (CASSANDRA-8157)
 * Fix validation with multiple CONTAINS clause (CASSANDRA-8131)
 * Fix validation of collections in TriggerExecutor (CASSANDRA-8146)
 * Fix IllegalArgumentException when a list of IN values containing tuples
   is passed as a single arg to a prepared statement with the v1 or v2
   protocol (CASSANDRA-8062)
 * Fix ClassCastException in DISTINCT query on static columns with
   query paging (CASSANDRA-8108)
 * Fix NPE on null nested UDT inside a set (CASSANDRA-8105)
 * Fix exception when querying secondary index on set items or map keys
   when some clustering columns are specified (CASSANDRA-8073)
 * Send proper error response when there is an error during native
   protocol message decode (CASSANDRA-8118)
 * Gossip should ignore generation numbers too far in the future (CASSANDRA-8113)
 * Fix NPE when creating a table with frozen sets, lists (CASSANDRA-8104)
 * Fix high memory use due to tracking reads on incrementally opened sstable
   readers (CASSANDRA-8066)
 * Fix EXECUTE request with skipMetadata=false returning no metadata
   (CASSANDRA-8054)
 * Allow concurrent use of CQLBulkOutputFormat (CASSANDRA-7776)
 * Shutdown JVM on OOM (CASSANDRA-7507)
 * Upgrade netty version and enable epoll event loop (CASSANDRA-7761)
 * Don't duplicate sstables smaller than split size when using
   the sstablesplitter tool (CASSANDRA-7616)
 * Avoid re-parsing already prepared statements (CASSANDRA-7923)
 * Fix some Thrift slice deletions and updates of COMPACT STORAGE
   tables with some clustering columns omitted (CASSANDRA-7990)
 * Fix filtering for CONTAINS on sets (CASSANDRA-8033)
 * Properly track added size (CASSANDRA-7239)
 * Allow compilation in java 8 (CASSANDRA-7208)
 * Fix Assertion error on RangeTombstoneList diff (CASSANDRA-8013)
 * Release references to overlapping sstables during compaction (CASSANDRA-7819)
 * Send notification when opening compaction results early (CASSANDRA-8034)
 * Make native server start block until properly bound (CASSANDRA-7885)
 * (cqlsh) Fix IPv6 support (CASSANDRA-7988)
 * Ignore fat clients when checking for endpoint collision (CASSANDRA-7939)
 * Make sstablerepairedset take a list of files (CASSANDRA-7995)
 * (cqlsh) Tab completeion for indexes on map keys (CASSANDRA-7972)
 * (cqlsh) Fix UDT field selection in select clause (CASSANDRA-7891)
 * Fix resource leak in event of corrupt sstable
 * (cqlsh) Add command line option for cqlshrc file path (CASSANDRA-7131)
 * Provide visibility into prepared statements churn (CASSANDRA-7921, CASSANDRA-7930)
 * Invalidate prepared statements when their keyspace or table is
   dropped (CASSANDRA-7566)
 * cassandra-stress: fix support for NetworkTopologyStrategy (CASSANDRA-7945)
 * Fix saving caches when a table is dropped (CASSANDRA-7784)
 * Add better error checking of new stress profile (CASSANDRA-7716)
 * Use ThreadLocalRandom and remove FBUtilities.threadLocalRandom (CASSANDRA-7934)
 * Prevent operator mistakes due to simultaneous bootstrap (CASSANDRA-7069)
 * cassandra-stress supports whitelist mode for node config (CASSANDRA-7658)
 * GCInspector more closely tracks GC; cassandra-stress and nodetool report it (CASSANDRA-7916)
 * nodetool won't output bogus ownership info without a keyspace (CASSANDRA-7173)
 * Add human readable option to nodetool commands (CASSANDRA-5433)
 * Don't try to set repairedAt on old sstables (CASSANDRA-7913)
 * Add metrics for tracking PreparedStatement use (CASSANDRA-7719)
 * (cqlsh) tab-completion for triggers (CASSANDRA-7824)
 * (cqlsh) Support for query paging (CASSANDRA-7514)
 * (cqlsh) Show progress of COPY operations (CASSANDRA-7789)
 * Add syntax to remove multiple elements from a map (CASSANDRA-6599)
 * Support non-equals conditions in lightweight transactions (CASSANDRA-6839)
 * Add IF [NOT] EXISTS to create/drop triggers (CASSANDRA-7606)
 * (cqlsh) Display the current logged-in user (CASSANDRA-7785)
 * (cqlsh) Don't ignore CTRL-C during COPY FROM execution (CASSANDRA-7815)
 * (cqlsh) Order UDTs according to cross-type dependencies in DESCRIBE
   output (CASSANDRA-7659)
 * (cqlsh) Fix handling of CAS statement results (CASSANDRA-7671)
 * (cqlsh) COPY TO/FROM improvements (CASSANDRA-7405)
 * Support list index operations with conditions (CASSANDRA-7499)
 * Add max live/tombstoned cells to nodetool cfstats output (CASSANDRA-7731)
 * Validate IPv6 wildcard addresses properly (CASSANDRA-7680)
 * (cqlsh) Error when tracing query (CASSANDRA-7613)
 * Avoid IOOBE when building SyntaxError message snippet (CASSANDRA-7569)
 * SSTableExport uses correct validator to create string representation of partition
   keys (CASSANDRA-7498)
 * Avoid NPEs when receiving type changes for an unknown keyspace (CASSANDRA-7689)
 * Add support for custom 2i validation (CASSANDRA-7575)
 * Pig support for hadoop CqlInputFormat (CASSANDRA-6454)
 * Add duration mode to cassandra-stress (CASSANDRA-7468)
 * Add listen_interface and rpc_interface options (CASSANDRA-7417)
 * Improve schema merge performance (CASSANDRA-7444)
 * Adjust MT depth based on # of partition validating (CASSANDRA-5263)
 * Optimise NativeCell comparisons (CASSANDRA-6755)
 * Configurable client timeout for cqlsh (CASSANDRA-7516)
 * Include snippet of CQL query near syntax error in messages (CASSANDRA-7111)
 * Make repair -pr work with -local (CASSANDRA-7450)
 * Fix error in sstableloader with -cph > 1 (CASSANDRA-8007)
 * Fix snapshot repair error on indexed tables (CASSANDRA-8020)
 * Do not exit nodetool repair when receiving JMX NOTIF_LOST (CASSANDRA-7909)
 * Stream to private IP when available (CASSANDRA-8084)
Merged from 2.0:
 * Reject conditions on DELETE unless full PK is given (CASSANDRA-6430)
 * Properly reject the token function DELETE (CASSANDRA-7747)
 * Force batchlog replay before decommissioning a node (CASSANDRA-7446)
 * Fix hint replay with many accumulated expired hints (CASSANDRA-6998)
 * Fix duplicate results in DISTINCT queries on static columns with query
   paging (CASSANDRA-8108)
 * Add DateTieredCompactionStrategy (CASSANDRA-6602)
 * Properly validate ascii and utf8 string literals in CQL queries (CASSANDRA-8101)
 * (cqlsh) Fix autocompletion for alter keyspace (CASSANDRA-8021)
 * Create backup directories for commitlog archiving during startup (CASSANDRA-8111)
 * Reduce totalBlockFor() for LOCAL_* consistency levels (CASSANDRA-8058)
 * Fix merging schemas with re-dropped keyspaces (CASSANDRA-7256)
 * Fix counters in supercolumns during live upgrades from 1.2 (CASSANDRA-7188)
 * Notify DT subscribers when a column family is truncated (CASSANDRA-8088)
 * Add sanity check of $JAVA on startup (CASSANDRA-7676)
 * Schedule fat client schema pull on join (CASSANDRA-7993)
 * Don't reset nodes' versions when closing IncomingTcpConnections
   (CASSANDRA-7734)
 * Record the real messaging version in all cases in OutboundTcpConnection
   (CASSANDRA-8057)
 * SSL does not work in cassandra-cli (CASSANDRA-7899)
 * Fix potential exception when using ReversedType in DynamicCompositeType
   (CASSANDRA-7898)
 * Better validation of collection values (CASSANDRA-7833)
 * Track min/max timestamps correctly (CASSANDRA-7969)
 * Fix possible overflow while sorting CL segments for replay (CASSANDRA-7992)
 * Increase nodetool Xmx (CASSANDRA-7956)
 * Archive any commitlog segments present at startup (CASSANDRA-6904)
 * CrcCheckChance should adjust based on live CFMetadata not
   sstable metadata (CASSANDRA-7978)
 * token() should only accept columns in the partitioning
   key order (CASSANDRA-6075)
 * Add method to invalidate permission cache via JMX (CASSANDRA-7977)
 * Allow propagating multiple gossip states atomically (CASSANDRA-6125)
 * Log exceptions related to unclean native protocol client disconnects
   at DEBUG or INFO (CASSANDRA-7849)
 * Allow permissions cache to be set via JMX (CASSANDRA-7698)
 * Include schema_triggers CF in readable system resources (CASSANDRA-7967)
 * Fix RowIndexEntry to report correct serializedSize (CASSANDRA-7948)
 * Make CQLSSTableWriter sync within partitions (CASSANDRA-7360)
 * Potentially use non-local replicas in CqlConfigHelper (CASSANDRA-7906)
 * Explicitly disallow mixing multi-column and single-column
   relations on clustering columns (CASSANDRA-7711)
 * Better error message when condition is set on PK column (CASSANDRA-7804)
 * Don't send schema change responses and events for no-op DDL
   statements (CASSANDRA-7600)
 * (Hadoop) fix cluster initialisation for a split fetching (CASSANDRA-7774)
 * Throw InvalidRequestException when queries contain relations on entire
   collection columns (CASSANDRA-7506)
 * (cqlsh) enable CTRL-R history search with libedit (CASSANDRA-7577)
 * (Hadoop) allow ACFRW to limit nodes to local DC (CASSANDRA-7252)
 * (cqlsh) cqlsh should automatically disable tracing when selecting
   from system_traces (CASSANDRA-7641)
 * (Hadoop) Add CqlOutputFormat (CASSANDRA-6927)
 * Don't depend on cassandra config for nodetool ring (CASSANDRA-7508)
 * (cqlsh) Fix failing cqlsh formatting tests (CASSANDRA-7703)
 * Fix IncompatibleClassChangeError from hadoop2 (CASSANDRA-7229)
 * Add 'nodetool sethintedhandoffthrottlekb' (CASSANDRA-7635)
 * (cqlsh) Add tab-completion for CREATE/DROP USER IF [NOT] EXISTS (CASSANDRA-7611)
 * Catch errors when the JVM pulls the rug out from GCInspector (CASSANDRA-5345)
 * cqlsh fails when version number parts are not int (CASSANDRA-7524)
 * Fix NPE when table dropped during streaming (CASSANDRA-7946)
 * Fix wrong progress when streaming uncompressed (CASSANDRA-7878)
 * Fix possible infinite loop in creating repair range (CASSANDRA-7983)
 * Fix unit in nodetool for streaming throughput (CASSANDRA-7375)
Merged from 1.2:
 * Don't index tombstones (CASSANDRA-7828)
 * Improve PasswordAuthenticator default super user setup (CASSANDRA-7788)


2.1.0
 * (cqlsh) Removed "ALTER TYPE <name> RENAME TO <name>" from tab-completion
   (CASSANDRA-7895)
 * Fixed IllegalStateException in anticompaction (CASSANDRA-7892)
 * cqlsh: DESCRIBE support for frozen UDTs, tuples (CASSANDRA-7863)
 * Avoid exposing internal classes over JMX (CASSANDRA-7879)
 * Add null check for keys when freezing collection (CASSANDRA-7869)
 * Improve stress workload realism (CASSANDRA-7519)
Merged from 2.0:
 * Configure system.paxos with LeveledCompactionStrategy (CASSANDRA-7753)
 * Fix ALTER clustering column type from DateType to TimestampType when
   using DESC clustering order (CASSANRDA-7797)
 * Throw EOFException if we run out of chunks in compressed datafile
   (CASSANDRA-7664)
 * Fix PRSI handling of CQL3 row markers for row cleanup (CASSANDRA-7787)
 * Fix dropping collection when it's the last regular column (CASSANDRA-7744)
 * Make StreamReceiveTask thread safe and gc friendly (CASSANDRA-7795)
 * Validate empty cell names from counter updates (CASSANDRA-7798)
Merged from 1.2:
 * Don't allow compacted sstables to be marked as compacting (CASSANDRA-7145)
 * Track expired tombstones (CASSANDRA-7810)


2.1.0-rc7
 * Add frozen keyword and require UDT to be frozen (CASSANDRA-7857)
 * Track added sstable size correctly (CASSANDRA-7239)
 * (cqlsh) Fix case insensitivity (CASSANDRA-7834)
 * Fix failure to stream ranges when moving (CASSANDRA-7836)
 * Correctly remove tmplink files (CASSANDRA-7803)
 * (cqlsh) Fix column name formatting for functions, CAS operations,
   and UDT field selections (CASSANDRA-7806)
 * (cqlsh) Fix COPY FROM handling of null/empty primary key
   values (CASSANDRA-7792)
 * Fix ordering of static cells (CASSANDRA-7763)
Merged from 2.0:
 * Forbid re-adding dropped counter columns (CASSANDRA-7831)
 * Fix CFMetaData#isThriftCompatible() for PK-only tables (CASSANDRA-7832)
 * Always reject inequality on the partition key without token()
   (CASSANDRA-7722)
 * Always send Paxos commit to all replicas (CASSANDRA-7479)
 * Make disruptor_thrift_server invocation pool configurable (CASSANDRA-7594)
 * Make repair no-op when RF=1 (CASSANDRA-7864)


2.1.0-rc6
 * Fix OOM issue from netty caching over time (CASSANDRA-7743)
 * json2sstable couldn't import JSON for CQL table (CASSANDRA-7477)
 * Invalidate all caches on table drop (CASSANDRA-7561)
 * Skip strict endpoint selection for ranges if RF == nodes (CASSANRA-7765)
 * Fix Thrift range filtering without 2ary index lookups (CASSANDRA-7741)
 * Add tracing entries about concurrent range requests (CASSANDRA-7599)
 * (cqlsh) Fix DESCRIBE for NTS keyspaces (CASSANDRA-7729)
 * Remove netty buffer ref-counting (CASSANDRA-7735)
 * Pass mutated cf to index updater for use by PRSI (CASSANDRA-7742)
 * Include stress yaml example in release and deb (CASSANDRA-7717)
 * workaround for netty issue causing corrupted data off the wire (CASSANDRA-7695)
 * cqlsh DESC CLUSTER fails retrieving ring information (CASSANDRA-7687)
 * Fix binding null values inside UDT (CASSANDRA-7685)
 * Fix UDT field selection with empty fields (CASSANDRA-7670)
 * Bogus deserialization of static cells from sstable (CASSANDRA-7684)
 * Fix NPE on compaction leftover cleanup for dropped table (CASSANDRA-7770)
Merged from 2.0:
 * Fix race condition in StreamTransferTask that could lead to
   infinite loops and premature sstable deletion (CASSANDRA-7704)
 * (cqlsh) Wait up to 10 sec for a tracing session (CASSANDRA-7222)
 * Fix NPE in FileCacheService.sizeInBytes (CASSANDRA-7756)
 * Remove duplicates from StorageService.getJoiningNodes (CASSANDRA-7478)
 * Clone token map outside of hot gossip loops (CASSANDRA-7758)
 * Fix MS expiring map timeout for Paxos messages (CASSANDRA-7752)
 * Do not flush on truncate if durable_writes is false (CASSANDRA-7750)
 * Give CRR a default input_cql Statement (CASSANDRA-7226)
 * Better error message when adding a collection with the same name
   than a previously dropped one (CASSANDRA-6276)
 * Fix validation when adding static columns (CASSANDRA-7730)
 * (Thrift) fix range deletion of supercolumns (CASSANDRA-7733)
 * Fix potential AssertionError in RangeTombstoneList (CASSANDRA-7700)
 * Validate arguments of blobAs* functions (CASSANDRA-7707)
 * Fix potential AssertionError with 2ndary indexes (CASSANDRA-6612)
 * Avoid logging CompactionInterrupted at ERROR (CASSANDRA-7694)
 * Minor leak in sstable2jon (CASSANDRA-7709)
 * Add cassandra.auto_bootstrap system property (CASSANDRA-7650)
 * Update java driver (for hadoop) (CASSANDRA-7618)
 * Remove CqlPagingRecordReader/CqlPagingInputFormat (CASSANDRA-7570)
 * Support connecting to ipv6 jmx with nodetool (CASSANDRA-7669)


2.1.0-rc5
 * Reject counters inside user types (CASSANDRA-7672)
 * Switch to notification-based GCInspector (CASSANDRA-7638)
 * (cqlsh) Handle nulls in UDTs and tuples correctly (CASSANDRA-7656)
 * Don't use strict consistency when replacing (CASSANDRA-7568)
 * Fix min/max cell name collection on 2.0 SSTables with range
   tombstones (CASSANDRA-7593)
 * Tolerate min/max cell names of different lengths (CASSANDRA-7651)
 * Filter cached results correctly (CASSANDRA-7636)
 * Fix tracing on the new SEPExecutor (CASSANDRA-7644)
 * Remove shuffle and taketoken (CASSANDRA-7601)
 * Clean up Windows batch scripts (CASSANDRA-7619)
 * Fix native protocol drop user type notification (CASSANDRA-7571)
 * Give read access to system.schema_usertypes to all authenticated users
   (CASSANDRA-7578)
 * (cqlsh) Fix cqlsh display when zero rows are returned (CASSANDRA-7580)
 * Get java version correctly when JAVA_TOOL_OPTIONS is set (CASSANDRA-7572)
 * Fix NPE when dropping index from non-existent keyspace, AssertionError when
   dropping non-existent index with IF EXISTS (CASSANDRA-7590)
 * Fix sstablelevelresetter hang (CASSANDRA-7614)
 * (cqlsh) Fix deserialization of blobs (CASSANDRA-7603)
 * Use "keyspace updated" schema change message for UDT changes in v1 and
   v2 protocols (CASSANDRA-7617)
 * Fix tracing of range slices and secondary index lookups that are local
   to the coordinator (CASSANDRA-7599)
 * Set -Dcassandra.storagedir for all tool shell scripts (CASSANDRA-7587)
 * Don't swap max/min col names when mutating sstable metadata (CASSANDRA-7596)
 * (cqlsh) Correctly handle paged result sets (CASSANDRA-7625)
 * (cqlsh) Improve waiting for a trace to complete (CASSANDRA-7626)
 * Fix tracing of concurrent range slices and 2ary index queries (CASSANDRA-7626)
 * Fix scrub against collection type (CASSANDRA-7665)
Merged from 2.0:
 * Set gc_grace_seconds to seven days for system schema tables (CASSANDRA-7668)
 * SimpleSeedProvider no longer caches seeds forever (CASSANDRA-7663)
 * Always flush on truncate (CASSANDRA-7511)
 * Fix ReversedType(DateType) mapping to native protocol (CASSANDRA-7576)
 * Always merge ranges owned by a single node (CASSANDRA-6930)
 * Track max/min timestamps for range tombstones (CASSANDRA-7647)
 * Fix NPE when listing saved caches dir (CASSANDRA-7632)


2.1.0-rc4
 * Fix word count hadoop example (CASSANDRA-7200)
 * Updated memtable_cleanup_threshold and memtable_flush_writers defaults
   (CASSANDRA-7551)
 * (Windows) fix startup when WMI memory query fails (CASSANDRA-7505)
 * Anti-compaction proceeds if any part of the repair failed (CASSANDRA-7521)
 * Add missing table name to DROP INDEX responses and notifications (CASSANDRA-7539)
 * Bump CQL version to 3.2.0 and update CQL documentation (CASSANDRA-7527)
 * Fix configuration error message when running nodetool ring (CASSANDRA-7508)
 * Support conditional updates, tuple type, and the v3 protocol in cqlsh (CASSANDRA-7509)
 * Handle queries on multiple secondary index types (CASSANDRA-7525)
 * Fix cqlsh authentication with v3 native protocol (CASSANDRA-7564)
 * Fix NPE when unknown prepared statement ID is used (CASSANDRA-7454)
Merged from 2.0:
 * (Windows) force range-based repair to non-sequential mode (CASSANDRA-7541)
 * Fix range merging when DES scores are zero (CASSANDRA-7535)
 * Warn when SSL certificates have expired (CASSANDRA-7528)
 * Fix error when doing reversed queries with static columns (CASSANDRA-7490)
Merged from 1.2:
 * Set correct stream ID on responses when non-Exception Throwables
   are thrown while handling native protocol messages (CASSANDRA-7470)


2.1.0-rc3
 * Consider expiry when reconciling otherwise equal cells (CASSANDRA-7403)
 * Introduce CQL support for stress tool (CASSANDRA-6146)
 * Fix ClassCastException processing expired messages (CASSANDRA-7496)
 * Fix prepared marker for collections inside UDT (CASSANDRA-7472)
 * Remove left-over populate_io_cache_on_flush and replicate_on_write
   uses (CASSANDRA-7493)
 * (Windows) handle spaces in path names (CASSANDRA-7451)
 * Ensure writes have completed after dropping a table, before recycling
   commit log segments (CASSANDRA-7437)
 * Remove left-over rows_per_partition_to_cache (CASSANDRA-7493)
 * Fix error when CONTAINS is used with a bind marker (CASSANDRA-7502)
 * Properly reject unknown UDT field (CASSANDRA-7484)
Merged from 2.0:
 * Fix CC#collectTimeOrderedData() tombstone optimisations (CASSANDRA-7394)
 * Support DISTINCT for static columns and fix behaviour when DISTINC is
   not use (CASSANDRA-7305).
 * Workaround JVM NPE on JMX bind failure (CASSANDRA-7254)
 * Fix race in FileCacheService RemovalListener (CASSANDRA-7278)
 * Fix inconsistent use of consistencyForCommit that allowed LOCAL_QUORUM
   operations to incorrect become full QUORUM (CASSANDRA-7345)
 * Properly handle unrecognized opcodes and flags (CASSANDRA-7440)
 * (Hadoop) close CqlRecordWriter clients when finished (CASSANDRA-7459)
 * Commit disk failure policy (CASSANDRA-7429)
 * Make sure high level sstables get compacted (CASSANDRA-7414)
 * Fix AssertionError when using empty clustering columns and static columns
   (CASSANDRA-7455)
 * Add option to disable STCS in L0 (CASSANDRA-6621)
 * Upgrade to snappy-java 1.0.5.2 (CASSANDRA-7476)


2.1.0-rc2
 * Fix heap size calculation for CompoundSparseCellName and
   CompoundSparseCellName.WithCollection (CASSANDRA-7421)
 * Allow counter mutations in UNLOGGED batches (CASSANDRA-7351)
 * Modify reconcile logic to always pick a tombstone over a counter cell
   (CASSANDRA-7346)
 * Avoid incremental compaction on Windows (CASSANDRA-7365)
 * Fix exception when querying a composite-keyed table with a collection index
   (CASSANDRA-7372)
 * Use node's host id in place of counter ids (CASSANDRA-7366)
 * Fix error when doing reversed queries with static columns (CASSANDRA-7490)
 * Backport CASSANDRA-6747 (CASSANDRA-7560)
 * Track max/min timestamps for range tombstones (CASSANDRA-7647)
 * Fix NPE when listing saved caches dir (CASSANDRA-7632)
 * Fix sstableloader unable to connect encrypted node (CASSANDRA-7585)
Merged from 1.2:
 * Clone token map outside of hot gossip loops (CASSANDRA-7758)
 * Add stop method to EmbeddedCassandraService (CASSANDRA-7595)
 * Support connecting to ipv6 jmx with nodetool (CASSANDRA-7669)
 * Set gc_grace_seconds to seven days for system schema tables (CASSANDRA-7668)
 * SimpleSeedProvider no longer caches seeds forever (CASSANDRA-7663)
 * Set correct stream ID on responses when non-Exception Throwables
   are thrown while handling native protocol messages (CASSANDRA-7470)
 * Fix row size miscalculation in LazilyCompactedRow (CASSANDRA-7543)
 * Fix race in background compaction check (CASSANDRA-7745)
 * Don't clear out range tombstones during compaction (CASSANDRA-7808)


2.1.0-rc1
 * Revert flush directory (CASSANDRA-6357)
 * More efficient executor service for fast operations (CASSANDRA-4718)
 * Move less common tools into a new cassandra-tools package (CASSANDRA-7160)
 * Support more concurrent requests in native protocol (CASSANDRA-7231)
 * Add tab-completion to debian nodetool packaging (CASSANDRA-6421)
 * Change concurrent_compactors defaults (CASSANDRA-7139)
 * Add PowerShell Windows launch scripts (CASSANDRA-7001)
 * Make commitlog archive+restore more robust (CASSANDRA-6974)
 * Fix marking commitlogsegments clean (CASSANDRA-6959)
 * Add snapshot "manifest" describing files included (CASSANDRA-6326)
 * Parallel streaming for sstableloader (CASSANDRA-3668)
 * Fix bugs in supercolumns handling (CASSANDRA-7138)
 * Fix ClassClassException on composite dense tables (CASSANDRA-7112)
 * Cleanup and optimize collation and slice iterators (CASSANDRA-7107)
 * Upgrade NBHM lib (CASSANDRA-7128)
 * Optimize netty server (CASSANDRA-6861)
 * Fix repair hang when given CF does not exist (CASSANDRA-7189)
 * Allow c* to be shutdown in an embedded mode (CASSANDRA-5635)
 * Add server side batching to native transport (CASSANDRA-5663)
 * Make batchlog replay asynchronous (CASSANDRA-6134)
 * remove unused classes (CASSANDRA-7197)
 * Limit user types to the keyspace they are defined in (CASSANDRA-6643)
 * Add validate method to CollectionType (CASSANDRA-7208)
 * New serialization format for UDT values (CASSANDRA-7209, CASSANDRA-7261)
 * Fix nodetool netstats (CASSANDRA-7270)
 * Fix potential ClassCastException in HintedHandoffManager (CASSANDRA-7284)
 * Use prepared statements internally (CASSANDRA-6975)
 * Fix broken paging state with prepared statement (CASSANDRA-7120)
 * Fix IllegalArgumentException in CqlStorage (CASSANDRA-7287)
 * Allow nulls/non-existant fields in UDT (CASSANDRA-7206)
 * Add Thrift MultiSliceRequest (CASSANDRA-6757, CASSANDRA-7027)
 * Handle overlapping MultiSlices (CASSANDRA-7279)
 * Fix DataOutputTest on Windows (CASSANDRA-7265)
 * Embedded sets in user defined data-types are not updating (CASSANDRA-7267)
 * Add tuple type to CQL/native protocol (CASSANDRA-7248)
 * Fix CqlPagingRecordReader on tables with few rows (CASSANDRA-7322)
Merged from 2.0:
 * Copy compaction options to make sure they are reloaded (CASSANDRA-7290)
 * Add option to do more aggressive tombstone compactions (CASSANDRA-6563)
 * Don't try to compact already-compacting files in HHOM (CASSANDRA-7288)
 * Always reallocate buffers in HSHA (CASSANDRA-6285)
 * (Hadoop) support authentication in CqlRecordReader (CASSANDRA-7221)
 * (Hadoop) Close java driver Cluster in CQLRR.close (CASSANDRA-7228)
 * Warn when 'USING TIMESTAMP' is used on a CAS BATCH (CASSANDRA-7067)
 * return all cpu values from BackgroundActivityMonitor.readAndCompute (CASSANDRA-7183)
 * Correctly delete scheduled range xfers (CASSANDRA-7143)
 * return all cpu values from BackgroundActivityMonitor.readAndCompute (CASSANDRA-7183)
 * reduce garbage creation in calculatePendingRanges (CASSANDRA-7191)
 * fix c* launch issues on Russian os's due to output of linux 'free' cmd (CASSANDRA-6162)
 * Fix disabling autocompaction (CASSANDRA-7187)
 * Fix potential NumberFormatException when deserializing IntegerType (CASSANDRA-7088)
 * cqlsh can't tab-complete disabling compaction (CASSANDRA-7185)
 * cqlsh: Accept and execute CQL statement(s) from command-line parameter (CASSANDRA-7172)
 * Fix IllegalStateException in CqlPagingRecordReader (CASSANDRA-7198)
 * Fix the InvertedIndex trigger example (CASSANDRA-7211)
 * Add --resolve-ip option to 'nodetool ring' (CASSANDRA-7210)
 * reduce garbage on codec flag deserialization (CASSANDRA-7244)
 * Fix duplicated error messages on directory creation error at startup (CASSANDRA-5818)
 * Proper null handle for IF with map element access (CASSANDRA-7155)
 * Improve compaction visibility (CASSANDRA-7242)
 * Correctly delete scheduled range xfers (CASSANDRA-7143)
 * Make batchlog replica selection rack-aware (CASSANDRA-6551)
 * Fix CFMetaData#getColumnDefinitionFromColumnName() (CASSANDRA-7074)
 * Fix writetime/ttl functions for static columns (CASSANDRA-7081)
 * Suggest CTRL-C or semicolon after three blank lines in cqlsh (CASSANDRA-7142)
 * Fix 2ndary index queries with DESC clustering order (CASSANDRA-6950)
 * Invalid key cache entries on DROP (CASSANDRA-6525)
 * Fix flapping RecoveryManagerTest (CASSANDRA-7084)
 * Add missing iso8601 patterns for date strings (CASSANDRA-6973)
 * Support selecting multiple rows in a partition using IN (CASSANDRA-6875)
 * Add authentication support to shuffle (CASSANDRA-6484)
 * Swap local and global default read repair chances (CASSANDRA-7320)
 * Add conditional CREATE/DROP USER support (CASSANDRA-7264)
 * Cqlsh counts non-empty lines for "Blank lines" warning (CASSANDRA-7325)
Merged from 1.2:
 * Add Cloudstack snitch (CASSANDRA-7147)
 * Update system.peers correctly when relocating tokens (CASSANDRA-7126)
 * Add Google Compute Engine snitch (CASSANDRA-7132)
 * remove duplicate query for local tokens (CASSANDRA-7182)
 * exit CQLSH with error status code if script fails (CASSANDRA-6344)
 * Fix bug with some IN queries missig results (CASSANDRA-7105)
 * Fix availability validation for LOCAL_ONE CL (CASSANDRA-7319)
 * Hint streaming can cause decommission to fail (CASSANDRA-7219)


2.1.0-beta2
 * Increase default CL space to 8GB (CASSANDRA-7031)
 * Add range tombstones to read repair digests (CASSANDRA-6863)
 * Fix BTree.clear for large updates (CASSANDRA-6943)
 * Fail write instead of logging a warning when unable to append to CL
   (CASSANDRA-6764)
 * Eliminate possibility of CL segment appearing twice in active list
   (CASSANDRA-6557)
 * Apply DONTNEED fadvise to commitlog segments (CASSANDRA-6759)
 * Switch CRC component to Adler and include it for compressed sstables
   (CASSANDRA-4165)
 * Allow cassandra-stress to set compaction strategy options (CASSANDRA-6451)
 * Add broadcast_rpc_address option to cassandra.yaml (CASSANDRA-5899)
 * Auto reload GossipingPropertyFileSnitch config (CASSANDRA-5897)
 * Fix overflow of memtable_total_space_in_mb (CASSANDRA-6573)
 * Fix ABTC NPE and apply update function correctly (CASSANDRA-6692)
 * Allow nodetool to use a file or prompt for password (CASSANDRA-6660)
 * Fix AIOOBE when concurrently accessing ABSC (CASSANDRA-6742)
 * Fix assertion error in ALTER TYPE RENAME (CASSANDRA-6705)
 * Scrub should not always clear out repaired status (CASSANDRA-5351)
 * Improve handling of range tombstone for wide partitions (CASSANDRA-6446)
 * Fix ClassCastException for compact table with composites (CASSANDRA-6738)
 * Fix potentially repairing with wrong nodes (CASSANDRA-6808)
 * Change caching option syntax (CASSANDRA-6745)
 * Fix stress to do proper counter reads (CASSANDRA-6835)
 * Fix help message for stress counter_write (CASSANDRA-6824)
 * Fix stress smart Thrift client to pick servers correctly (CASSANDRA-6848)
 * Add logging levels (minimal, normal or verbose) to stress tool (CASSANDRA-6849)
 * Fix race condition in Batch CLE (CASSANDRA-6860)
 * Improve cleanup/scrub/upgradesstables failure handling (CASSANDRA-6774)
 * ByteBuffer write() methods for serializing sstables (CASSANDRA-6781)
 * Proper compare function for CollectionType (CASSANDRA-6783)
 * Update native server to Netty 4 (CASSANDRA-6236)
 * Fix off-by-one error in stress (CASSANDRA-6883)
 * Make OpOrder AutoCloseable (CASSANDRA-6901)
 * Remove sync repair JMX interface (CASSANDRA-6900)
 * Add multiple memory allocation options for memtables (CASSANDRA-6689, 6694)
 * Remove adjusted op rate from stress output (CASSANDRA-6921)
 * Add optimized CF.hasColumns() implementations (CASSANDRA-6941)
 * Serialize batchlog mutations with the version of the target node
   (CASSANDRA-6931)
 * Optimize CounterColumn#reconcile() (CASSANDRA-6953)
 * Properly remove 1.2 sstable support in 2.1 (CASSANDRA-6869)
 * Lock counter cells, not partitions (CASSANDRA-6880)
 * Track presence of legacy counter shards in sstables (CASSANDRA-6888)
 * Ensure safe resource cleanup when replacing sstables (CASSANDRA-6912)
 * Add failure handler to async callback (CASSANDRA-6747)
 * Fix AE when closing SSTable without releasing reference (CASSANDRA-7000)
 * Clean up IndexInfo on keyspace/table drops (CASSANDRA-6924)
 * Only snapshot relative SSTables when sequential repair (CASSANDRA-7024)
 * Require nodetool rebuild_index to specify index names (CASSANDRA-7038)
 * fix cassandra stress errors on reads with native protocol (CASSANDRA-7033)
 * Use OpOrder to guard sstable references for reads (CASSANDRA-6919)
 * Preemptive opening of compaction result (CASSANDRA-6916)
 * Multi-threaded scrub/cleanup/upgradesstables (CASSANDRA-5547)
 * Optimize cellname comparison (CASSANDRA-6934)
 * Native protocol v3 (CASSANDRA-6855)
 * Optimize Cell liveness checks and clean up Cell (CASSANDRA-7119)
 * Support consistent range movements (CASSANDRA-2434)
 * Display min timestamp in sstablemetadata viewer (CASSANDRA-6767)
Merged from 2.0:
 * Avoid race-prone second "scrub" of system keyspace (CASSANDRA-6797)
 * Pool CqlRecordWriter clients by inetaddress rather than Range
   (CASSANDRA-6665)
 * Fix compaction_history timestamps (CASSANDRA-6784)
 * Compare scores of full replica ordering in DES (CASSANDRA-6683)
 * fix CME in SessionInfo updateProgress affecting netstats (CASSANDRA-6577)
 * Allow repairing between specific replicas (CASSANDRA-6440)
 * Allow per-dc enabling of hints (CASSANDRA-6157)
 * Add compatibility for Hadoop 0.2.x (CASSANDRA-5201)
 * Fix EstimatedHistogram races (CASSANDRA-6682)
 * Failure detector correctly converts initial value to nanos (CASSANDRA-6658)
 * Add nodetool taketoken to relocate vnodes (CASSANDRA-4445)
 * Expose bulk loading progress over JMX (CASSANDRA-4757)
 * Correctly handle null with IF conditions and TTL (CASSANDRA-6623)
 * Account for range/row tombstones in tombstone drop
   time histogram (CASSANDRA-6522)
 * Stop CommitLogSegment.close() from calling sync() (CASSANDRA-6652)
 * Make commitlog failure handling configurable (CASSANDRA-6364)
 * Avoid overlaps in LCS (CASSANDRA-6688)
 * Improve support for paginating over composites (CASSANDRA-4851)
 * Fix count(*) queries in a mixed cluster (CASSANDRA-6707)
 * Improve repair tasks(snapshot, differencing) concurrency (CASSANDRA-6566)
 * Fix replaying pre-2.0 commit logs (CASSANDRA-6714)
 * Add static columns to CQL3 (CASSANDRA-6561)
 * Optimize single partition batch statements (CASSANDRA-6737)
 * Disallow post-query re-ordering when paging (CASSANDRA-6722)
 * Fix potential paging bug with deleted columns (CASSANDRA-6748)
 * Fix NPE on BulkLoader caused by losing StreamEvent (CASSANDRA-6636)
 * Fix truncating compression metadata (CASSANDRA-6791)
 * Add CMSClassUnloadingEnabled JVM option (CASSANDRA-6541)
 * Catch memtable flush exceptions during shutdown (CASSANDRA-6735)
 * Fix upgradesstables NPE for non-CF-based indexes (CASSANDRA-6645)
 * Fix UPDATE updating PRIMARY KEY columns implicitly (CASSANDRA-6782)
 * Fix IllegalArgumentException when updating from 1.2 with SuperColumns
   (CASSANDRA-6733)
 * FBUtilities.singleton() should use the CF comparator (CASSANDRA-6778)
 * Fix CQLSStableWriter.addRow(Map<String, Object>) (CASSANDRA-6526)
 * Fix HSHA server introducing corrupt data (CASSANDRA-6285)
 * Fix CAS conditions for COMPACT STORAGE tables (CASSANDRA-6813)
 * Starting threads in OutboundTcpConnectionPool constructor causes race conditions (CASSANDRA-7177)
 * Allow overriding cassandra-rackdc.properties file (CASSANDRA-7072)
 * Set JMX RMI port to 7199 (CASSANDRA-7087)
 * Use LOCAL_QUORUM for data reads at LOCAL_SERIAL (CASSANDRA-6939)
 * Log a warning for large batches (CASSANDRA-6487)
 * Put nodes in hibernate when join_ring is false (CASSANDRA-6961)
 * Avoid early loading of non-system keyspaces before compaction-leftovers
   cleanup at startup (CASSANDRA-6913)
 * Restrict Windows to parallel repairs (CASSANDRA-6907)
 * (Hadoop) Allow manually specifying start/end tokens in CFIF (CASSANDRA-6436)
 * Fix NPE in MeteredFlusher (CASSANDRA-6820)
 * Fix race processing range scan responses (CASSANDRA-6820)
 * Allow deleting snapshots from dropped keyspaces (CASSANDRA-6821)
 * Add uuid() function (CASSANDRA-6473)
 * Omit tombstones from schema digests (CASSANDRA-6862)
 * Include correct consistencyLevel in LWT timeout (CASSANDRA-6884)
 * Lower chances for losing new SSTables during nodetool refresh and
   ColumnFamilyStore.loadNewSSTables (CASSANDRA-6514)
 * Add support for DELETE ... IF EXISTS to CQL3 (CASSANDRA-5708)
 * Update hadoop_cql3_word_count example (CASSANDRA-6793)
 * Fix handling of RejectedExecution in sync Thrift server (CASSANDRA-6788)
 * Log more information when exceeding tombstone_warn_threshold (CASSANDRA-6865)
 * Fix truncate to not abort due to unreachable fat clients (CASSANDRA-6864)
 * Fix schema concurrency exceptions (CASSANDRA-6841)
 * Fix leaking validator FH in StreamWriter (CASSANDRA-6832)
 * Fix saving triggers to schema (CASSANDRA-6789)
 * Fix trigger mutations when base mutation list is immutable (CASSANDRA-6790)
 * Fix accounting in FileCacheService to allow re-using RAR (CASSANDRA-6838)
 * Fix static counter columns (CASSANDRA-6827)
 * Restore expiring->deleted (cell) compaction optimization (CASSANDRA-6844)
 * Fix CompactionManager.needsCleanup (CASSANDRA-6845)
 * Correctly compare BooleanType values other than 0 and 1 (CASSANDRA-6779)
 * Read message id as string from earlier versions (CASSANDRA-6840)
 * Properly use the Paxos consistency for (non-protocol) batch (CASSANDRA-6837)
 * Add paranoid disk failure option (CASSANDRA-6646)
 * Improve PerRowSecondaryIndex performance (CASSANDRA-6876)
 * Extend triggers to support CAS updates (CASSANDRA-6882)
 * Static columns with IF NOT EXISTS don't always work as expected (CASSANDRA-6873)
 * Fix paging with SELECT DISTINCT (CASSANDRA-6857)
 * Fix UnsupportedOperationException on CAS timeout (CASSANDRA-6923)
 * Improve MeteredFlusher handling of MF-unaffected column families
   (CASSANDRA-6867)
 * Add CqlRecordReader using native pagination (CASSANDRA-6311)
 * Add QueryHandler interface (CASSANDRA-6659)
 * Track liveRatio per-memtable, not per-CF (CASSANDRA-6945)
 * Make sure upgradesstables keeps sstable level (CASSANDRA-6958)
 * Fix LIMIT with static columns (CASSANDRA-6956)
 * Fix clash with CQL column name in thrift validation (CASSANDRA-6892)
 * Fix error with super columns in mixed 1.2-2.0 clusters (CASSANDRA-6966)
 * Fix bad skip of sstables on slice query with composite start/finish (CASSANDRA-6825)
 * Fix unintended update with conditional statement (CASSANDRA-6893)
 * Fix map element access in IF (CASSANDRA-6914)
 * Avoid costly range calculations for range queries on system keyspaces
   (CASSANDRA-6906)
 * Fix SSTable not released if stream session fails (CASSANDRA-6818)
 * Avoid build failure due to ANTLR timeout (CASSANDRA-6991)
 * Queries on compact tables can return more rows that requested (CASSANDRA-7052)
 * USING TIMESTAMP for batches does not work (CASSANDRA-7053)
 * Fix performance regression from CASSANDRA-5614 (CASSANDRA-6949)
 * Ensure that batchlog and hint timeouts do not produce hints (CASSANDRA-7058)
 * Merge groupable mutations in TriggerExecutor#execute() (CASSANDRA-7047)
 * Plug holes in resource release when wiring up StreamSession (CASSANDRA-7073)
 * Re-add parameter columns to tracing session (CASSANDRA-6942)
 * Preserves CQL metadata when updating table from thrift (CASSANDRA-6831)
Merged from 1.2:
 * Fix nodetool display with vnodes (CASSANDRA-7082)
 * Add UNLOGGED, COUNTER options to BATCH documentation (CASSANDRA-6816)
 * add extra SSL cipher suites (CASSANDRA-6613)
 * fix nodetool getsstables for blob PK (CASSANDRA-6803)
 * Fix BatchlogManager#deleteBatch() use of millisecond timestamps
   (CASSANDRA-6822)
 * Continue assassinating even if the endpoint vanishes (CASSANDRA-6787)
 * Schedule schema pulls on change (CASSANDRA-6971)
 * Non-droppable verbs shouldn't be dropped from OTC (CASSANDRA-6980)
 * Shutdown batchlog executor in SS#drain() (CASSANDRA-7025)
 * Fix batchlog to account for CF truncation records (CASSANDRA-6999)
 * Fix CQLSH parsing of functions and BLOB literals (CASSANDRA-7018)
 * Properly load trustore in the native protocol (CASSANDRA-6847)
 * Always clean up references in SerializingCache (CASSANDRA-6994)
 * Don't shut MessagingService down when replacing a node (CASSANDRA-6476)
 * fix npe when doing -Dcassandra.fd_initial_value_ms (CASSANDRA-6751)


2.1.0-beta1
 * Add flush directory distinct from compaction directories (CASSANDRA-6357)
 * Require JNA by default (CASSANDRA-6575)
 * add listsnapshots command to nodetool (CASSANDRA-5742)
 * Introduce AtomicBTreeColumns (CASSANDRA-6271, 6692)
 * Multithreaded commitlog (CASSANDRA-3578)
 * allocate fixed index summary memory pool and resample cold index summaries
   to use less memory (CASSANDRA-5519)
 * Removed multithreaded compaction (CASSANDRA-6142)
 * Parallelize fetching rows for low-cardinality indexes (CASSANDRA-1337)
 * change logging from log4j to logback (CASSANDRA-5883)
 * switch to LZ4 compression for internode communication (CASSANDRA-5887)
 * Stop using Thrift-generated Index* classes internally (CASSANDRA-5971)
 * Remove 1.2 network compatibility code (CASSANDRA-5960)
 * Remove leveled json manifest migration code (CASSANDRA-5996)
 * Remove CFDefinition (CASSANDRA-6253)
 * Use AtomicIntegerFieldUpdater in RefCountedMemory (CASSANDRA-6278)
 * User-defined types for CQL3 (CASSANDRA-5590)
 * Use of o.a.c.metrics in nodetool (CASSANDRA-5871, 6406)
 * Batch read from OTC's queue and cleanup (CASSANDRA-1632)
 * Secondary index support for collections (CASSANDRA-4511, 6383)
 * SSTable metadata(Stats.db) format change (CASSANDRA-6356)
 * Push composites support in the storage engine
   (CASSANDRA-5417, CASSANDRA-6520)
 * Add snapshot space used to cfstats (CASSANDRA-6231)
 * Add cardinality estimator for key count estimation (CASSANDRA-5906)
 * CF id is changed to be non-deterministic. Data dir/key cache are created
   uniquely for CF id (CASSANDRA-5202)
 * New counters implementation (CASSANDRA-6504)
 * Replace UnsortedColumns, EmptyColumns, TreeMapBackedSortedColumns with new
   ArrayBackedSortedColumns (CASSANDRA-6630, CASSANDRA-6662, CASSANDRA-6690)
 * Add option to use row cache with a given amount of rows (CASSANDRA-5357)
 * Avoid repairing already repaired data (CASSANDRA-5351)
 * Reject counter updates with USING TTL/TIMESTAMP (CASSANDRA-6649)
 * Replace index_interval with min/max_index_interval (CASSANDRA-6379)
 * Lift limitation that order by columns must be selected for IN queries (CASSANDRA-4911)


2.0.5
 * Reduce garbage generated by bloom filter lookups (CASSANDRA-6609)
 * Add ks.cf names to tombstone logging (CASSANDRA-6597)
 * Use LOCAL_QUORUM for LWT operations at LOCAL_SERIAL (CASSANDRA-6495)
 * Wait for gossip to settle before accepting client connections (CASSANDRA-4288)
 * Delete unfinished compaction incrementally (CASSANDRA-6086)
 * Allow specifying custom secondary index options in CQL3 (CASSANDRA-6480)
 * Improve replica pinning for cache efficiency in DES (CASSANDRA-6485)
 * Fix LOCAL_SERIAL from thrift (CASSANDRA-6584)
 * Don't special case received counts in CAS timeout exceptions (CASSANDRA-6595)
 * Add support for 2.1 global counter shards (CASSANDRA-6505)
 * Fix NPE when streaming connection is not yet established (CASSANDRA-6210)
 * Avoid rare duplicate read repair triggering (CASSANDRA-6606)
 * Fix paging discardFirst (CASSANDRA-6555)
 * Fix ArrayIndexOutOfBoundsException in 2ndary index query (CASSANDRA-6470)
 * Release sstables upon rebuilding 2i (CASSANDRA-6635)
 * Add AbstractCompactionStrategy.startup() method (CASSANDRA-6637)
 * SSTableScanner may skip rows during cleanup (CASSANDRA-6638)
 * sstables from stalled repair sessions can resurrect deleted data (CASSANDRA-6503)
 * Switch stress to use ITransportFactory (CASSANDRA-6641)
 * Fix IllegalArgumentException during prepare (CASSANDRA-6592)
 * Fix possible loss of 2ndary index entries during compaction (CASSANDRA-6517)
 * Fix direct Memory on architectures that do not support unaligned long access
   (CASSANDRA-6628)
 * Let scrub optionally skip broken counter partitions (CASSANDRA-5930)
Merged from 1.2:
 * fsync compression metadata (CASSANDRA-6531)
 * Validate CF existence on execution for prepared statement (CASSANDRA-6535)
 * Add ability to throttle batchlog replay (CASSANDRA-6550)
 * Fix executing LOCAL_QUORUM with SimpleStrategy (CASSANDRA-6545)
 * Avoid StackOverflow when using large IN queries (CASSANDRA-6567)
 * Nodetool upgradesstables includes secondary indexes (CASSANDRA-6598)
 * Paginate batchlog replay (CASSANDRA-6569)
 * skip blocking on streaming during drain (CASSANDRA-6603)
 * Improve error message when schema doesn't match loaded sstable (CASSANDRA-6262)
 * Add properties to adjust FD initial value and max interval (CASSANDRA-4375)
 * Fix preparing with batch and delete from collection (CASSANDRA-6607)
 * Fix ABSC reverse iterator's remove() method (CASSANDRA-6629)
 * Handle host ID conflicts properly (CASSANDRA-6615)
 * Move handling of migration event source to solve bootstrap race. (CASSANDRA-6648)
 * Make sure compaction throughput value doesn't overflow with int math (CASSANDRA-6647)


2.0.4
 * Allow removing snapshots of no-longer-existing CFs (CASSANDRA-6418)
 * add StorageService.stopDaemon() (CASSANDRA-4268)
 * add IRE for invalid CF supplied to get_count (CASSANDRA-5701)
 * add client encryption support to sstableloader (CASSANDRA-6378)
 * Fix accept() loop for SSL sockets post-shutdown (CASSANDRA-6468)
 * Fix size-tiered compaction in LCS L0 (CASSANDRA-6496)
 * Fix assertion failure in filterColdSSTables (CASSANDRA-6483)
 * Fix row tombstones in larger-than-memory compactions (CASSANDRA-6008)
 * Fix cleanup ClassCastException (CASSANDRA-6462)
 * Reduce gossip memory use by interning VersionedValue strings (CASSANDRA-6410)
 * Allow specifying datacenters to participate in a repair (CASSANDRA-6218)
 * Fix divide-by-zero in PCI (CASSANDRA-6403)
 * Fix setting last compacted key in the wrong level for LCS (CASSANDRA-6284)
 * Add millisecond precision formats to the timestamp parser (CASSANDRA-6395)
 * Expose a total memtable size metric for a CF (CASSANDRA-6391)
 * cqlsh: handle symlinks properly (CASSANDRA-6425)
 * Fix potential infinite loop when paging query with IN (CASSANDRA-6464)
 * Fix assertion error in AbstractQueryPager.discardFirst (CASSANDRA-6447)
 * Fix streaming older SSTable yields unnecessary tombstones (CASSANDRA-6527)
Merged from 1.2:
 * Improved error message on bad properties in DDL queries (CASSANDRA-6453)
 * Randomize batchlog candidates selection (CASSANDRA-6481)
 * Fix thundering herd on endpoint cache invalidation (CASSANDRA-6345, 6485)
 * Improve batchlog write performance with vnodes (CASSANDRA-6488)
 * cqlsh: quote single quotes in strings inside collections (CASSANDRA-6172)
 * Improve gossip performance for typical messages (CASSANDRA-6409)
 * Throw IRE if a prepared statement has more markers than supported
   (CASSANDRA-5598)
 * Expose Thread metrics for the native protocol server (CASSANDRA-6234)
 * Change snapshot response message verb to INTERNAL to avoid dropping it
   (CASSANDRA-6415)
 * Warn when collection read has > 65K elements (CASSANDRA-5428)
 * Fix cache persistence when both row and key cache are enabled
   (CASSANDRA-6413)
 * (Hadoop) add describe_local_ring (CASSANDRA-6268)
 * Fix handling of concurrent directory creation failure (CASSANDRA-6459)
 * Allow executing CREATE statements multiple times (CASSANDRA-6471)
 * Don't send confusing info with timeouts (CASSANDRA-6491)
 * Don't resubmit counter mutation runnables internally (CASSANDRA-6427)
 * Don't drop local mutations without a hint (CASSANDRA-6510)
 * Don't allow null max_hint_window_in_ms (CASSANDRA-6419)
 * Validate SliceRange start and finish lengths (CASSANDRA-6521)


2.0.3
 * Fix FD leak on slice read path (CASSANDRA-6275)
 * Cancel read meter task when closing SSTR (CASSANDRA-6358)
 * free off-heap IndexSummary during bulk (CASSANDRA-6359)
 * Recover from IOException in accept() thread (CASSANDRA-6349)
 * Improve Gossip tolerance of abnormally slow tasks (CASSANDRA-6338)
 * Fix trying to hint timed out counter writes (CASSANDRA-6322)
 * Allow restoring specific columnfamilies from archived CL (CASSANDRA-4809)
 * Avoid flushing compaction_history after each operation (CASSANDRA-6287)
 * Fix repair assertion error when tombstones expire (CASSANDRA-6277)
 * Skip loading corrupt key cache (CASSANDRA-6260)
 * Fixes for compacting larger-than-memory rows (CASSANDRA-6274)
 * Compact hottest sstables first and optionally omit coldest from
   compaction entirely (CASSANDRA-6109)
 * Fix modifying column_metadata from thrift (CASSANDRA-6182)
 * cqlsh: fix LIST USERS output (CASSANDRA-6242)
 * Add IRequestSink interface (CASSANDRA-6248)
 * Update memtable size while flushing (CASSANDRA-6249)
 * Provide hooks around CQL2/CQL3 statement execution (CASSANDRA-6252)
 * Require Permission.SELECT for CAS updates (CASSANDRA-6247)
 * New CQL-aware SSTableWriter (CASSANDRA-5894)
 * Reject CAS operation when the protocol v1 is used (CASSANDRA-6270)
 * Correctly throw error when frame too large (CASSANDRA-5981)
 * Fix serialization bug in PagedRange with 2ndary indexes (CASSANDRA-6299)
 * Fix CQL3 table validation in Thrift (CASSANDRA-6140)
 * Fix bug missing results with IN clauses (CASSANDRA-6327)
 * Fix paging with reversed slices (CASSANDRA-6343)
 * Set minTimestamp correctly to be able to drop expired sstables (CASSANDRA-6337)
 * Support NaN and Infinity as float literals (CASSANDRA-6003)
 * Remove RF from nodetool ring output (CASSANDRA-6289)
 * Fix attempting to flush empty rows (CASSANDRA-6374)
 * Fix potential out of bounds exception when paging (CASSANDRA-6333)
Merged from 1.2:
 * Optimize FD phi calculation (CASSANDRA-6386)
 * Improve initial FD phi estimate when starting up (CASSANDRA-6385)
 * Don't list CQL3 table in CLI describe even if named explicitely
   (CASSANDRA-5750)
 * Invalidate row cache when dropping CF (CASSANDRA-6351)
 * add non-jamm path for cached statements (CASSANDRA-6293)
 * add windows bat files for shell commands (CASSANDRA-6145)
 * Require logging in for Thrift CQL2/3 statement preparation (CASSANDRA-6254)
 * restrict max_num_tokens to 1536 (CASSANDRA-6267)
 * Nodetool gets default JMX port from cassandra-env.sh (CASSANDRA-6273)
 * make calculatePendingRanges asynchronous (CASSANDRA-6244)
 * Remove blocking flushes in gossip thread (CASSANDRA-6297)
 * Fix potential socket leak in connectionpool creation (CASSANDRA-6308)
 * Allow LOCAL_ONE/LOCAL_QUORUM to work with SimpleStrategy (CASSANDRA-6238)
 * cqlsh: handle 'null' as session duration (CASSANDRA-6317)
 * Fix json2sstable handling of range tombstones (CASSANDRA-6316)
 * Fix missing one row in reverse query (CASSANDRA-6330)
 * Fix reading expired row value from row cache (CASSANDRA-6325)
 * Fix AssertionError when doing set element deletion (CASSANDRA-6341)
 * Make CL code for the native protocol match the one in C* 2.0
   (CASSANDRA-6347)
 * Disallow altering CQL3 table from thrift (CASSANDRA-6370)
 * Fix size computation of prepared statement (CASSANDRA-6369)


2.0.2
 * Update FailureDetector to use nanontime (CASSANDRA-4925)
 * Fix FileCacheService regressions (CASSANDRA-6149)
 * Never return WriteTimeout for CL.ANY (CASSANDRA-6132)
 * Fix race conditions in bulk loader (CASSANDRA-6129)
 * Add configurable metrics reporting (CASSANDRA-4430)
 * drop queries exceeding a configurable number of tombstones (CASSANDRA-6117)
 * Track and persist sstable read activity (CASSANDRA-5515)
 * Fixes for speculative retry (CASSANDRA-5932, CASSANDRA-6194)
 * Improve memory usage of metadata min/max column names (CASSANDRA-6077)
 * Fix thrift validation refusing row markers on CQL3 tables (CASSANDRA-6081)
 * Fix insertion of collections with CAS (CASSANDRA-6069)
 * Correctly send metadata on SELECT COUNT (CASSANDRA-6080)
 * Track clients' remote addresses in ClientState (CASSANDRA-6070)
 * Create snapshot dir if it does not exist when migrating
   leveled manifest (CASSANDRA-6093)
 * make sequential nodetool repair the default (CASSANDRA-5950)
 * Add more hooks for compaction strategy implementations (CASSANDRA-6111)
 * Fix potential NPE on composite 2ndary indexes (CASSANDRA-6098)
 * Delete can potentially be skipped in batch (CASSANDRA-6115)
 * Allow alter keyspace on system_traces (CASSANDRA-6016)
 * Disallow empty column names in cql (CASSANDRA-6136)
 * Use Java7 file-handling APIs and fix file moving on Windows (CASSANDRA-5383)
 * Save compaction history to system keyspace (CASSANDRA-5078)
 * Fix NPE if StorageService.getOperationMode() is executed before full startup (CASSANDRA-6166)
 * CQL3: support pre-epoch longs for TimestampType (CASSANDRA-6212)
 * Add reloadtriggers command to nodetool (CASSANDRA-4949)
 * cqlsh: ignore empty 'value alias' in DESCRIBE (CASSANDRA-6139)
 * Fix sstable loader (CASSANDRA-6205)
 * Reject bootstrapping if the node already exists in gossip (CASSANDRA-5571)
 * Fix NPE while loading paxos state (CASSANDRA-6211)
 * cqlsh: add SHOW SESSION <tracing-session> command (CASSANDRA-6228)
Merged from 1.2:
 * (Hadoop) Require CFRR batchSize to be at least 2 (CASSANDRA-6114)
 * Add a warning for small LCS sstable size (CASSANDRA-6191)
 * Add ability to list specific KS/CF combinations in nodetool cfstats (CASSANDRA-4191)
 * Mark CF clean if a mutation raced the drop and got it marked dirty (CASSANDRA-5946)
 * Add a LOCAL_ONE consistency level (CASSANDRA-6202)
 * Limit CQL prepared statement cache by size instead of count (CASSANDRA-6107)
 * Tracing should log write failure rather than raw exceptions (CASSANDRA-6133)
 * lock access to TM.endpointToHostIdMap (CASSANDRA-6103)
 * Allow estimated memtable size to exceed slab allocator size (CASSANDRA-6078)
 * Start MeteredFlusher earlier to prevent OOM during CL replay (CASSANDRA-6087)
 * Avoid sending Truncate command to fat clients (CASSANDRA-6088)
 * Allow where clause conditions to be in parenthesis (CASSANDRA-6037)
 * Do not open non-ssl storage port if encryption option is all (CASSANDRA-3916)
 * Move batchlog replay to its own executor (CASSANDRA-6079)
 * Add tombstone debug threshold and histogram (CASSANDRA-6042, 6057)
 * Enable tcp keepalive on incoming connections (CASSANDRA-4053)
 * Fix fat client schema pull NPE (CASSANDRA-6089)
 * Fix memtable flushing for indexed tables (CASSANDRA-6112)
 * Fix skipping columns with multiple slices (CASSANDRA-6119)
 * Expose connected thrift + native client counts (CASSANDRA-5084)
 * Optimize auth setup (CASSANDRA-6122)
 * Trace index selection (CASSANDRA-6001)
 * Update sstablesPerReadHistogram to use biased sampling (CASSANDRA-6164)
 * Log UnknownColumnfamilyException when closing socket (CASSANDRA-5725)
 * Properly error out on CREATE INDEX for counters table (CASSANDRA-6160)
 * Handle JMX notification failure for repair (CASSANDRA-6097)
 * (Hadoop) Fetch no more than 128 splits in parallel (CASSANDRA-6169)
 * stress: add username/password authentication support (CASSANDRA-6068)
 * Fix indexed queries with row cache enabled on parent table (CASSANDRA-5732)
 * Fix compaction race during columnfamily drop (CASSANDRA-5957)
 * Fix validation of empty column names for compact tables (CASSANDRA-6152)
 * Skip replaying mutations that pass CRC but fail to deserialize (CASSANDRA-6183)
 * Rework token replacement to use replace_address (CASSANDRA-5916)
 * Fix altering column types (CASSANDRA-6185)
 * cqlsh: fix CREATE/ALTER WITH completion (CASSANDRA-6196)
 * add windows bat files for shell commands (CASSANDRA-6145)
 * Fix potential stack overflow during range tombstones insertion (CASSANDRA-6181)
 * (Hadoop) Make LOCAL_ONE the default consistency level (CASSANDRA-6214)


2.0.1
 * Fix bug that could allow reading deleted data temporarily (CASSANDRA-6025)
 * Improve memory use defaults (CASSANDRA-6059)
 * Make ThriftServer more easlly extensible (CASSANDRA-6058)
 * Remove Hadoop dependency from ITransportFactory (CASSANDRA-6062)
 * add file_cache_size_in_mb setting (CASSANDRA-5661)
 * Improve error message when yaml contains invalid properties (CASSANDRA-5958)
 * Improve leveled compaction's ability to find non-overlapping L0 compactions
   to work on concurrently (CASSANDRA-5921)
 * Notify indexer of columns shadowed by range tombstones (CASSANDRA-5614)
 * Log Merkle tree stats (CASSANDRA-2698)
 * Switch from crc32 to adler32 for compressed sstable checksums (CASSANDRA-5862)
 * Improve offheap memcpy performance (CASSANDRA-5884)
 * Use a range aware scanner for cleanup (CASSANDRA-2524)
 * Cleanup doesn't need to inspect sstables that contain only local data
   (CASSANDRA-5722)
 * Add ability for CQL3 to list partition keys (CASSANDRA-4536)
 * Improve native protocol serialization (CASSANDRA-5664)
 * Upgrade Thrift to 0.9.1 (CASSANDRA-5923)
 * Require superuser status for adding triggers (CASSANDRA-5963)
 * Make standalone scrubber handle old and new style leveled manifest
   (CASSANDRA-6005)
 * Fix paxos bugs (CASSANDRA-6012, 6013, 6023)
 * Fix paged ranges with multiple replicas (CASSANDRA-6004)
 * Fix potential AssertionError during tracing (CASSANDRA-6041)
 * Fix NPE in sstablesplit (CASSANDRA-6027)
 * Migrate pre-2.0 key/value/column aliases to system.schema_columns
   (CASSANDRA-6009)
 * Paging filter empty rows too agressively (CASSANDRA-6040)
 * Support variadic parameters for IN clauses (CASSANDRA-4210)
 * cqlsh: return the result of CAS writes (CASSANDRA-5796)
 * Fix validation of IN clauses with 2ndary indexes (CASSANDRA-6050)
 * Support named bind variables in CQL (CASSANDRA-6033)
Merged from 1.2:
 * Allow cache-keys-to-save to be set at runtime (CASSANDRA-5980)
 * Avoid second-guessing out-of-space state (CASSANDRA-5605)
 * Tuning knobs for dealing with large blobs and many CFs (CASSANDRA-5982)
 * (Hadoop) Fix CQLRW for thrift tables (CASSANDRA-6002)
 * Fix possible divide-by-zero in HHOM (CASSANDRA-5990)
 * Allow local batchlog writes for CL.ANY (CASSANDRA-5967)
 * Upgrade metrics-core to version 2.2.0 (CASSANDRA-5947)
 * Fix CqlRecordWriter with composite keys (CASSANDRA-5949)
 * Add snitch, schema version, cluster, partitioner to JMX (CASSANDRA-5881)
 * Allow disabling SlabAllocator (CASSANDRA-5935)
 * Make user-defined compaction JMX blocking (CASSANDRA-4952)
 * Fix streaming does not transfer wrapped range (CASSANDRA-5948)
 * Fix loading index summary containing empty key (CASSANDRA-5965)
 * Correctly handle limits in CompositesSearcher (CASSANDRA-5975)
 * Pig: handle CQL collections (CASSANDRA-5867)
 * Pass the updated cf to the PRSI index() method (CASSANDRA-5999)
 * Allow empty CQL3 batches (as no-op) (CASSANDRA-5994)
 * Support null in CQL3 functions (CASSANDRA-5910)
 * Replace the deprecated MapMaker with CacheLoader (CASSANDRA-6007)
 * Add SSTableDeletingNotification to DataTracker (CASSANDRA-6010)
 * Fix snapshots in use get deleted during snapshot repair (CASSANDRA-6011)
 * Move hints and exception count to o.a.c.metrics (CASSANDRA-6017)
 * Fix memory leak in snapshot repair (CASSANDRA-6047)
 * Fix sstable2sjon for CQL3 tables (CASSANDRA-5852)


2.0.0
 * Fix thrift validation when inserting into CQL3 tables (CASSANDRA-5138)
 * Fix periodic memtable flushing behavior with clean memtables (CASSANDRA-5931)
 * Fix dateOf() function for pre-2.0 timestamp columns (CASSANDRA-5928)
 * Fix SSTable unintentionally loads BF when opened for batch (CASSANDRA-5938)
 * Add stream session progress to JMX (CASSANDRA-4757)
 * Fix NPE during CAS operation (CASSANDRA-5925)
Merged from 1.2:
 * Fix getBloomFilterDiskSpaceUsed for AlwaysPresentFilter (CASSANDRA-5900)
 * Don't announce schema version until we've loaded the changes locally
   (CASSANDRA-5904)
 * Fix to support off heap bloom filters size greater than 2 GB (CASSANDRA-5903)
 * Properly handle parsing huge map and set literals (CASSANDRA-5893)


2.0.0-rc2
 * enable vnodes by default (CASSANDRA-5869)
 * fix CAS contention timeout (CASSANDRA-5830)
 * fix HsHa to respect max frame size (CASSANDRA-4573)
 * Fix (some) 2i on composite components omissions (CASSANDRA-5851)
 * cqlsh: add DESCRIBE FULL SCHEMA variant (CASSANDRA-5880)
Merged from 1.2:
 * Correctly validate sparse composite cells in scrub (CASSANDRA-5855)
 * Add KeyCacheHitRate metric to CF metrics (CASSANDRA-5868)
 * cqlsh: add support for multiline comments (CASSANDRA-5798)
 * Handle CQL3 SELECT duplicate IN restrictions on clustering columns
   (CASSANDRA-5856)


2.0.0-rc1
 * improve DecimalSerializer performance (CASSANDRA-5837)
 * fix potential spurious wakeup in AsyncOneResponse (CASSANDRA-5690)
 * fix schema-related trigger issues (CASSANDRA-5774)
 * Better validation when accessing CQL3 table from thrift (CASSANDRA-5138)
 * Fix assertion error during repair (CASSANDRA-5801)
 * Fix range tombstone bug (CASSANDRA-5805)
 * DC-local CAS (CASSANDRA-5797)
 * Add a native_protocol_version column to the system.local table (CASSANRDA-5819)
 * Use index_interval from cassandra.yaml when upgraded (CASSANDRA-5822)
 * Fix buffer underflow on socket close (CASSANDRA-5792)
Merged from 1.2:
 * Fix reading DeletionTime from 1.1-format sstables (CASSANDRA-5814)
 * cqlsh: add collections support to COPY (CASSANDRA-5698)
 * retry important messages for any IOException (CASSANDRA-5804)
 * Allow empty IN relations in SELECT/UPDATE/DELETE statements (CASSANDRA-5626)
 * cqlsh: fix crashing on Windows due to libedit detection (CASSANDRA-5812)
 * fix bulk-loading compressed sstables (CASSANDRA-5820)
 * (Hadoop) fix quoting in CqlPagingRecordReader and CqlRecordWriter
   (CASSANDRA-5824)
 * update default LCS sstable size to 160MB (CASSANDRA-5727)
 * Allow compacting 2Is via nodetool (CASSANDRA-5670)
 * Hex-encode non-String keys in OPP (CASSANDRA-5793)
 * nodetool history logging (CASSANDRA-5823)
 * (Hadoop) fix support for Thrift tables in CqlPagingRecordReader
   (CASSANDRA-5752)
 * add "all time blocked" to StatusLogger output (CASSANDRA-5825)
 * Future-proof inter-major-version schema migrations (CASSANDRA-5845)
 * (Hadoop) add CqlPagingRecordReader support for ReversedType in Thrift table
   (CASSANDRA-5718)
 * Add -no-snapshot option to scrub (CASSANDRA-5891)
 * Fix to support off heap bloom filters size greater than 2 GB (CASSANDRA-5903)
 * Properly handle parsing huge map and set literals (CASSANDRA-5893)
 * Fix LCS L0 compaction may overlap in L1 (CASSANDRA-5907)
 * New sstablesplit tool to split large sstables offline (CASSANDRA-4766)
 * Fix potential deadlock in native protocol server (CASSANDRA-5926)
 * Disallow incompatible type change in CQL3 (CASSANDRA-5882)
Merged from 1.1:
 * Correctly validate sparse composite cells in scrub (CASSANDRA-5855)


2.0.0-beta2
 * Replace countPendingHints with Hints Created metric (CASSANDRA-5746)
 * Allow nodetool with no args, and with help to run without a server (CASSANDRA-5734)
 * Cleanup AbstractType/TypeSerializer classes (CASSANDRA-5744)
 * Remove unimplemented cli option schema-mwt (CASSANDRA-5754)
 * Support range tombstones in thrift (CASSANDRA-5435)
 * Normalize table-manipulating CQL3 statements' class names (CASSANDRA-5759)
 * cqlsh: add missing table options to DESCRIBE output (CASSANDRA-5749)
 * Fix assertion error during repair (CASSANDRA-5757)
 * Fix bulkloader (CASSANDRA-5542)
 * Add LZ4 compression to the native protocol (CASSANDRA-5765)
 * Fix bugs in the native protocol v2 (CASSANDRA-5770)
 * CAS on 'primary key only' table (CASSANDRA-5715)
 * Support streaming SSTables of old versions (CASSANDRA-5772)
 * Always respect protocol version in native protocol (CASSANDRA-5778)
 * Fix ConcurrentModificationException during streaming (CASSANDRA-5782)
 * Update deletion timestamp in Commit#updatesWithPaxosTime (CASSANDRA-5787)
 * Thrift cas() method crashes if input columns are not sorted (CASSANDRA-5786)
 * Order columns names correctly when querying for CAS (CASSANDRA-5788)
 * Fix streaming retry (CASSANDRA-5775)
Merged from 1.2:
 * if no seeds can be a reached a node won't start in a ring by itself (CASSANDRA-5768)
 * add cassandra.unsafesystem property (CASSANDRA-5704)
 * (Hadoop) quote identifiers in CqlPagingRecordReader (CASSANDRA-5763)
 * Add replace_node functionality for vnodes (CASSANDRA-5337)
 * Add timeout events to query traces (CASSANDRA-5520)
 * Fix serialization of the LEFT gossip value (CASSANDRA-5696)
 * Pig: support for cql3 tables (CASSANDRA-5234)
 * Fix skipping range tombstones with reverse queries (CASSANDRA-5712)
 * Expire entries out of ThriftSessionManager (CASSANDRA-5719)
 * Don't keep ancestor information in memory (CASSANDRA-5342)
 * Expose native protocol server status in nodetool info (CASSANDRA-5735)
 * Fix pathetic performance of range tombstones (CASSANDRA-5677)
 * Fix querying with an empty (impossible) range (CASSANDRA-5573)
 * cqlsh: handle CUSTOM 2i in DESCRIBE output (CASSANDRA-5760)
 * Fix minor bug in Range.intersects(Bound) (CASSANDRA-5771)
 * cqlsh: handle disabled compression in DESCRIBE output (CASSANDRA-5766)
 * Ensure all UP events are notified on the native protocol (CASSANDRA-5769)
 * Fix formatting of sstable2json with multiple -k arguments (CASSANDRA-5781)
 * Don't rely on row marker for queries in general to hide lost markers
   after TTL expires (CASSANDRA-5762)
 * Sort nodetool help output (CASSANDRA-5776)
 * Fix column expiring during 2 phases compaction (CASSANDRA-5799)
 * now() is being rejected in INSERTs when inside collections (CASSANDRA-5795)


2.0.0-beta1
 * Add support for indexing clustered columns (CASSANDRA-5125)
 * Removed on-heap row cache (CASSANDRA-5348)
 * use nanotime consistently for node-local timeouts (CASSANDRA-5581)
 * Avoid unnecessary second pass on name-based queries (CASSANDRA-5577)
 * Experimental triggers (CASSANDRA-1311)
 * JEMalloc support for off-heap allocation (CASSANDRA-3997)
 * Single-pass compaction (CASSANDRA-4180)
 * Removed token range bisection (CASSANDRA-5518)
 * Removed compatibility with pre-1.2.5 sstables and network messages
   (CASSANDRA-5511)
 * removed PBSPredictor (CASSANDRA-5455)
 * CAS support (CASSANDRA-5062, 5441, 5442, 5443, 5619, 5667)
 * Leveled compaction performs size-tiered compactions in L0
   (CASSANDRA-5371, 5439)
 * Add yaml network topology snitch for mixed ec2/other envs (CASSANDRA-5339)
 * Log when a node is down longer than the hint window (CASSANDRA-4554)
 * Optimize tombstone creation for ExpiringColumns (CASSANDRA-4917)
 * Improve LeveledScanner work estimation (CASSANDRA-5250, 5407)
 * Replace compaction lock with runWithCompactionsDisabled (CASSANDRA-3430)
 * Change Message IDs to ints (CASSANDRA-5307)
 * Move sstable level information into the Stats component, removing the
   need for a separate Manifest file (CASSANDRA-4872)
 * avoid serializing to byte[] on commitlog append (CASSANDRA-5199)
 * make index_interval configurable per columnfamily (CASSANDRA-3961, CASSANDRA-5650)
 * add default_time_to_live (CASSANDRA-3974)
 * add memtable_flush_period_in_ms (CASSANDRA-4237)
 * replace supercolumns internally by composites (CASSANDRA-3237, 5123)
 * upgrade thrift to 0.9.0 (CASSANDRA-3719)
 * drop unnecessary keyspace parameter from user-defined compaction API
   (CASSANDRA-5139)
 * more robust solution to incomplete compactions + counters (CASSANDRA-5151)
 * Change order of directory searching for c*.in.sh (CASSANDRA-3983)
 * Add tool to reset SSTable compaction level for LCS (CASSANDRA-5271)
 * Allow custom configuration loader (CASSANDRA-5045)
 * Remove memory emergency pressure valve logic (CASSANDRA-3534)
 * Reduce request latency with eager retry (CASSANDRA-4705)
 * cqlsh: Remove ASSUME command (CASSANDRA-5331)
 * Rebuild BF when loading sstables if bloom_filter_fp_chance
   has changed since compaction (CASSANDRA-5015)
 * remove row-level bloom filters (CASSANDRA-4885)
 * Change Kernel Page Cache skipping into row preheating (disabled by default)
   (CASSANDRA-4937)
 * Improve repair by deciding on a gcBefore before sending
   out TreeRequests (CASSANDRA-4932)
 * Add an official way to disable compactions (CASSANDRA-5074)
 * Reenable ALTER TABLE DROP with new semantics (CASSANDRA-3919)
 * Add binary protocol versioning (CASSANDRA-5436)
 * Swap THshaServer for TThreadedSelectorServer (CASSANDRA-5530)
 * Add alias support to SELECT statement (CASSANDRA-5075)
 * Don't create empty RowMutations in CommitLogReplayer (CASSANDRA-5541)
 * Use range tombstones when dropping cfs/columns from schema (CASSANDRA-5579)
 * cqlsh: drop CQL2/CQL3-beta support (CASSANDRA-5585)
 * Track max/min column names in sstables to be able to optimize slice
   queries (CASSANDRA-5514, CASSANDRA-5595, CASSANDRA-5600)
 * Binary protocol: allow batching already prepared statements (CASSANDRA-4693)
 * Allow preparing timestamp, ttl and limit in CQL3 queries (CASSANDRA-4450)
 * Support native link w/o JNA in Java7 (CASSANDRA-3734)
 * Use SASL authentication in binary protocol v2 (CASSANDRA-5545)
 * Replace Thrift HsHa with LMAX Disruptor based implementation (CASSANDRA-5582)
 * cqlsh: Add row count to SELECT output (CASSANDRA-5636)
 * Include a timestamp with all read commands to determine column expiration
   (CASSANDRA-5149)
 * Streaming 2.0 (CASSANDRA-5286, 5699)
 * Conditional create/drop ks/table/index statements in CQL3 (CASSANDRA-2737)
 * more pre-table creation property validation (CASSANDRA-5693)
 * Redesign repair messages (CASSANDRA-5426)
 * Fix ALTER RENAME post-5125 (CASSANDRA-5702)
 * Disallow renaming a 2ndary indexed column (CASSANDRA-5705)
 * Rename Table to Keyspace (CASSANDRA-5613)
 * Ensure changing column_index_size_in_kb on different nodes don't corrupt the
   sstable (CASSANDRA-5454)
 * Move resultset type information into prepare, not execute (CASSANDRA-5649)
 * Auto paging in binary protocol (CASSANDRA-4415, 5714)
 * Don't tie client side use of AbstractType to JDBC (CASSANDRA-4495)
 * Adds new TimestampType to replace DateType (CASSANDRA-5723, CASSANDRA-5729)
Merged from 1.2:
 * make starting native protocol server idempotent (CASSANDRA-5728)
 * Fix loading key cache when a saved entry is no longer valid (CASSANDRA-5706)
 * Fix serialization of the LEFT gossip value (CASSANDRA-5696)
 * cqlsh: Don't show 'null' in place of empty values (CASSANDRA-5675)
 * Race condition in detecting version on a mixed 1.1/1.2 cluster
   (CASSANDRA-5692)
 * Fix skipping range tombstones with reverse queries (CASSANDRA-5712)
 * Expire entries out of ThriftSessionManager (CASSANRDA-5719)
 * Don't keep ancestor information in memory (CASSANDRA-5342)
 * cqlsh: fix handling of semicolons inside BATCH queries (CASSANDRA-5697)


1.2.6
 * Fix tracing when operation completes before all responses arrive
   (CASSANDRA-5668)
 * Fix cross-DC mutation forwarding (CASSANDRA-5632)
 * Reduce SSTableLoader memory usage (CASSANDRA-5555)
 * Scale hinted_handoff_throttle_in_kb to cluster size (CASSANDRA-5272)
 * (Hadoop) Add CQL3 input/output formats (CASSANDRA-4421, 5622)
 * (Hadoop) Fix InputKeyRange in CFIF (CASSANDRA-5536)
 * Fix dealing with ridiculously large max sstable sizes in LCS (CASSANDRA-5589)
 * Ignore pre-truncate hints (CASSANDRA-4655)
 * Move System.exit on OOM into a separate thread (CASSANDRA-5273)
 * Write row markers when serializing schema (CASSANDRA-5572)
 * Check only SSTables for the requested range when streaming (CASSANDRA-5569)
 * Improve batchlog replay behavior and hint ttl handling (CASSANDRA-5314)
 * Exclude localTimestamp from validation for tombstones (CASSANDRA-5398)
 * cqlsh: add custom prompt support (CASSANDRA-5539)
 * Reuse prepared statements in hot auth queries (CASSANDRA-5594)
 * cqlsh: add vertical output option (see EXPAND) (CASSANDRA-5597)
 * Add a rate limit option to stress (CASSANDRA-5004)
 * have BulkLoader ignore snapshots directories (CASSANDRA-5587)
 * fix SnitchProperties logging context (CASSANDRA-5602)
 * Expose whether jna is enabled and memory is locked via JMX (CASSANDRA-5508)
 * cqlsh: fix COPY FROM with ReversedType (CASSANDRA-5610)
 * Allow creating CUSTOM indexes on collections (CASSANDRA-5615)
 * Evaluate now() function at execution time (CASSANDRA-5616)
 * Expose detailed read repair metrics (CASSANDRA-5618)
 * Correct blob literal + ReversedType parsing (CASSANDRA-5629)
 * Allow GPFS to prefer the internal IP like EC2MRS (CASSANDRA-5630)
 * fix help text for -tspw cassandra-cli (CASSANDRA-5643)
 * don't throw away initial causes exceptions for internode encryption issues
   (CASSANDRA-5644)
 * Fix message spelling errors for cql select statements (CASSANDRA-5647)
 * Suppress custom exceptions thru jmx (CASSANDRA-5652)
 * Update CREATE CUSTOM INDEX syntax (CASSANDRA-5639)
 * Fix PermissionDetails.equals() method (CASSANDRA-5655)
 * Never allow partition key ranges in CQL3 without token() (CASSANDRA-5666)
 * Gossiper incorrectly drops AppState for an upgrading node (CASSANDRA-5660)
 * Connection thrashing during multi-region ec2 during upgrade, due to
   messaging version (CASSANDRA-5669)
 * Avoid over reconnecting in EC2MRS (CASSANDRA-5678)
 * Fix ReadResponseSerializer.serializedSize() for digest reads (CASSANDRA-5476)
 * allow sstable2json on 2i CFs (CASSANDRA-5694)
Merged from 1.1:
 * Remove buggy thrift max message length option (CASSANDRA-5529)
 * Fix NPE in Pig's widerow mode (CASSANDRA-5488)
 * Add split size parameter to Pig and disable split combination (CASSANDRA-5544)


1.2.5
 * make BytesToken.toString only return hex bytes (CASSANDRA-5566)
 * Ensure that submitBackground enqueues at least one task (CASSANDRA-5554)
 * fix 2i updates with identical values and timestamps (CASSANDRA-5540)
 * fix compaction throttling bursty-ness (CASSANDRA-4316)
 * reduce memory consumption of IndexSummary (CASSANDRA-5506)
 * remove per-row column name bloom filters (CASSANDRA-5492)
 * Include fatal errors in trace events (CASSANDRA-5447)
 * Ensure that PerRowSecondaryIndex is notified of row-level deletes
   (CASSANDRA-5445)
 * Allow empty blob literals in CQL3 (CASSANDRA-5452)
 * Fix streaming RangeTombstones at column index boundary (CASSANDRA-5418)
 * Fix preparing statements when current keyspace is not set (CASSANDRA-5468)
 * Fix SemanticVersion.isSupportedBy minor/patch handling (CASSANDRA-5496)
 * Don't provide oldCfId for post-1.1 system cfs (CASSANDRA-5490)
 * Fix primary range ignores replication strategy (CASSANDRA-5424)
 * Fix shutdown of binary protocol server (CASSANDRA-5507)
 * Fix repair -snapshot not working (CASSANDRA-5512)
 * Set isRunning flag later in binary protocol server (CASSANDRA-5467)
 * Fix use of CQL3 functions with descending clustering order (CASSANDRA-5472)
 * Disallow renaming columns one at a time for thrift table in CQL3
   (CASSANDRA-5531)
 * cqlsh: add CLUSTERING ORDER BY support to DESCRIBE (CASSANDRA-5528)
 * Add custom secondary index support to CQL3 (CASSANDRA-5484)
 * Fix repair hanging silently on unexpected error (CASSANDRA-5229)
 * Fix Ec2Snitch regression introduced by CASSANDRA-5171 (CASSANDRA-5432)
 * Add nodetool enablebackup/disablebackup (CASSANDRA-5556)
 * cqlsh: fix DESCRIBE after case insensitive USE (CASSANDRA-5567)
Merged from 1.1
 * Add retry mechanism to OTC for non-droppable_verbs (CASSANDRA-5393)
 * Use allocator information to improve memtable memory usage estimate
   (CASSANDRA-5497)
 * Fix trying to load deleted row into row cache on startup (CASSANDRA-4463)
 * fsync leveled manifest to avoid corruption (CASSANDRA-5535)
 * Fix Bound intersection computation (CASSANDRA-5551)
 * sstablescrub now respects max memory size in cassandra.in.sh (CASSANDRA-5562)


1.2.4
 * Ensure that PerRowSecondaryIndex updates see the most recent values
   (CASSANDRA-5397)
 * avoid duplicate index entries ind PrecompactedRow and
   ParallelCompactionIterable (CASSANDRA-5395)
 * remove the index entry on oldColumn when new column is a tombstone
   (CASSANDRA-5395)
 * Change default stream throughput from 400 to 200 mbps (CASSANDRA-5036)
 * Gossiper logs DOWN for symmetry with UP (CASSANDRA-5187)
 * Fix mixing prepared statements between keyspaces (CASSANDRA-5352)
 * Fix consistency level during bootstrap - strike 3 (CASSANDRA-5354)
 * Fix transposed arguments in AlreadyExistsException (CASSANDRA-5362)
 * Improve asynchronous hint delivery (CASSANDRA-5179)
 * Fix Guava dependency version (12.0 -> 13.0.1) for Maven (CASSANDRA-5364)
 * Validate that provided CQL3 collection value are < 64K (CASSANDRA-5355)
 * Make upgradeSSTable skip current version sstables by default (CASSANDRA-5366)
 * Optimize min/max timestamp collection (CASSANDRA-5373)
 * Invalid streamId in cql binary protocol when using invalid CL
   (CASSANDRA-5164)
 * Fix validation for IN where clauses with collections (CASSANDRA-5376)
 * Copy resultSet on count query to avoid ConcurrentModificationException
   (CASSANDRA-5382)
 * Correctly typecheck in CQL3 even with ReversedType (CASSANDRA-5386)
 * Fix streaming compressed files when using encryption (CASSANDRA-5391)
 * cassandra-all 1.2.0 pom missing netty dependency (CASSANDRA-5392)
 * Fix writetime/ttl functions on null values (CASSANDRA-5341)
 * Fix NPE during cql3 select with token() (CASSANDRA-5404)
 * IndexHelper.skipBloomFilters won't skip non-SHA filters (CASSANDRA-5385)
 * cqlsh: Print maps ordered by key, sort sets (CASSANDRA-5413)
 * Add null syntax support in CQL3 for inserts (CASSANDRA-3783)
 * Allow unauthenticated set_keyspace() calls (CASSANDRA-5423)
 * Fix potential incremental backups race (CASSANDRA-5410)
 * Fix prepared BATCH statements with batch-level timestamps (CASSANDRA-5415)
 * Allow overriding superuser setup delay (CASSANDRA-5430)
 * cassandra-shuffle with JMX usernames and passwords (CASSANDRA-5431)
Merged from 1.1:
 * cli: Quote ks and cf names in schema output when needed (CASSANDRA-5052)
 * Fix bad default for min/max timestamp in SSTableMetadata (CASSANDRA-5372)
 * Fix cf name extraction from manifest in Directories.migrateFile()
   (CASSANDRA-5242)
 * Support pluggable internode authentication (CASSANDRA-5401)


1.2.3
 * add check for sstable overlap within a level on startup (CASSANDRA-5327)
 * replace ipv6 colons in jmx object names (CASSANDRA-5298, 5328)
 * Avoid allocating SSTableBoundedScanner during repair when the range does
   not intersect the sstable (CASSANDRA-5249)
 * Don't lowercase property map keys (this breaks NTS) (CASSANDRA-5292)
 * Fix composite comparator with super columns (CASSANDRA-5287)
 * Fix insufficient validation of UPDATE queries against counter cfs
   (CASSANDRA-5300)
 * Fix PropertyFileSnitch default DC/Rack behavior (CASSANDRA-5285)
 * Handle null values when executing prepared statement (CASSANDRA-5081)
 * Add netty to pom dependencies (CASSANDRA-5181)
 * Include type arguments in Thrift CQLPreparedResult (CASSANDRA-5311)
 * Fix compaction not removing columns when bf_fp_ratio is 1 (CASSANDRA-5182)
 * cli: Warn about missing CQL3 tables in schema descriptions (CASSANDRA-5309)
 * Re-enable unknown option in replication/compaction strategies option for
   backward compatibility (CASSANDRA-4795)
 * Add binary protocol support to stress (CASSANDRA-4993)
 * cqlsh: Fix COPY FROM value quoting and null handling (CASSANDRA-5305)
 * Fix repair -pr for vnodes (CASSANDRA-5329)
 * Relax CL for auth queries for non-default users (CASSANDRA-5310)
 * Fix AssertionError during repair (CASSANDRA-5245)
 * Don't announce migrations to pre-1.2 nodes (CASSANDRA-5334)
Merged from 1.1:
 * Update offline scrub for 1.0 -> 1.1 directory structure (CASSANDRA-5195)
 * add tmp flag to Descriptor hashcode (CASSANDRA-4021)
 * fix logging of "Found table data in data directories" when only system tables
   are present (CASSANDRA-5289)
 * cli: Add JMX authentication support (CASSANDRA-5080)
 * nodetool: ability to repair specific range (CASSANDRA-5280)
 * Fix possible assertion triggered in SliceFromReadCommand (CASSANDRA-5284)
 * cqlsh: Add inet type support on Windows (ipv4-only) (CASSANDRA-4801)
 * Fix race when initializing ColumnFamilyStore (CASSANDRA-5350)
 * Add UseTLAB JVM flag (CASSANDRA-5361)


1.2.2
 * fix potential for multiple concurrent compactions of the same sstables
   (CASSANDRA-5256)
 * avoid no-op caching of byte[] on commitlog append (CASSANDRA-5199)
 * fix symlinks under data dir not working (CASSANDRA-5185)
 * fix bug in compact storage metadata handling (CASSANDRA-5189)
 * Validate login for USE queries (CASSANDRA-5207)
 * cli: remove default username and password (CASSANDRA-5208)
 * configure populate_io_cache_on_flush per-CF (CASSANDRA-4694)
 * allow configuration of internode socket buffer (CASSANDRA-3378)
 * Make sstable directory picking blacklist-aware again (CASSANDRA-5193)
 * Correctly expire gossip states for edge cases (CASSANDRA-5216)
 * Improve handling of directory creation failures (CASSANDRA-5196)
 * Expose secondary indicies to the rest of nodetool (CASSANDRA-4464)
 * Binary protocol: avoid sending notification for 0.0.0.0 (CASSANDRA-5227)
 * add UseCondCardMark XX jvm settings on jdk 1.7 (CASSANDRA-4366)
 * CQL3 refactor to allow conversion function (CASSANDRA-5226)
 * Fix drop of sstables in some circumstance (CASSANDRA-5232)
 * Implement caching of authorization results (CASSANDRA-4295)
 * Add support for LZ4 compression (CASSANDRA-5038)
 * Fix missing columns in wide rows queries (CASSANDRA-5225)
 * Simplify auth setup and make system_auth ks alterable (CASSANDRA-5112)
 * Stop compactions from hanging during bootstrap (CASSANDRA-5244)
 * fix compressed streaming sending extra chunk (CASSANDRA-5105)
 * Add CQL3-based implementations of IAuthenticator and IAuthorizer
   (CASSANDRA-4898)
 * Fix timestamp-based tomstone removal logic (CASSANDRA-5248)
 * cli: Add JMX authentication support (CASSANDRA-5080)
 * Fix forceFlush behavior (CASSANDRA-5241)
 * cqlsh: Add username autocompletion (CASSANDRA-5231)
 * Fix CQL3 composite partition key error (CASSANDRA-5240)
 * Allow IN clause on last clustering key (CASSANDRA-5230)
Merged from 1.1:
 * fix start key/end token validation for wide row iteration (CASSANDRA-5168)
 * add ConfigHelper support for Thrift frame and max message sizes (CASSANDRA-5188)
 * fix nodetool repair not fail on node down (CASSANDRA-5203)
 * always collect tombstone hints (CASSANDRA-5068)
 * Fix error when sourcing file in cqlsh (CASSANDRA-5235)


1.2.1
 * stream undelivered hints on decommission (CASSANDRA-5128)
 * GossipingPropertyFileSnitch loads saved dc/rack info if needed (CASSANDRA-5133)
 * drain should flush system CFs too (CASSANDRA-4446)
 * add inter_dc_tcp_nodelay setting (CASSANDRA-5148)
 * re-allow wrapping ranges for start_token/end_token range pairitspwng (CASSANDRA-5106)
 * fix validation compaction of empty rows (CASSANDRA-5136)
 * nodetool methods to enable/disable hint storage/delivery (CASSANDRA-4750)
 * disallow bloom filter false positive chance of 0 (CASSANDRA-5013)
 * add threadpool size adjustment methods to JMXEnabledThreadPoolExecutor and
   CompactionManagerMBean (CASSANDRA-5044)
 * fix hinting for dropped local writes (CASSANDRA-4753)
 * off-heap cache doesn't need mutable column container (CASSANDRA-5057)
 * apply disk_failure_policy to bad disks on initial directory creation
   (CASSANDRA-4847)
 * Optimize name-based queries to use ArrayBackedSortedColumns (CASSANDRA-5043)
 * Fall back to old manifest if most recent is unparseable (CASSANDRA-5041)
 * pool [Compressed]RandomAccessReader objects on the partitioned read path
   (CASSANDRA-4942)
 * Add debug logging to list filenames processed by Directories.migrateFile
   method (CASSANDRA-4939)
 * Expose black-listed directories via JMX (CASSANDRA-4848)
 * Log compaction merge counts (CASSANDRA-4894)
 * Minimize byte array allocation by AbstractData{Input,Output} (CASSANDRA-5090)
 * Add SSL support for the binary protocol (CASSANDRA-5031)
 * Allow non-schema system ks modification for shuffle to work (CASSANDRA-5097)
 * cqlsh: Add default limit to SELECT statements (CASSANDRA-4972)
 * cqlsh: fix DESCRIBE for 1.1 cfs in CQL3 (CASSANDRA-5101)
 * Correctly gossip with nodes >= 1.1.7 (CASSANDRA-5102)
 * Ensure CL guarantees on digest mismatch (CASSANDRA-5113)
 * Validate correctly selects on composite partition key (CASSANDRA-5122)
 * Fix exception when adding collection (CASSANDRA-5117)
 * Handle states for non-vnode clusters correctly (CASSANDRA-5127)
 * Refuse unrecognized replication and compaction strategy options (CASSANDRA-4795)
 * Pick the correct value validator in sstable2json for cql3 tables (CASSANDRA-5134)
 * Validate login for describe_keyspace, describe_keyspaces and set_keyspace
   (CASSANDRA-5144)
 * Fix inserting empty maps (CASSANDRA-5141)
 * Don't remove tokens from System table for node we know (CASSANDRA-5121)
 * fix streaming progress report for compresed files (CASSANDRA-5130)
 * Coverage analysis for low-CL queries (CASSANDRA-4858)
 * Stop interpreting dates as valid timeUUID value (CASSANDRA-4936)
 * Adds E notation for floating point numbers (CASSANDRA-4927)
 * Detect (and warn) unintentional use of the cql2 thrift methods when cql3 was
   intended (CASSANDRA-5172)
 * cli: Quote ks and cf names in schema output when needed (CASSANDRA-5052)
 * Fix cf name extraction from manifest in Directories.migrateFile() (CASSANDRA-5242)
 * Replace mistaken usage of commons-logging with slf4j (CASSANDRA-5464)
 * Ensure Jackson dependency matches lib (CASSANDRA-5126)
 * Expose droppable tombstone ratio stats over JMX (CASSANDRA-5159)
Merged from 1.1:
 * Simplify CompressedRandomAccessReader to work around JDK FD bug (CASSANDRA-5088)
 * Improve handling a changing target throttle rate mid-compaction (CASSANDRA-5087)
 * Pig: correctly decode row keys in widerow mode (CASSANDRA-5098)
 * nodetool repair command now prints progress (CASSANDRA-4767)
 * fix user defined compaction to run against 1.1 data directory (CASSANDRA-5118)
 * Fix CQL3 BATCH authorization caching (CASSANDRA-5145)
 * fix get_count returns incorrect value with TTL (CASSANDRA-5099)
 * better handling for mid-compaction failure (CASSANDRA-5137)
 * convert default marshallers list to map for better readability (CASSANDRA-5109)
 * fix ConcurrentModificationException in getBootstrapSource (CASSANDRA-5170)
 * fix sstable maxtimestamp for row deletes and pre-1.1.1 sstables (CASSANDRA-5153)
 * Fix thread growth on node removal (CASSANDRA-5175)
 * Make Ec2Region's datacenter name configurable (CASSANDRA-5155)


1.2.0
 * Disallow counters in collections (CASSANDRA-5082)
 * cqlsh: add unit tests (CASSANDRA-3920)
 * fix default bloom_filter_fp_chance for LeveledCompactionStrategy (CASSANDRA-5093)
Merged from 1.1:
 * add validation for get_range_slices with start_key and end_token (CASSANDRA-5089)


1.2.0-rc2
 * fix nodetool ownership display with vnodes (CASSANDRA-5065)
 * cqlsh: add DESCRIBE KEYSPACES command (CASSANDRA-5060)
 * Fix potential infinite loop when reloading CFS (CASSANDRA-5064)
 * Fix SimpleAuthorizer example (CASSANDRA-5072)
 * cqlsh: force CL.ONE for tracing and system.schema* queries (CASSANDRA-5070)
 * Includes cassandra-shuffle in the debian package (CASSANDRA-5058)
Merged from 1.1:
 * fix multithreaded compaction deadlock (CASSANDRA-4492)
 * fix temporarily missing schema after upgrade from pre-1.1.5 (CASSANDRA-5061)
 * Fix ALTER TABLE overriding compression options with defaults
   (CASSANDRA-4996, 5066)
 * fix specifying and altering crc_check_chance (CASSANDRA-5053)
 * fix Murmur3Partitioner ownership% calculation (CASSANDRA-5076)
 * Don't expire columns sooner than they should in 2ndary indexes (CASSANDRA-5079)


1.2-rc1
 * rename rpc_timeout settings to request_timeout (CASSANDRA-5027)
 * add BF with 0.1 FP to LCS by default (CASSANDRA-5029)
 * Fix preparing insert queries (CASSANDRA-5016)
 * Fix preparing queries with counter increment (CASSANDRA-5022)
 * Fix preparing updates with collections (CASSANDRA-5017)
 * Don't generate UUID based on other node address (CASSANDRA-5002)
 * Fix message when trying to alter a clustering key type (CASSANDRA-5012)
 * Update IAuthenticator to match the new IAuthorizer (CASSANDRA-5003)
 * Fix inserting only a key in CQL3 (CASSANDRA-5040)
 * Fix CQL3 token() function when used with strings (CASSANDRA-5050)
Merged from 1.1:
 * reduce log spam from invalid counter shards (CASSANDRA-5026)
 * Improve schema propagation performance (CASSANDRA-5025)
 * Fix for IndexHelper.IndexFor throws OOB Exception (CASSANDRA-5030)
 * cqlsh: make it possible to describe thrift CFs (CASSANDRA-4827)
 * cqlsh: fix timestamp formatting on some platforms (CASSANDRA-5046)


1.2-beta3
 * make consistency level configurable in cqlsh (CASSANDRA-4829)
 * fix cqlsh rendering of blob fields (CASSANDRA-4970)
 * fix cqlsh DESCRIBE command (CASSANDRA-4913)
 * save truncation position in system table (CASSANDRA-4906)
 * Move CompressionMetadata off-heap (CASSANDRA-4937)
 * allow CLI to GET cql3 columnfamily data (CASSANDRA-4924)
 * Fix rare race condition in getExpireTimeForEndpoint (CASSANDRA-4402)
 * acquire references to overlapping sstables during compaction so bloom filter
   doesn't get free'd prematurely (CASSANDRA-4934)
 * Don't share slice query filter in CQL3 SelectStatement (CASSANDRA-4928)
 * Separate tracing from Log4J (CASSANDRA-4861)
 * Exclude gcable tombstones from merkle-tree computation (CASSANDRA-4905)
 * Better printing of AbstractBounds for tracing (CASSANDRA-4931)
 * Optimize mostRecentTombstone check in CC.collectAllData (CASSANDRA-4883)
 * Change stream session ID to UUID to avoid collision from same node (CASSANDRA-4813)
 * Use Stats.db when bulk loading if present (CASSANDRA-4957)
 * Skip repair on system_trace and keyspaces with RF=1 (CASSANDRA-4956)
 * (cql3) Remove arbitrary SELECT limit (CASSANDRA-4918)
 * Correctly handle prepared operation on collections (CASSANDRA-4945)
 * Fix CQL3 LIMIT (CASSANDRA-4877)
 * Fix Stress for CQL3 (CASSANDRA-4979)
 * Remove cassandra specific exceptions from JMX interface (CASSANDRA-4893)
 * (CQL3) Force using ALLOW FILTERING on potentially inefficient queries (CASSANDRA-4915)
 * (cql3) Fix adding column when the table has collections (CASSANDRA-4982)
 * (cql3) Fix allowing collections with compact storage (CASSANDRA-4990)
 * (cql3) Refuse ttl/writetime function on collections (CASSANDRA-4992)
 * Replace IAuthority with new IAuthorizer (CASSANDRA-4874)
 * clqsh: fix KEY pseudocolumn escaping when describing Thrift tables
   in CQL3 mode (CASSANDRA-4955)
 * add basic authentication support for Pig CassandraStorage (CASSANDRA-3042)
 * fix CQL2 ALTER TABLE compaction_strategy_class altering (CASSANDRA-4965)
Merged from 1.1:
 * Fall back to old describe_splits if d_s_ex is not available (CASSANDRA-4803)
 * Improve error reporting when streaming ranges fail (CASSANDRA-5009)
 * Fix cqlsh timestamp formatting of timezone info (CASSANDRA-4746)
 * Fix assertion failure with leveled compaction (CASSANDRA-4799)
 * Check for null end_token in get_range_slice (CASSANDRA-4804)
 * Remove all remnants of removed nodes (CASSANDRA-4840)
 * Add aut-reloading of the log4j file in debian package (CASSANDRA-4855)
 * Fix estimated row cache entry size (CASSANDRA-4860)
 * reset getRangeSlice filter after finishing a row for get_paged_slice
   (CASSANDRA-4919)
 * expunge row cache post-truncate (CASSANDRA-4940)
 * Allow static CF definition with compact storage (CASSANDRA-4910)
 * Fix endless loop/compaction of schema_* CFs due to broken timestamps (CASSANDRA-4880)
 * Fix 'wrong class type' assertion in CounterColumn (CASSANDRA-4976)


1.2-beta2
 * fp rate of 1.0 disables BF entirely; LCS defaults to 1.0 (CASSANDRA-4876)
 * off-heap bloom filters for row keys (CASSANDRA_4865)
 * add extension point for sstable components (CASSANDRA-4049)
 * improve tracing output (CASSANDRA-4852, 4862)
 * make TRACE verb droppable (CASSANDRA-4672)
 * fix BulkLoader recognition of CQL3 columnfamilies (CASSANDRA-4755)
 * Sort commitlog segments for replay by id instead of mtime (CASSANDRA-4793)
 * Make hint delivery asynchronous (CASSANDRA-4761)
 * Pluggable Thrift transport factories for CLI and cqlsh (CASSANDRA-4609, 4610)
 * cassandra-cli: allow Double value type to be inserted to a column (CASSANDRA-4661)
 * Add ability to use custom TServerFactory implementations (CASSANDRA-4608)
 * optimize batchlog flushing to skip successful batches (CASSANDRA-4667)
 * include metadata for system keyspace itself in schema tables (CASSANDRA-4416)
 * add check to PropertyFileSnitch to verify presence of location for
   local node (CASSANDRA-4728)
 * add PBSPredictor consistency modeler (CASSANDRA-4261)
 * remove vestiges of Thrift unframed mode (CASSANDRA-4729)
 * optimize single-row PK lookups (CASSANDRA-4710)
 * adjust blockFor calculation to account for pending ranges due to node
   movement (CASSANDRA-833)
 * Change CQL version to 3.0.0 and stop accepting 3.0.0-beta1 (CASSANDRA-4649)
 * (CQL3) Make prepared statement global instead of per connection
   (CASSANDRA-4449)
 * Fix scrubbing of CQL3 created tables (CASSANDRA-4685)
 * (CQL3) Fix validation when using counter and regular columns in the same
   table (CASSANDRA-4706)
 * Fix bug starting Cassandra with simple authentication (CASSANDRA-4648)
 * Add support for batchlog in CQL3 (CASSANDRA-4545, 4738)
 * Add support for multiple column family outputs in CFOF (CASSANDRA-4208)
 * Support repairing only the local DC nodes (CASSANDRA-4747)
 * Use rpc_address for binary protocol and change default port (CASSANDRA-4751)
 * Fix use of collections in prepared statements (CASSANDRA-4739)
 * Store more information into peers table (CASSANDRA-4351, 4814)
 * Configurable bucket size for size tiered compaction (CASSANDRA-4704)
 * Run leveled compaction in parallel (CASSANDRA-4310)
 * Fix potential NPE during CFS reload (CASSANDRA-4786)
 * Composite indexes may miss results (CASSANDRA-4796)
 * Move consistency level to the protocol level (CASSANDRA-4734, 4824)
 * Fix Subcolumn slice ends not respected (CASSANDRA-4826)
 * Fix Assertion error in cql3 select (CASSANDRA-4783)
 * Fix list prepend logic (CQL3) (CASSANDRA-4835)
 * Add booleans as literals in CQL3 (CASSANDRA-4776)
 * Allow renaming PK columns in CQL3 (CASSANDRA-4822)
 * Fix binary protocol NEW_NODE event (CASSANDRA-4679)
 * Fix potential infinite loop in tombstone compaction (CASSANDRA-4781)
 * Remove system tables accounting from schema (CASSANDRA-4850)
 * (cql3) Force provided columns in clustering key order in
   'CLUSTERING ORDER BY' (CASSANDRA-4881)
 * Fix composite index bug (CASSANDRA-4884)
 * Fix short read protection for CQL3 (CASSANDRA-4882)
 * Add tracing support to the binary protocol (CASSANDRA-4699)
 * (cql3) Don't allow prepared marker inside collections (CASSANDRA-4890)
 * Re-allow order by on non-selected columns (CASSANDRA-4645)
 * Bug when composite index is created in a table having collections (CASSANDRA-4909)
 * log index scan subject in CompositesSearcher (CASSANDRA-4904)
Merged from 1.1:
 * add get[Row|Key]CacheEntries to CacheServiceMBean (CASSANDRA-4859)
 * fix get_paged_slice to wrap to next row correctly (CASSANDRA-4816)
 * fix indexing empty column values (CASSANDRA-4832)
 * allow JdbcDate to compose null Date objects (CASSANDRA-4830)
 * fix possible stackoverflow when compacting 1000s of sstables
   (CASSANDRA-4765)
 * fix wrong leveled compaction progress calculation (CASSANDRA-4807)
 * add a close() method to CRAR to prevent leaking file descriptors (CASSANDRA-4820)
 * fix potential infinite loop in get_count (CASSANDRA-4833)
 * fix compositeType.{get/from}String methods (CASSANDRA-4842)
 * (CQL) fix CREATE COLUMNFAMILY permissions check (CASSANDRA-4864)
 * Fix DynamicCompositeType same type comparison (CASSANDRA-4711)
 * Fix duplicate SSTable reference when stream session failed (CASSANDRA-3306)
 * Allow static CF definition with compact storage (CASSANDRA-4910)
 * Fix endless loop/compaction of schema_* CFs due to broken timestamps (CASSANDRA-4880)
 * Fix 'wrong class type' assertion in CounterColumn (CASSANDRA-4976)


1.2-beta1
 * add atomic_batch_mutate (CASSANDRA-4542, -4635)
 * increase default max_hint_window_in_ms to 3h (CASSANDRA-4632)
 * include message initiation time to replicas so they can more
   accurately drop timed-out requests (CASSANDRA-2858)
 * fix clientutil.jar dependencies (CASSANDRA-4566)
 * optimize WriteResponse (CASSANDRA-4548)
 * new metrics (CASSANDRA-4009)
 * redesign KEYS indexes to avoid read-before-write (CASSANDRA-2897)
 * debug tracing (CASSANDRA-1123)
 * parallelize row cache loading (CASSANDRA-4282)
 * Make compaction, flush JBOD-aware (CASSANDRA-4292)
 * run local range scans on the read stage (CASSANDRA-3687)
 * clean up ioexceptions (CASSANDRA-2116)
 * add disk_failure_policy (CASSANDRA-2118)
 * Introduce new json format with row level deletion (CASSANDRA-4054)
 * remove redundant "name" column from schema_keyspaces (CASSANDRA-4433)
 * improve "nodetool ring" handling of multi-dc clusters (CASSANDRA-3047)
 * update NTS calculateNaturalEndpoints to be O(N log N) (CASSANDRA-3881)
 * split up rpc timeout by operation type (CASSANDRA-2819)
 * rewrite key cache save/load to use only sequential i/o (CASSANDRA-3762)
 * update MS protocol with a version handshake + broadcast address id
   (CASSANDRA-4311)
 * multithreaded hint replay (CASSANDRA-4189)
 * add inter-node message compression (CASSANDRA-3127)
 * remove COPP (CASSANDRA-2479)
 * Track tombstone expiration and compact when tombstone content is
   higher than a configurable threshold, default 20% (CASSANDRA-3442, 4234)
 * update MurmurHash to version 3 (CASSANDRA-2975)
 * (CLI) track elapsed time for `delete' operation (CASSANDRA-4060)
 * (CLI) jline version is bumped to 1.0 to properly  support
   'delete' key function (CASSANDRA-4132)
 * Save IndexSummary into new SSTable 'Summary' component (CASSANDRA-2392, 4289)
 * Add support for range tombstones (CASSANDRA-3708)
 * Improve MessagingService efficiency (CASSANDRA-3617)
 * Avoid ID conflicts from concurrent schema changes (CASSANDRA-3794)
 * Set thrift HSHA server thread limit to unlimited by default (CASSANDRA-4277)
 * Avoids double serialization of CF id in RowMutation messages
   (CASSANDRA-4293)
 * stream compressed sstables directly with java nio (CASSANDRA-4297)
 * Support multiple ranges in SliceQueryFilter (CASSANDRA-3885)
 * Add column metadata to system column families (CASSANDRA-4018)
 * (cql3) Always use composite types by default (CASSANDRA-4329)
 * (cql3) Add support for set, map and list (CASSANDRA-3647)
 * Validate date type correctly (CASSANDRA-4441)
 * (cql3) Allow definitions with only a PK (CASSANDRA-4361)
 * (cql3) Add support for row key composites (CASSANDRA-4179)
 * improve DynamicEndpointSnitch by using reservoir sampling (CASSANDRA-4038)
 * (cql3) Add support for 2ndary indexes (CASSANDRA-3680)
 * (cql3) fix defining more than one PK to be invalid (CASSANDRA-4477)
 * remove schema agreement checking from all external APIs (Thrift, CQL and CQL3) (CASSANDRA-4487)
 * add Murmur3Partitioner and make it default for new installations (CASSANDRA-3772, 4621)
 * (cql3) update pseudo-map syntax to use map syntax (CASSANDRA-4497)
 * Finer grained exceptions hierarchy and provides error code with exceptions (CASSANDRA-3979)
 * Adds events push to binary protocol (CASSANDRA-4480)
 * Rewrite nodetool help (CASSANDRA-2293)
 * Make CQL3 the default for CQL (CASSANDRA-4640)
 * update stress tool to be able to use CQL3 (CASSANDRA-4406)
 * Accept all thrift update on CQL3 cf but don't expose their metadata (CASSANDRA-4377)
 * Replace Throttle with Guava's RateLimiter for HintedHandOff (CASSANDRA-4541)
 * fix counter add/get using CQL2 and CQL3 in stress tool (CASSANDRA-4633)
 * Add sstable count per level to cfstats (CASSANDRA-4537)
 * (cql3) Add ALTER KEYSPACE statement (CASSANDRA-4611)
 * (cql3) Allow defining default consistency levels (CASSANDRA-4448)
 * (cql3) Fix queries using LIMIT missing results (CASSANDRA-4579)
 * fix cross-version gossip messaging (CASSANDRA-4576)
 * added inet data type (CASSANDRA-4627)


1.1.6
 * Wait for writes on synchronous read digest mismatch (CASSANDRA-4792)
 * fix commitlog replay for nanotime-infected sstables (CASSANDRA-4782)
 * preflight check ttl for maximum of 20 years (CASSANDRA-4771)
 * (Pig) fix widerow input with single column rows (CASSANDRA-4789)
 * Fix HH to compact with correct gcBefore, which avoids wiping out
   undelivered hints (CASSANDRA-4772)
 * LCS will merge up to 32 L0 sstables as intended (CASSANDRA-4778)
 * NTS will default unconfigured DC replicas to zero (CASSANDRA-4675)
 * use default consistency level in counter validation if none is
   explicitly provide (CASSANDRA-4700)
 * Improve IAuthority interface by introducing fine-grained
   access permissions and grant/revoke commands (CASSANDRA-4490, 4644)
 * fix assumption error in CLI when updating/describing keyspace
   (CASSANDRA-4322)
 * Adds offline sstablescrub to debian packaging (CASSANDRA-4642)
 * Automatic fixing of overlapping leveled sstables (CASSANDRA-4644)
 * fix error when using ORDER BY with extended selections (CASSANDRA-4689)
 * (CQL3) Fix validation for IN queries for non-PK cols (CASSANDRA-4709)
 * fix re-created keyspace disappering after 1.1.5 upgrade
   (CASSANDRA-4698, 4752)
 * (CLI) display elapsed time in 2 fraction digits (CASSANDRA-3460)
 * add authentication support to sstableloader (CASSANDRA-4712)
 * Fix CQL3 'is reversed' logic (CASSANDRA-4716, 4759)
 * (CQL3) Don't return ReversedType in result set metadata (CASSANDRA-4717)
 * Backport adding AlterKeyspace statement (CASSANDRA-4611)
 * (CQL3) Correcty accept upper-case data types (CASSANDRA-4770)
 * Add binary protocol events for schema changes (CASSANDRA-4684)
Merged from 1.0:
 * Switch from NBHM to CHM in MessagingService's callback map, which
   prevents OOM in long-running instances (CASSANDRA-4708)


1.1.5
 * add SecondaryIndex.reload API (CASSANDRA-4581)
 * use millis + atomicint for commitlog segment creation instead of
   nanotime, which has issues under some hypervisors (CASSANDRA-4601)
 * fix FD leak in slice queries (CASSANDRA-4571)
 * avoid recursion in leveled compaction (CASSANDRA-4587)
 * increase stack size under Java7 to 180K
 * Log(info) schema changes (CASSANDRA-4547)
 * Change nodetool setcachecapcity to manipulate global caches (CASSANDRA-4563)
 * (cql3) fix setting compaction strategy (CASSANDRA-4597)
 * fix broken system.schema_* timestamps on system startup (CASSANDRA-4561)
 * fix wrong skip of cache saving (CASSANDRA-4533)
 * Avoid NPE when lost+found is in data dir (CASSANDRA-4572)
 * Respect five-minute flush moratorium after initial CL replay (CASSANDRA-4474)
 * Adds ntp as recommended in debian packaging (CASSANDRA-4606)
 * Configurable transport in CF Record{Reader|Writer} (CASSANDRA-4558)
 * (cql3) fix potential NPE with both equal and unequal restriction (CASSANDRA-4532)
 * (cql3) improves ORDER BY validation (CASSANDRA-4624)
 * Fix potential deadlock during counter writes (CASSANDRA-4578)
 * Fix cql error with ORDER BY when using IN (CASSANDRA-4612)
Merged from 1.0:
 * increase Xss to 160k to accomodate latest 1.6 JVMs (CASSANDRA-4602)
 * fix toString of hint destination tokens (CASSANDRA-4568)
 * Fix multiple values for CurrentLocal NodeID (CASSANDRA-4626)


1.1.4
 * fix offline scrub to catch >= out of order rows (CASSANDRA-4411)
 * fix cassandra-env.sh on RHEL and other non-dash-based systems
   (CASSANDRA-4494)
Merged from 1.0:
 * (Hadoop) fix setting key length for old-style mapred api (CASSANDRA-4534)
 * (Hadoop) fix iterating through a resultset consisting entirely
   of tombstoned rows (CASSANDRA-4466)


1.1.3
 * (cqlsh) add COPY TO (CASSANDRA-4434)
 * munmap commitlog segments before rename (CASSANDRA-4337)
 * (JMX) rename getRangeKeySample to sampleKeyRange to avoid returning
   multi-MB results as an attribute (CASSANDRA-4452)
 * flush based on data size, not throughput; overwritten columns no
   longer artificially inflate liveRatio (CASSANDRA-4399)
 * update default commitlog segment size to 32MB and total commitlog
   size to 32/1024 MB for 32/64 bit JVMs, respectively (CASSANDRA-4422)
 * avoid using global partitioner to estimate ranges in index sstables
   (CASSANDRA-4403)
 * restore pre-CASSANDRA-3862 approach to removing expired tombstones
   from row cache during compaction (CASSANDRA-4364)
 * (stress) support for CQL prepared statements (CASSANDRA-3633)
 * Correctly catch exception when Snappy cannot be loaded (CASSANDRA-4400)
 * (cql3) Support ORDER BY when IN condition is given in WHERE clause (CASSANDRA-4327)
 * (cql3) delete "component_index" column on DROP TABLE call (CASSANDRA-4420)
 * change nanoTime() to currentTimeInMillis() in schema related code (CASSANDRA-4432)
 * add a token generation tool (CASSANDRA-3709)
 * Fix LCS bug with sstable containing only 1 row (CASSANDRA-4411)
 * fix "Can't Modify Index Name" problem on CF update (CASSANDRA-4439)
 * Fix assertion error in getOverlappingSSTables during repair (CASSANDRA-4456)
 * fix nodetool's setcompactionthreshold command (CASSANDRA-4455)
 * Ensure compacted files are never used, to avoid counter overcount (CASSANDRA-4436)
Merged from 1.0:
 * Push the validation of secondary index values to the SecondaryIndexManager (CASSANDRA-4240)
 * allow dropping columns shadowed by not-yet-expired supercolumn or row
   tombstones in PrecompactedRow (CASSANDRA-4396)


1.1.2
 * Fix cleanup not deleting index entries (CASSANDRA-4379)
 * Use correct partitioner when saving + loading caches (CASSANDRA-4331)
 * Check schema before trying to export sstable (CASSANDRA-2760)
 * Raise a meaningful exception instead of NPE when PFS encounters
   an unconfigured node + no default (CASSANDRA-4349)
 * fix bug in sstable blacklisting with LCS (CASSANDRA-4343)
 * LCS no longer promotes tiny sstables out of L0 (CASSANDRA-4341)
 * skip tombstones during hint replay (CASSANDRA-4320)
 * fix NPE in compactionstats (CASSANDRA-4318)
 * enforce 1m min keycache for auto (CASSANDRA-4306)
 * Have DeletedColumn.isMFD always return true (CASSANDRA-4307)
 * (cql3) exeption message for ORDER BY constraints said primary filter can be
    an IN clause, which is misleading (CASSANDRA-4319)
 * (cql3) Reject (not yet supported) creation of 2ndardy indexes on tables with
   composite primary keys (CASSANDRA-4328)
 * Set JVM stack size to 160k for java 7 (CASSANDRA-4275)
 * cqlsh: add COPY command to load data from CSV flat files (CASSANDRA-4012)
 * CFMetaData.fromThrift to throw ConfigurationException upon error (CASSANDRA-4353)
 * Use CF comparator to sort indexed columns in SecondaryIndexManager
   (CASSANDRA-4365)
 * add strategy_options to the KSMetaData.toString() output (CASSANDRA-4248)
 * (cql3) fix range queries containing unqueried results (CASSANDRA-4372)
 * (cql3) allow updating column_alias types (CASSANDRA-4041)
 * (cql3) Fix deletion bug (CASSANDRA-4193)
 * Fix computation of overlapping sstable for leveled compaction (CASSANDRA-4321)
 * Improve scrub and allow to run it offline (CASSANDRA-4321)
 * Fix assertionError in StorageService.bulkLoad (CASSANDRA-4368)
 * (cqlsh) add option to authenticate to a keyspace at startup (CASSANDRA-4108)
 * (cqlsh) fix ASSUME functionality (CASSANDRA-4352)
 * Fix ColumnFamilyRecordReader to not return progress > 100% (CASSANDRA-3942)
Merged from 1.0:
 * Set gc_grace on index CF to 0 (CASSANDRA-4314)


1.1.1
 * add populate_io_cache_on_flush option (CASSANDRA-2635)
 * allow larger cache capacities than 2GB (CASSANDRA-4150)
 * add getsstables command to nodetool (CASSANDRA-4199)
 * apply parent CF compaction settings to secondary index CFs (CASSANDRA-4280)
 * preserve commitlog size cap when recycling segments at startup
   (CASSANDRA-4201)
 * (Hadoop) fix split generation regression (CASSANDRA-4259)
 * ignore min/max compactions settings in LCS, while preserving
   behavior that min=max=0 disables autocompaction (CASSANDRA-4233)
 * log number of rows read from saved cache (CASSANDRA-4249)
 * calculate exact size required for cleanup operations (CASSANDRA-1404)
 * avoid blocking additional writes during flush when the commitlog
   gets behind temporarily (CASSANDRA-1991)
 * enable caching on index CFs based on data CF cache setting (CASSANDRA-4197)
 * warn on invalid replication strategy creation options (CASSANDRA-4046)
 * remove [Freeable]Memory finalizers (CASSANDRA-4222)
 * include tombstone size in ColumnFamily.size, which can prevent OOM
   during sudden mass delete operations by yielding a nonzero liveRatio
   (CASSANDRA-3741)
 * Open 1 sstableScanner per level for leveled compaction (CASSANDRA-4142)
 * Optimize reads when row deletion timestamps allow us to restrict
   the set of sstables we check (CASSANDRA-4116)
 * add support for commitlog archiving and point-in-time recovery
   (CASSANDRA-3690)
 * avoid generating redundant compaction tasks during streaming
   (CASSANDRA-4174)
 * add -cf option to nodetool snapshot, and takeColumnFamilySnapshot to
   StorageService mbean (CASSANDRA-556)
 * optimize cleanup to drop entire sstables where possible (CASSANDRA-4079)
 * optimize truncate when autosnapshot is disabled (CASSANDRA-4153)
 * update caches to use byte[] keys to reduce memory overhead (CASSANDRA-3966)
 * add column limit to cli (CASSANDRA-3012, 4098)
 * clean up and optimize DataOutputBuffer, used by CQL compression and
   CompositeType (CASSANDRA-4072)
 * optimize commitlog checksumming (CASSANDRA-3610)
 * identify and blacklist corrupted SSTables from future compactions
   (CASSANDRA-2261)
 * Move CfDef and KsDef validation out of thrift (CASSANDRA-4037)
 * Expose API to repair a user provided range (CASSANDRA-3912)
 * Add way to force the cassandra-cli to refresh its schema (CASSANDRA-4052)
 * Avoid having replicate on write tasks stacking up at CL.ONE (CASSANDRA-2889)
 * (cql3) Backwards compatibility for composite comparators in non-cql3-aware
   clients (CASSANDRA-4093)
 * (cql3) Fix order by for reversed queries (CASSANDRA-4160)
 * (cql3) Add ReversedType support (CASSANDRA-4004)
 * (cql3) Add timeuuid type (CASSANDRA-4194)
 * (cql3) Minor fixes (CASSANDRA-4185)
 * (cql3) Fix prepared statement in BATCH (CASSANDRA-4202)
 * (cql3) Reduce the list of reserved keywords (CASSANDRA-4186)
 * (cql3) Move max/min compaction thresholds to compaction strategy options
   (CASSANDRA-4187)
 * Fix exception during move when localhost is the only source (CASSANDRA-4200)
 * (cql3) Allow paging through non-ordered partitioner results (CASSANDRA-3771)
 * (cql3) Fix drop index (CASSANDRA-4192)
 * (cql3) Don't return range ghosts anymore (CASSANDRA-3982)
 * fix re-creating Keyspaces/ColumnFamilies with the same name as dropped
   ones (CASSANDRA-4219)
 * fix SecondaryIndex LeveledManifest save upon snapshot (CASSANDRA-4230)
 * fix missing arrayOffset in FBUtilities.hash (CASSANDRA-4250)
 * (cql3) Add name of parameters in CqlResultSet (CASSANDRA-4242)
 * (cql3) Correctly validate order by queries (CASSANDRA-4246)
 * rename stress to cassandra-stress for saner packaging (CASSANDRA-4256)
 * Fix exception on colum metadata with non-string comparator (CASSANDRA-4269)
 * Check for unknown/invalid compression options (CASSANDRA-4266)
 * (cql3) Adds simple access to column timestamp and ttl (CASSANDRA-4217)
 * (cql3) Fix range queries with secondary indexes (CASSANDRA-4257)
 * Better error messages from improper input in cli (CASSANDRA-3865)
 * Try to stop all compaction upon Keyspace or ColumnFamily drop (CASSANDRA-4221)
 * (cql3) Allow keyspace properties to contain hyphens (CASSANDRA-4278)
 * (cql3) Correctly validate keyspace access in create table (CASSANDRA-4296)
 * Avoid deadlock in migration stage (CASSANDRA-3882)
 * Take supercolumn names and deletion info into account in memtable throughput
   (CASSANDRA-4264)
 * Add back backward compatibility for old style replication factor (CASSANDRA-4294)
 * Preserve compatibility with pre-1.1 index queries (CASSANDRA-4262)
Merged from 1.0:
 * Fix super columns bug where cache is not updated (CASSANDRA-4190)
 * fix maxTimestamp to include row tombstones (CASSANDRA-4116)
 * (CLI) properly handle quotes in create/update keyspace commands (CASSANDRA-4129)
 * Avoids possible deadlock during bootstrap (CASSANDRA-4159)
 * fix stress tool that hangs forever on timeout or error (CASSANDRA-4128)
 * stress tool to return appropriate exit code on failure (CASSANDRA-4188)
 * fix compaction NPE when out of disk space and assertions disabled
   (CASSANDRA-3985)
 * synchronize LCS getEstimatedTasks to avoid CME (CASSANDRA-4255)
 * ensure unique streaming session id's (CASSANDRA-4223)
 * kick off background compaction when min/max thresholds change
   (CASSANDRA-4279)
 * improve ability of STCS.getBuckets to deal with 100s of 1000s of
   sstables, such as when convertinb back from LCS (CASSANDRA-4287)
 * Oversize integer in CQL throws NumberFormatException (CASSANDRA-4291)
 * fix 1.0.x node join to mixed version cluster, other nodes >= 1.1 (CASSANDRA-4195)
 * Fix LCS splitting sstable base on uncompressed size (CASSANDRA-4419)
 * Push the validation of secondary index values to the SecondaryIndexManager (CASSANDRA-4240)
 * Don't purge columns during upgradesstables (CASSANDRA-4462)
 * Make cqlsh work with piping (CASSANDRA-4113)
 * Validate arguments for nodetool decommission (CASSANDRA-4061)
 * Report thrift status in nodetool info (CASSANDRA-4010)


1.1.0-final
 * average a reduced liveRatio estimate with the previous one (CASSANDRA-4065)
 * Allow KS and CF names up to 48 characters (CASSANDRA-4157)
 * fix stress build (CASSANDRA-4140)
 * add time remaining estimate to nodetool compactionstats (CASSANDRA-4167)
 * (cql) fix NPE in cql3 ALTER TABLE (CASSANDRA-4163)
 * (cql) Add support for CL.TWO and CL.THREE in CQL (CASSANDRA-4156)
 * (cql) Fix type in CQL3 ALTER TABLE preventing update (CASSANDRA-4170)
 * (cql) Throw invalid exception from CQL3 on obsolete options (CASSANDRA-4171)
 * (cqlsh) fix recognizing uppercase SELECT keyword (CASSANDRA-4161)
 * Pig: wide row support (CASSANDRA-3909)
Merged from 1.0:
 * avoid streaming empty files with bulk loader if sstablewriter errors out
   (CASSANDRA-3946)


1.1-rc1
 * Include stress tool in binary builds (CASSANDRA-4103)
 * (Hadoop) fix wide row iteration when last row read was deleted
   (CASSANDRA-4154)
 * fix read_repair_chance to really default to 0.1 in the cli (CASSANDRA-4114)
 * Adds caching and bloomFilterFpChange to CQL options (CASSANDRA-4042)
 * Adds posibility to autoconfigure size of the KeyCache (CASSANDRA-4087)
 * fix KEYS index from skipping results (CASSANDRA-3996)
 * Remove sliced_buffer_size_in_kb dead option (CASSANDRA-4076)
 * make loadNewSStable preserve sstable version (CASSANDRA-4077)
 * Respect 1.0 cache settings as much as possible when upgrading
   (CASSANDRA-4088)
 * relax path length requirement for sstable files when upgrading on
   non-Windows platforms (CASSANDRA-4110)
 * fix terminination of the stress.java when errors were encountered
   (CASSANDRA-4128)
 * Move CfDef and KsDef validation out of thrift (CASSANDRA-4037)
 * Fix get_paged_slice (CASSANDRA-4136)
 * CQL3: Support slice with exclusive start and stop (CASSANDRA-3785)
Merged from 1.0:
 * support PropertyFileSnitch in bulk loader (CASSANDRA-4145)
 * add auto_snapshot option allowing disabling snapshot before drop/truncate
   (CASSANDRA-3710)
 * allow short snitch names (CASSANDRA-4130)


1.1-beta2
 * rename loaded sstables to avoid conflicts with local snapshots
   (CASSANDRA-3967)
 * start hint replay as soon as FD notifies that the target is back up
   (CASSANDRA-3958)
 * avoid unproductive deserializing of cached rows during compaction
   (CASSANDRA-3921)
 * fix concurrency issues with CQL keyspace creation (CASSANDRA-3903)
 * Show Effective Owership via Nodetool ring <keyspace> (CASSANDRA-3412)
 * Update ORDER BY syntax for CQL3 (CASSANDRA-3925)
 * Fix BulkRecordWriter to not throw NPE if reducer gets no map data from Hadoop (CASSANDRA-3944)
 * Fix bug with counters in super columns (CASSANDRA-3821)
 * Remove deprecated merge_shard_chance (CASSANDRA-3940)
 * add a convenient way to reset a node's schema (CASSANDRA-2963)
 * fix for intermittent SchemaDisagreementException (CASSANDRA-3884)
 * CLI `list <CF>` to limit number of columns and their order (CASSANDRA-3012)
 * ignore deprecated KsDef/CfDef/ColumnDef fields in native schema (CASSANDRA-3963)
 * CLI to report when unsupported column_metadata pair was given (CASSANDRA-3959)
 * reincarnate removed and deprecated KsDef/CfDef attributes (CASSANDRA-3953)
 * Fix race between writes and read for cache (CASSANDRA-3862)
 * perform static initialization of StorageProxy on start-up (CASSANDRA-3797)
 * support trickling fsync() on writes (CASSANDRA-3950)
 * expose counters for unavailable/timeout exceptions given to thrift clients (CASSANDRA-3671)
 * avoid quadratic startup time in LeveledManifest (CASSANDRA-3952)
 * Add type information to new schema_ columnfamilies and remove thrift
   serialization for schema (CASSANDRA-3792)
 * add missing column validator options to the CLI help (CASSANDRA-3926)
 * skip reading saved key cache if CF's caching strategy is NONE or ROWS_ONLY (CASSANDRA-3954)
 * Unify migration code (CASSANDRA-4017)
Merged from 1.0:
 * cqlsh: guess correct version of Python for Arch Linux (CASSANDRA-4090)
 * (CLI) properly handle quotes in create/update keyspace commands (CASSANDRA-4129)
 * Avoids possible deadlock during bootstrap (CASSANDRA-4159)
 * fix stress tool that hangs forever on timeout or error (CASSANDRA-4128)
 * Fix super columns bug where cache is not updated (CASSANDRA-4190)
 * stress tool to return appropriate exit code on failure (CASSANDRA-4188)


1.0.9
 * improve index sampling performance (CASSANDRA-4023)
 * always compact away deleted hints immediately after handoff (CASSANDRA-3955)
 * delete hints from dropped ColumnFamilies on handoff instead of
   erroring out (CASSANDRA-3975)
 * add CompositeType ref to the CLI doc for create/update column family (CASSANDRA-3980)
 * Pig: support Counter ColumnFamilies (CASSANDRA-3973)
 * Pig: Composite column support (CASSANDRA-3684)
 * Avoid NPE during repair when a keyspace has no CFs (CASSANDRA-3988)
 * Fix division-by-zero error on get_slice (CASSANDRA-4000)
 * don't change manifest level for cleanup, scrub, and upgradesstables
   operations under LeveledCompactionStrategy (CASSANDRA-3989, 4112)
 * fix race leading to super columns assertion failure (CASSANDRA-3957)
 * fix NPE on invalid CQL delete command (CASSANDRA-3755)
 * allow custom types in CLI's assume command (CASSANDRA-4081)
 * fix totalBytes count for parallel compactions (CASSANDRA-3758)
 * fix intermittent NPE in get_slice (CASSANDRA-4095)
 * remove unnecessary asserts in native code interfaces (CASSANDRA-4096)
 * Validate blank keys in CQL to avoid assertion errors (CASSANDRA-3612)
 * cqlsh: fix bad decoding of some column names (CASSANDRA-4003)
 * cqlsh: fix incorrect padding with unicode chars (CASSANDRA-4033)
 * Fix EC2 snitch incorrectly reporting region (CASSANDRA-4026)
 * Shut down thrift during decommission (CASSANDRA-4086)
 * Expose nodetool cfhistograms for 2ndary indexes (CASSANDRA-4063)
Merged from 0.8:
 * Fix ConcurrentModificationException in gossiper (CASSANDRA-4019)


1.1-beta1
 * (cqlsh)
   + add SOURCE and CAPTURE commands, and --file option (CASSANDRA-3479)
   + add ALTER COLUMNFAMILY WITH (CASSANDRA-3523)
   + bundle Python dependencies with Cassandra (CASSANDRA-3507)
   + added to Debian package (CASSANDRA-3458)
   + display byte data instead of erroring out on decode failure
     (CASSANDRA-3874)
 * add nodetool rebuild_index (CASSANDRA-3583)
 * add nodetool rangekeysample (CASSANDRA-2917)
 * Fix streaming too much data during move operations (CASSANDRA-3639)
 * Nodetool and CLI connect to localhost by default (CASSANDRA-3568)
 * Reduce memory used by primary index sample (CASSANDRA-3743)
 * (Hadoop) separate input/output configurations (CASSANDRA-3197, 3765)
 * avoid returning internal Cassandra classes over JMX (CASSANDRA-2805)
 * add row-level isolation via SnapTree (CASSANDRA-2893)
 * Optimize key count estimation when opening sstable on startup
   (CASSANDRA-2988)
 * multi-dc replication optimization supporting CL > ONE (CASSANDRA-3577)
 * add command to stop compactions (CASSANDRA-1740, 3566, 3582)
 * multithreaded streaming (CASSANDRA-3494)
 * removed in-tree redhat spec (CASSANDRA-3567)
 * "defragment" rows for name-based queries under STCS, again (CASSANDRA-2503)
 * Recycle commitlog segments for improved performance
   (CASSANDRA-3411, 3543, 3557, 3615)
 * update size-tiered compaction to prioritize small tiers (CASSANDRA-2407)
 * add message expiration logic to OutboundTcpConnection (CASSANDRA-3005)
 * off-heap cache to use sun.misc.Unsafe instead of JNA (CASSANDRA-3271)
 * EACH_QUORUM is only supported for writes (CASSANDRA-3272)
 * replace compactionlock use in schema migration by checking CFS.isValid
   (CASSANDRA-3116)
 * recognize that "SELECT first ... *" isn't really "SELECT *" (CASSANDRA-3445)
 * Use faster bytes comparison (CASSANDRA-3434)
 * Bulk loader is no longer a fat client, (HADOOP) bulk load output format
   (CASSANDRA-3045)
 * (Hadoop) add support for KeyRange.filter
 * remove assumption that keys and token are in bijection
   (CASSANDRA-1034, 3574, 3604)
 * always remove endpoints from delevery queue in HH (CASSANDRA-3546)
 * fix race between cf flush and its 2ndary indexes flush (CASSANDRA-3547)
 * fix potential race in AES when a repair fails (CASSANDRA-3548)
 * Remove columns shadowed by a deleted container even when we cannot purge
   (CASSANDRA-3538)
 * Improve memtable slice iteration performance (CASSANDRA-3545)
 * more efficient allocation of small bloom filters (CASSANDRA-3618)
 * Use separate writer thread in SSTableSimpleUnsortedWriter (CASSANDRA-3619)
 * fsync the directory after new sstable or commitlog segment are created (CASSANDRA-3250)
 * fix minor issues reported by FindBugs (CASSANDRA-3658)
 * global key/row caches (CASSANDRA-3143, 3849)
 * optimize memtable iteration during range scan (CASSANDRA-3638)
 * introduce 'crc_check_chance' in CompressionParameters to support
   a checksum percentage checking chance similarly to read-repair (CASSANDRA-3611)
 * a way to deactivate global key/row cache on per-CF basis (CASSANDRA-3667)
 * fix LeveledCompactionStrategy broken because of generation pre-allocation
   in LeveledManifest (CASSANDRA-3691)
 * finer-grained control over data directories (CASSANDRA-2749)
 * Fix ClassCastException during hinted handoff (CASSANDRA-3694)
 * Upgrade Thrift to 0.7 (CASSANDRA-3213)
 * Make stress.java insert operation to use microseconds (CASSANDRA-3725)
 * Allows (internally) doing a range query with a limit of columns instead of
   rows (CASSANDRA-3742)
 * Allow rangeSlice queries to be start/end inclusive/exclusive (CASSANDRA-3749)
 * Fix BulkLoader to support new SSTable layout and add stream
   throttling to prevent an NPE when there is no yaml config (CASSANDRA-3752)
 * Allow concurrent schema migrations (CASSANDRA-1391, 3832)
 * Add SnapshotCommand to trigger snapshot on remote node (CASSANDRA-3721)
 * Make CFMetaData conversions to/from thrift/native schema inverses
   (CASSANDRA_3559)
 * Add initial code for CQL 3.0-beta (CASSANDRA-2474, 3781, 3753)
 * Add wide row support for ColumnFamilyInputFormat (CASSANDRA-3264)
 * Allow extending CompositeType comparator (CASSANDRA-3657)
 * Avoids over-paging during get_count (CASSANDRA-3798)
 * Add new command to rebuild a node without (repair) merkle tree calculations
   (CASSANDRA-3483, 3922)
 * respect not only row cache capacity but caching mode when
   trying to read data (CASSANDRA-3812)
 * fix system tests (CASSANDRA-3827)
 * CQL support for altering row key type in ALTER TABLE (CASSANDRA-3781)
 * turn compression on by default (CASSANDRA-3871)
 * make hexToBytes refuse invalid input (CASSANDRA-2851)
 * Make secondary indexes CF inherit compression and compaction from their
   parent CF (CASSANDRA-3877)
 * Finish cleanup up tombstone purge code (CASSANDRA-3872)
 * Avoid NPE on aboarted stream-out sessions (CASSANDRA-3904)
 * BulkRecordWriter throws NPE for counter columns (CASSANDRA-3906)
 * Support compression using BulkWriter (CASSANDRA-3907)


1.0.8
 * fix race between cleanup and flush on secondary index CFSes (CASSANDRA-3712)
 * avoid including non-queried nodes in rangeslice read repair
   (CASSANDRA-3843)
 * Only snapshot CF being compacted for snapshot_before_compaction
   (CASSANDRA-3803)
 * Log active compactions in StatusLogger (CASSANDRA-3703)
 * Compute more accurate compaction score per level (CASSANDRA-3790)
 * Return InvalidRequest when using a keyspace that doesn't exist
   (CASSANDRA-3764)
 * disallow user modification of System keyspace (CASSANDRA-3738)
 * allow using sstable2json on secondary index data (CASSANDRA-3738)
 * (cqlsh) add DESCRIBE COLUMNFAMILIES (CASSANDRA-3586)
 * (cqlsh) format blobs correctly and use colors to improve output
   readability (CASSANDRA-3726)
 * synchronize BiMap of bootstrapping tokens (CASSANDRA-3417)
 * show index options in CLI (CASSANDRA-3809)
 * add optional socket timeout for streaming (CASSANDRA-3838)
 * fix truncate not to leave behind non-CFS backed secondary indexes
   (CASSANDRA-3844)
 * make CLI `show schema` to use output stream directly instead
   of StringBuilder (CASSANDRA-3842)
 * remove the wait on hint future during write (CASSANDRA-3870)
 * (cqlsh) ignore missing CfDef opts (CASSANDRA-3933)
 * (cqlsh) look for cqlshlib relative to realpath (CASSANDRA-3767)
 * Fix short read protection (CASSANDRA-3934)
 * Make sure infered and actual schema match (CASSANDRA-3371)
 * Fix NPE during HH delivery (CASSANDRA-3677)
 * Don't put boostrapping node in 'hibernate' status (CASSANDRA-3737)
 * Fix double quotes in windows bat files (CASSANDRA-3744)
 * Fix bad validator lookup (CASSANDRA-3789)
 * Fix soft reset in EC2MultiRegionSnitch (CASSANDRA-3835)
 * Don't leave zombie connections with THSHA thrift server (CASSANDRA-3867)
 * (cqlsh) fix deserialization of data (CASSANDRA-3874)
 * Fix removetoken force causing an inconsistent state (CASSANDRA-3876)
 * Fix ahndling of some types with Pig (CASSANDRA-3886)
 * Don't allow to drop the system keyspace (CASSANDRA-3759)
 * Make Pig deletes disabled by default and configurable (CASSANDRA-3628)
Merged from 0.8:
 * (Pig) fix CassandraStorage to use correct comparator in Super ColumnFamily
   case (CASSANDRA-3251)
 * fix thread safety issues in commitlog replay, primarily affecting
   systems with many (100s) of CF definitions (CASSANDRA-3751)
 * Fix relevant tombstone ignored with super columns (CASSANDRA-3875)


1.0.7
 * fix regression in HH page size calculation (CASSANDRA-3624)
 * retry failed stream on IOException (CASSANDRA-3686)
 * allow configuring bloom_filter_fp_chance (CASSANDRA-3497)
 * attempt hint delivery every ten minutes, or when failure detector
   notifies us that a node is back up, whichever comes first.  hint
   handoff throttle delay default changed to 1ms, from 50 (CASSANDRA-3554)
 * add nodetool setstreamthroughput (CASSANDRA-3571)
 * fix assertion when dropping a columnfamily with no sstables (CASSANDRA-3614)
 * more efficient allocation of small bloom filters (CASSANDRA-3618)
 * CLibrary.createHardLinkWithExec() to check for errors (CASSANDRA-3101)
 * Avoid creating empty and non cleaned writer during compaction (CASSANDRA-3616)
 * stop thrift service in shutdown hook so we can quiesce MessagingService
   (CASSANDRA-3335)
 * (CQL) compaction_strategy_options and compression_parameters for
   CREATE COLUMNFAMILY statement (CASSANDRA-3374)
 * Reset min/max compaction threshold when creating size tiered compaction
   strategy (CASSANDRA-3666)
 * Don't ignore IOException during compaction (CASSANDRA-3655)
 * Fix assertion error for CF with gc_grace=0 (CASSANDRA-3579)
 * Shutdown ParallelCompaction reducer executor after use (CASSANDRA-3711)
 * Avoid < 0 value for pending tasks in leveled compaction (CASSANDRA-3693)
 * (Hadoop) Support TimeUUID in Pig CassandraStorage (CASSANDRA-3327)
 * Check schema is ready before continuing boostrapping (CASSANDRA-3629)
 * Catch overflows during parsing of chunk_length_kb (CASSANDRA-3644)
 * Improve stream protocol mismatch errors (CASSANDRA-3652)
 * Avoid multiple thread doing HH to the same target (CASSANDRA-3681)
 * Add JMX property for rp_timeout_in_ms (CASSANDRA-2940)
 * Allow DynamicCompositeType to compare component of different types
   (CASSANDRA-3625)
 * Flush non-cfs backed secondary indexes (CASSANDRA-3659)
 * Secondary Indexes should report memory consumption (CASSANDRA-3155)
 * fix for SelectStatement start/end key are not set correctly
   when a key alias is involved (CASSANDRA-3700)
 * fix CLI `show schema` command insert of an extra comma in
   column_metadata (CASSANDRA-3714)
Merged from 0.8:
 * avoid logging (harmless) exception when GC takes < 1ms (CASSANDRA-3656)
 * prevent new nodes from thinking down nodes are up forever (CASSANDRA-3626)
 * use correct list of replicas for LOCAL_QUORUM reads when read repair
   is disabled (CASSANDRA-3696)
 * block on flush before compacting hints (may prevent OOM) (CASSANDRA-3733)


1.0.6
 * (CQL) fix cqlsh support for replicate_on_write (CASSANDRA-3596)
 * fix adding to leveled manifest after streaming (CASSANDRA-3536)
 * filter out unavailable cipher suites when using encryption (CASSANDRA-3178)
 * (HADOOP) add old-style api support for CFIF and CFRR (CASSANDRA-2799)
 * Support TimeUUIDType column names in Stress.java tool (CASSANDRA-3541)
 * (CQL) INSERT/UPDATE/DELETE/TRUNCATE commands should allow CF names to
   be qualified by keyspace (CASSANDRA-3419)
 * always remove endpoints from delevery queue in HH (CASSANDRA-3546)
 * fix race between cf flush and its 2ndary indexes flush (CASSANDRA-3547)
 * fix potential race in AES when a repair fails (CASSANDRA-3548)
 * fix default value validation usage in CLI SET command (CASSANDRA-3553)
 * Optimize componentsFor method for compaction and startup time
   (CASSANDRA-3532)
 * (CQL) Proper ColumnFamily metadata validation on CREATE COLUMNFAMILY
   (CASSANDRA-3565)
 * fix compression "chunk_length_kb" option to set correct kb value for
   thrift/avro (CASSANDRA-3558)
 * fix missing response during range slice repair (CASSANDRA-3551)
 * 'describe ring' moved from CLI to nodetool and available through JMX (CASSANDRA-3220)
 * add back partitioner to sstable metadata (CASSANDRA-3540)
 * fix NPE in get_count for counters (CASSANDRA-3601)
Merged from 0.8:
 * remove invalid assertion that table was opened before dropping it
   (CASSANDRA-3580)
 * range and index scans now only send requests to enough replicas to
   satisfy requested CL + RR (CASSANDRA-3598)
 * use cannonical host for local node in nodetool info (CASSANDRA-3556)
 * remove nonlocal DC write optimization since it only worked with
   CL.ONE or CL.LOCAL_QUORUM (CASSANDRA-3577, 3585)
 * detect misuses of CounterColumnType (CASSANDRA-3422)
 * turn off string interning in json2sstable, take 2 (CASSANDRA-2189)
 * validate compression parameters on add/update of the ColumnFamily
   (CASSANDRA-3573)
 * Check for 0.0.0.0 is incorrect in CFIF (CASSANDRA-3584)
 * Increase vm.max_map_count in debian packaging (CASSANDRA-3563)
 * gossiper will never add itself to saved endpoints (CASSANDRA-3485)


1.0.5
 * revert CASSANDRA-3407 (see CASSANDRA-3540)
 * fix assertion error while forwarding writes to local nodes (CASSANDRA-3539)


1.0.4
 * fix self-hinting of timed out read repair updates and make hinted handoff
   less prone to OOMing a coordinator (CASSANDRA-3440)
 * expose bloom filter sizes via JMX (CASSANDRA-3495)
 * enforce RP tokens 0..2**127 (CASSANDRA-3501)
 * canonicalize paths exposed through JMX (CASSANDRA-3504)
 * fix "liveSize" stat when sstables are removed (CASSANDRA-3496)
 * add bloom filter FP rates to nodetool cfstats (CASSANDRA-3347)
 * record partitioner in sstable metadata component (CASSANDRA-3407)
 * add new upgradesstables nodetool command (CASSANDRA-3406)
 * skip --debug requirement to see common exceptions in CLI (CASSANDRA-3508)
 * fix incorrect query results due to invalid max timestamp (CASSANDRA-3510)
 * make sstableloader recognize compressed sstables (CASSANDRA-3521)
 * avoids race in OutboundTcpConnection in multi-DC setups (CASSANDRA-3530)
 * use SETLOCAL in cassandra.bat (CASSANDRA-3506)
 * fix ConcurrentModificationException in Table.all() (CASSANDRA-3529)
Merged from 0.8:
 * fix concurrence issue in the FailureDetector (CASSANDRA-3519)
 * fix array out of bounds error in counter shard removal (CASSANDRA-3514)
 * avoid dropping tombstones when they might still be needed to shadow
   data in a different sstable (CASSANDRA-2786)


1.0.3
 * revert name-based query defragmentation aka CASSANDRA-2503 (CASSANDRA-3491)
 * fix invalidate-related test failures (CASSANDRA-3437)
 * add next-gen cqlsh to bin/ (CASSANDRA-3188, 3131, 3493)
 * (CQL) fix handling of rows with no columns (CASSANDRA-3424, 3473)
 * fix querying supercolumns by name returning only a subset of
   subcolumns or old subcolumn versions (CASSANDRA-3446)
 * automatically compute sha1 sum for uncompressed data files (CASSANDRA-3456)
 * fix reading metadata/statistics component for version < h (CASSANDRA-3474)
 * add sstable forward-compatibility (CASSANDRA-3478)
 * report compression ratio in CFSMBean (CASSANDRA-3393)
 * fix incorrect size exception during streaming of counters (CASSANDRA-3481)
 * (CQL) fix for counter decrement syntax (CASSANDRA-3418)
 * Fix race introduced by CASSANDRA-2503 (CASSANDRA-3482)
 * Fix incomplete deletion of delivered hints (CASSANDRA-3466)
 * Avoid rescheduling compactions when no compaction was executed
   (CASSANDRA-3484)
 * fix handling of the chunk_length_kb compression options (CASSANDRA-3492)
Merged from 0.8:
 * fix updating CF row_cache_provider (CASSANDRA-3414)
 * CFMetaData.convertToThrift method to set RowCacheProvider (CASSANDRA-3405)
 * acquire compactionlock during truncate (CASSANDRA-3399)
 * fix displaying cfdef entries for super columnfamilies (CASSANDRA-3415)
 * Make counter shard merging thread safe (CASSANDRA-3178)
 * Revert CASSANDRA-2855
 * Fix bug preventing the use of efficient cross-DC writes (CASSANDRA-3472)
 * `describe ring` command for CLI (CASSANDRA-3220)
 * (Hadoop) skip empty rows when entire row is requested, redux (CASSANDRA-2855)


1.0.2
 * "defragment" rows for name-based queries under STCS (CASSANDRA-2503)
 * Add timing information to cassandra-cli GET/SET/LIST queries (CASSANDRA-3326)
 * Only create one CompressionMetadata object per sstable (CASSANDRA-3427)
 * cleanup usage of StorageService.setMode() (CASSANDRA-3388)
 * Avoid large array allocation for compressed chunk offsets (CASSANDRA-3432)
 * fix DecimalType bytebuffer marshalling (CASSANDRA-3421)
 * fix bug that caused first column in per row indexes to be ignored
   (CASSANDRA-3441)
 * add JMX call to clean (failed) repair sessions (CASSANDRA-3316)
 * fix sstableloader reference acquisition bug (CASSANDRA-3438)
 * fix estimated row size regression (CASSANDRA-3451)
 * make sure we don't return more columns than asked (CASSANDRA-3303, 3395)
Merged from 0.8:
 * acquire compactionlock during truncate (CASSANDRA-3399)
 * fix displaying cfdef entries for super columnfamilies (CASSANDRA-3415)


1.0.1
 * acquire references during index build to prevent delete problems
   on Windows (CASSANDRA-3314)
 * describe_ring should include datacenter/topology information (CASSANDRA-2882)
 * Thrift sockets are not properly buffered (CASSANDRA-3261)
 * performance improvement for bytebufferutil compare function (CASSANDRA-3286)
 * add system.versions ColumnFamily (CASSANDRA-3140)
 * reduce network copies (CASSANDRA-3333, 3373)
 * limit nodetool to 32MB of heap (CASSANDRA-3124)
 * (CQL) update parser to accept "timestamp" instead of "date" (CASSANDRA-3149)
 * Fix CLI `show schema` to include "compression_options" (CASSANDRA-3368)
 * Snapshot to include manifest under LeveledCompactionStrategy (CASSANDRA-3359)
 * (CQL) SELECT query should allow CF name to be qualified by keyspace (CASSANDRA-3130)
 * (CQL) Fix internal application error specifying 'using consistency ...'
   in lower case (CASSANDRA-3366)
 * fix Deflate compression when compression actually makes the data bigger
   (CASSANDRA-3370)
 * optimize UUIDGen to avoid lock contention on InetAddress.getLocalHost
   (CASSANDRA-3387)
 * tolerate index being dropped mid-mutation (CASSANDRA-3334, 3313)
 * CompactionManager is now responsible for checking for new candidates
   post-task execution, enabling more consistent leveled compaction
   (CASSANDRA-3391)
 * Cache HSHA threads (CASSANDRA-3372)
 * use CF/KS names as snapshot prefix for drop + truncate operations
   (CASSANDRA-2997)
 * Break bloom filters up to avoid heap fragmentation (CASSANDRA-2466)
 * fix cassandra hanging on jsvc stop (CASSANDRA-3302)
 * Avoid leveled compaction getting blocked on errors (CASSANDRA-3408)
 * Make reloading the compaction strategy safe (CASSANDRA-3409)
 * ignore 0.8 hints even if compaction begins before we try to purge
   them (CASSANDRA-3385)
 * remove procrun (bin\daemon) from Cassandra source tree and
   artifacts (CASSANDRA-3331)
 * make cassandra compile under JDK7 (CASSANDRA-3275)
 * remove dependency of clientutil.jar to FBUtilities (CASSANDRA-3299)
 * avoid truncation errors by using long math on long values (CASSANDRA-3364)
 * avoid clock drift on some Windows machine (CASSANDRA-3375)
 * display cache provider in cli 'describe keyspace' command (CASSANDRA-3384)
 * fix incomplete topology information in describe_ring (CASSANDRA-3403)
 * expire dead gossip states based on time (CASSANDRA-2961)
 * improve CompactionTask extensibility (CASSANDRA-3330)
 * Allow one leveled compaction task to kick off another (CASSANDRA-3363)
 * allow encryption only between datacenters (CASSANDRA-2802)
Merged from 0.8:
 * fix truncate allowing data to be replayed post-restart (CASSANDRA-3297)
 * make iwriter final in IndexWriter to avoid NPE (CASSANDRA-2863)
 * (CQL) update grammar to require key clause in DELETE statement
   (CASSANDRA-3349)
 * (CQL) allow numeric keyspace names in USE statement (CASSANDRA-3350)
 * (Hadoop) skip empty rows when slicing the entire row (CASSANDRA-2855)
 * Fix handling of tombstone by SSTableExport/Import (CASSANDRA-3357)
 * fix ColumnIndexer to use long offsets (CASSANDRA-3358)
 * Improved CLI exceptions (CASSANDRA-3312)
 * Fix handling of tombstone by SSTableExport/Import (CASSANDRA-3357)
 * Only count compaction as active (for throttling) when they have
   successfully acquired the compaction lock (CASSANDRA-3344)
 * Display CLI version string on startup (CASSANDRA-3196)
 * (Hadoop) make CFIF try rpc_address or fallback to listen_address
   (CASSANDRA-3214)
 * (Hadoop) accept comma delimited lists of initial thrift connections
   (CASSANDRA-3185)
 * ColumnFamily min_compaction_threshold should be >= 2 (CASSANDRA-3342)
 * (Pig) add 0.8+ types and key validation type in schema (CASSANDRA-3280)
 * Fix completely removing column metadata using CLI (CASSANDRA-3126)
 * CLI `describe cluster;` output should be on separate lines for separate versions
   (CASSANDRA-3170)
 * fix changing durable_writes keyspace option during CF creation
   (CASSANDRA-3292)
 * avoid locking on update when no indexes are involved (CASSANDRA-3386)
 * fix assertionError during repair with ordered partitioners (CASSANDRA-3369)
 * correctly serialize key_validation_class for avro (CASSANDRA-3391)
 * don't expire counter tombstone after streaming (CASSANDRA-3394)
 * prevent nodes that failed to join from hanging around forever
   (CASSANDRA-3351)
 * remove incorrect optimization from slice read path (CASSANDRA-3390)
 * Fix race in AntiEntropyService (CASSANDRA-3400)


1.0.0-final
 * close scrubbed sstable fd before deleting it (CASSANDRA-3318)
 * fix bug preventing obsolete commitlog segments from being removed
   (CASSANDRA-3269)
 * tolerate whitespace in seed CDL (CASSANDRA-3263)
 * Change default heap thresholds to max(min(1/2 ram, 1G), min(1/4 ram, 8GB))
   (CASSANDRA-3295)
 * Fix broken CompressedRandomAccessReaderTest (CASSANDRA-3298)
 * (CQL) fix type information returned for wildcard queries (CASSANDRA-3311)
 * add estimated tasks to LeveledCompactionStrategy (CASSANDRA-3322)
 * avoid including compaction cache-warming in keycache stats (CASSANDRA-3325)
 * run compaction and hinted handoff threads at MIN_PRIORITY (CASSANDRA-3308)
 * default hsha thrift server to cpu core count in rpc pool (CASSANDRA-3329)
 * add bin\daemon to binary tarball for Windows service (CASSANDRA-3331)
 * Fix places where uncompressed size of sstables was use in place of the
   compressed one (CASSANDRA-3338)
 * Fix hsha thrift server (CASSANDRA-3346)
 * Make sure repair only stream needed sstables (CASSANDRA-3345)


1.0.0-rc2
 * Log a meaningful warning when a node receives a message for a repair session
   that doesn't exist anymore (CASSANDRA-3256)
 * test for NUMA policy support as well as numactl presence (CASSANDRA-3245)
 * Fix FD leak when internode encryption is enabled (CASSANDRA-3257)
 * Remove incorrect assertion in mergeIterator (CASSANDRA-3260)
 * FBUtilities.hexToBytes(String) to throw NumberFormatException when string
   contains non-hex characters (CASSANDRA-3231)
 * Keep SimpleSnitch proximity ordering unchanged from what the Strategy
   generates, as intended (CASSANDRA-3262)
 * remove Scrub from compactionstats when finished (CASSANDRA-3255)
 * fix counter entry in jdbc TypesMap (CASSANDRA-3268)
 * fix full queue scenario for ParallelCompactionIterator (CASSANDRA-3270)
 * fix bootstrap process (CASSANDRA-3285)
 * don't try delivering hints if when there isn't any (CASSANDRA-3176)
 * CLI documentation change for ColumnFamily `compression_options` (CASSANDRA-3282)
 * ignore any CF ids sent by client for adding CF/KS (CASSANDRA-3288)
 * remove obsolete hints on first startup (CASSANDRA-3291)
 * use correct ISortedColumns for time-optimized reads (CASSANDRA-3289)
 * Evict gossip state immediately when a token is taken over by a new IP
   (CASSANDRA-3259)


1.0.0-rc1
 * Update CQL to generate microsecond timestamps by default (CASSANDRA-3227)
 * Fix counting CFMetadata towards Memtable liveRatio (CASSANDRA-3023)
 * Kill server on wrapped OOME such as from FileChannel.map (CASSANDRA-3201)
 * remove unnecessary copy when adding to row cache (CASSANDRA-3223)
 * Log message when a full repair operation completes (CASSANDRA-3207)
 * Fix streamOutSession keeping sstables references forever if the remote end
   dies (CASSANDRA-3216)
 * Remove dynamic_snitch boolean from example configuration (defaulting to
   true) and set default badness threshold to 0.1 (CASSANDRA-3229)
 * Base choice of random or "balanced" token on bootstrap on whether
   schema definitions were found (CASSANDRA-3219)
 * Fixes for LeveledCompactionStrategy score computation, prioritization,
   scheduling, and performance (CASSANDRA-3224, 3234)
 * parallelize sstable open at server startup (CASSANDRA-2988)
 * fix handling of exceptions writing to OutboundTcpConnection (CASSANDRA-3235)
 * Allow using quotes in "USE <keyspace>;" CLI command (CASSANDRA-3208)
 * Don't allow any cache loading exceptions to halt startup (CASSANDRA-3218)
 * Fix sstableloader --ignores option (CASSANDRA-3247)
 * File descriptor limit increased in packaging (CASSANDRA-3206)
 * Fix deadlock in commit log during flush (CASSANDRA-3253)


1.0.0-beta1
 * removed binarymemtable (CASSANDRA-2692)
 * add commitlog_total_space_in_mb to prevent fragmented logs (CASSANDRA-2427)
 * removed commitlog_rotation_threshold_in_mb configuration (CASSANDRA-2771)
 * make AbstractBounds.normalize de-overlapp overlapping ranges (CASSANDRA-2641)
 * replace CollatingIterator, ReducingIterator with MergeIterator
   (CASSANDRA-2062)
 * Fixed the ability to set compaction strategy in cli using create column
   family command (CASSANDRA-2778)
 * clean up tmp files after failed compaction (CASSANDRA-2468)
 * restrict repair streaming to specific columnfamilies (CASSANDRA-2280)
 * don't bother persisting columns shadowed by a row tombstone (CASSANDRA-2589)
 * reset CF and SC deletion times after gc_grace (CASSANDRA-2317)
 * optimize away seek when compacting wide rows (CASSANDRA-2879)
 * single-pass streaming (CASSANDRA-2677, 2906, 2916, 3003)
 * use reference counting for deleting sstables instead of relying on GC
   (CASSANDRA-2521, 3179)
 * store hints as serialized mutations instead of pointers to data row
   (CASSANDRA-2045)
 * store hints in the coordinator node instead of in the closest replica
   (CASSANDRA-2914)
 * add row_cache_keys_to_save CF option (CASSANDRA-1966)
 * check column family validity in nodetool repair (CASSANDRA-2933)
 * use lazy initialization instead of class initialization in NodeId
   (CASSANDRA-2953)
 * add paging to get_count (CASSANDRA-2894)
 * fix "short reads" in [multi]get (CASSANDRA-2643, 3157, 3192)
 * add optional compression for sstables (CASSANDRA-47, 2994, 3001, 3128)
 * add scheduler JMX metrics (CASSANDRA-2962)
 * add block level checksum for compressed data (CASSANDRA-1717)
 * make column family backed column map pluggable and introduce unsynchronized
   ArrayList backed one to speedup reads (CASSANDRA-2843, 3165, 3205)
 * refactoring of the secondary index api (CASSANDRA-2982)
 * make CL > ONE reads wait for digest reconciliation before returning
   (CASSANDRA-2494)
 * fix missing logging for some exceptions (CASSANDRA-2061)
 * refactor and optimize ColumnFamilyStore.files(...) and Descriptor.fromFilename(String)
   and few other places responsible for work with SSTable files (CASSANDRA-3040)
 * Stop reading from sstables once we know we have the most recent columns,
   for query-by-name requests (CASSANDRA-2498)
 * Add query-by-column mode to stress.java (CASSANDRA-3064)
 * Add "install" command to cassandra.bat (CASSANDRA-292)
 * clean up KSMetadata, CFMetadata from unnecessary
   Thrift<->Avro conversion methods (CASSANDRA-3032)
 * Add timeouts to client request schedulers (CASSANDRA-3079, 3096)
 * Cli to use hashes rather than array of hashes for strategy options (CASSANDRA-3081)
 * LeveledCompactionStrategy (CASSANDRA-1608, 3085, 3110, 3087, 3145, 3154, 3182)
 * Improvements of the CLI `describe` command (CASSANDRA-2630)
 * reduce window where dropped CF sstables may not be deleted (CASSANDRA-2942)
 * Expose gossip/FD info to JMX (CASSANDRA-2806)
 * Fix streaming over SSL when compressed SSTable involved (CASSANDRA-3051)
 * Add support for pluggable secondary index implementations (CASSANDRA-3078)
 * remove compaction_thread_priority setting (CASSANDRA-3104)
 * generate hints for replicas that timeout, not just replicas that are known
   to be down before starting (CASSANDRA-2034)
 * Add throttling for internode streaming (CASSANDRA-3080)
 * make the repair of a range repair all replica (CASSANDRA-2610, 3194)
 * expose the ability to repair the first range (as returned by the
   partitioner) of a node (CASSANDRA-2606)
 * Streams Compression (CASSANDRA-3015)
 * add ability to use multiple threads during a single compaction
   (CASSANDRA-2901)
 * make AbstractBounds.normalize support overlapping ranges (CASSANDRA-2641)
 * fix of the CQL count() behavior (CASSANDRA-3068)
 * use TreeMap backed column families for the SSTable simple writers
   (CASSANDRA-3148)
 * fix inconsistency of the CLI syntax when {} should be used instead of [{}]
   (CASSANDRA-3119)
 * rename CQL type names to match expected SQL behavior (CASSANDRA-3149, 3031)
 * Arena-based allocation for memtables (CASSANDRA-2252, 3162, 3163, 3168)
 * Default RR chance to 0.1 (CASSANDRA-3169)
 * Add RowLevel support to secondary index API (CASSANDRA-3147)
 * Make SerializingCacheProvider the default if JNA is available (CASSANDRA-3183)
 * Fix backwards compatibilty for CQL memtable properties (CASSANDRA-3190)
 * Add five-minute delay before starting compactions on a restarted server
   (CASSANDRA-3181)
 * Reduce copies done for intra-host messages (CASSANDRA-1788, 3144)
 * support of compaction strategy option for stress.java (CASSANDRA-3204)
 * make memtable throughput and column count thresholds no-ops (CASSANDRA-2449)
 * Return schema information along with the resultSet in CQL (CASSANDRA-2734)
 * Add new DecimalType (CASSANDRA-2883)
 * Fix assertion error in RowRepairResolver (CASSANDRA-3156)
 * Reduce unnecessary high buffer sizes (CASSANDRA-3171)
 * Pluggable compaction strategy (CASSANDRA-1610)
 * Add new broadcast_address config option (CASSANDRA-2491)


0.8.7
 * Kill server on wrapped OOME such as from FileChannel.map (CASSANDRA-3201)
 * Allow using quotes in "USE <keyspace>;" CLI command (CASSANDRA-3208)
 * Log message when a full repair operation completes (CASSANDRA-3207)
 * Don't allow any cache loading exceptions to halt startup (CASSANDRA-3218)
 * Fix sstableloader --ignores option (CASSANDRA-3247)
 * File descriptor limit increased in packaging (CASSANDRA-3206)
 * Log a meaningfull warning when a node receive a message for a repair session
   that doesn't exist anymore (CASSANDRA-3256)
 * Fix FD leak when internode encryption is enabled (CASSANDRA-3257)
 * FBUtilities.hexToBytes(String) to throw NumberFormatException when string
   contains non-hex characters (CASSANDRA-3231)
 * Keep SimpleSnitch proximity ordering unchanged from what the Strategy
   generates, as intended (CASSANDRA-3262)
 * remove Scrub from compactionstats when finished (CASSANDRA-3255)
 * Fix tool .bat files when CASSANDRA_HOME contains spaces (CASSANDRA-3258)
 * Force flush of status table when removing/updating token (CASSANDRA-3243)
 * Evict gossip state immediately when a token is taken over by a new IP (CASSANDRA-3259)
 * Fix bug where the failure detector can take too long to mark a host
   down (CASSANDRA-3273)
 * (Hadoop) allow wrapping ranges in queries (CASSANDRA-3137)
 * (Hadoop) check all interfaces for a match with split location
   before falling back to random replica (CASSANDRA-3211)
 * (Hadoop) Make Pig storage handle implements LoadMetadata (CASSANDRA-2777)
 * (Hadoop) Fix exception during PIG 'dump' (CASSANDRA-2810)
 * Fix stress COUNTER_GET option (CASSANDRA-3301)
 * Fix missing fields in CLI `show schema` output (CASSANDRA-3304)
 * Nodetool no longer leaks threads and closes JMX connections (CASSANDRA-3309)
 * fix truncate allowing data to be replayed post-restart (CASSANDRA-3297)
 * Move SimpleAuthority and SimpleAuthenticator to examples (CASSANDRA-2922)
 * Fix handling of tombstone by SSTableExport/Import (CASSANDRA-3357)
 * Fix transposition in cfHistograms (CASSANDRA-3222)
 * Allow using number as DC name when creating keyspace in CQL (CASSANDRA-3239)
 * Force flush of system table after updating/removing a token (CASSANDRA-3243)


0.8.6
 * revert CASSANDRA-2388
 * change TokenRange.endpoints back to listen/broadcast address to match
   pre-1777 behavior, and add TokenRange.rpc_endpoints instead (CASSANDRA-3187)
 * avoid trying to watch cassandra-topology.properties when loaded from jar
   (CASSANDRA-3138)
 * prevent users from creating keyspaces with LocalStrategy replication
   (CASSANDRA-3139)
 * fix CLI `show schema;` to output correct keyspace definition statement
   (CASSANDRA-3129)
 * CustomTThreadPoolServer to log TTransportException at DEBUG level
   (CASSANDRA-3142)
 * allow topology sort to work with non-unique rack names between
   datacenters (CASSANDRA-3152)
 * Improve caching of same-version Messages on digest and repair paths
   (CASSANDRA-3158)
 * Randomize choice of first replica for counter increment (CASSANDRA-2890)
 * Fix using read_repair_chance instead of merge_shard_change (CASSANDRA-3202)
 * Avoid streaming data to nodes that already have it, on move as well as
   decommission (CASSANDRA-3041)
 * Fix divide by zero error in GCInspector (CASSANDRA-3164)
 * allow quoting of the ColumnFamily name in CLI `create column family`
   statement (CASSANDRA-3195)
 * Fix rolling upgrade from 0.7 to 0.8 problem (CASSANDRA-3166)
 * Accomodate missing encryption_options in IncomingTcpConnection.stream
   (CASSANDRA-3212)


0.8.5
 * fix NPE when encryption_options is unspecified (CASSANDRA-3007)
 * include column name in validation failure exceptions (CASSANDRA-2849)
 * make sure truncate clears out the commitlog so replay won't re-
   populate with truncated data (CASSANDRA-2950)
 * fix NPE when debug logging is enabled and dropped CF is present
   in a commitlog segment (CASSANDRA-3021)
 * fix cassandra.bat when CASSANDRA_HOME contains spaces (CASSANDRA-2952)
 * fix to SSTableSimpleUnsortedWriter bufferSize calculation (CASSANDRA-3027)
 * make cleanup and normal compaction able to skip empty rows
   (rows containing nothing but expired tombstones) (CASSANDRA-3039)
 * work around native memory leak in com.sun.management.GarbageCollectorMXBean
   (CASSANDRA-2868)
 * validate that column names in column_metadata are not equal to key_alias
   on create/update of the ColumnFamily and CQL 'ALTER' statement (CASSANDRA-3036)
 * return an InvalidRequestException if an indexed column is assigned
   a value larger than 64KB (CASSANDRA-3057)
 * fix of numeric-only and string column names handling in CLI "drop index"
   (CASSANDRA-3054)
 * prune index scan resultset back to original request for lazy
   resultset expansion case (CASSANDRA-2964)
 * (Hadoop) fail jobs when Cassandra node has failed but TaskTracker
   has not (CASSANDRA-2388)
 * fix dynamic snitch ignoring nodes when read_repair_chance is zero
   (CASSANDRA-2662)
 * avoid retaining references to dropped CFS objects in
   CompactionManager.estimatedCompactions (CASSANDRA-2708)
 * expose rpc timeouts per host in MessagingServiceMBean (CASSANDRA-2941)
 * avoid including cwd in classpath for deb and rpm packages (CASSANDRA-2881)
 * remove gossip state when a new IP takes over a token (CASSANDRA-3071)
 * allow sstable2json to work on index sstable files (CASSANDRA-3059)
 * always hint counters (CASSANDRA-3099)
 * fix log4j initialization in EmbeddedCassandraService (CASSANDRA-2857)
 * remove gossip state when a new IP takes over a token (CASSANDRA-3071)
 * work around native memory leak in com.sun.management.GarbageCollectorMXBean
    (CASSANDRA-2868)
 * fix UnavailableException with writes at CL.EACH_QUORM (CASSANDRA-3084)
 * fix parsing of the Keyspace and ColumnFamily names in numeric
   and string representations in CLI (CASSANDRA-3075)
 * fix corner cases in Range.differenceToFetch (CASSANDRA-3084)
 * fix ip address String representation in the ring cache (CASSANDRA-3044)
 * fix ring cache compatibility when mixing pre-0.8.4 nodes with post-
   in the same cluster (CASSANDRA-3023)
 * make repair report failure when a node participating dies (instead of
   hanging forever) (CASSANDRA-2433)
 * fix handling of the empty byte buffer by ReversedType (CASSANDRA-3111)
 * Add validation that Keyspace names are case-insensitively unique (CASSANDRA-3066)
 * catch invalid key_validation_class before instantiating UpdateColumnFamily (CASSANDRA-3102)
 * make Range and Bounds objects client-safe (CASSANDRA-3108)
 * optionally skip log4j configuration (CASSANDRA-3061)
 * bundle sstableloader with the debian package (CASSANDRA-3113)
 * don't try to build secondary indexes when there is none (CASSANDRA-3123)
 * improve SSTableSimpleUnsortedWriter speed for large rows (CASSANDRA-3122)
 * handle keyspace arguments correctly in nodetool snapshot (CASSANDRA-3038)
 * Fix SSTableImportTest on windows (CASSANDRA-3043)
 * expose compactionThroughputMbPerSec through JMX (CASSANDRA-3117)
 * log keyspace and CF of large rows being compacted


0.8.4
 * change TokenRing.endpoints to be a list of rpc addresses instead of
   listen/broadcast addresses (CASSANDRA-1777)
 * include files-to-be-streamed in StreamInSession.getSources (CASSANDRA-2972)
 * use JAVA env var in cassandra-env.sh (CASSANDRA-2785, 2992)
 * avoid doing read for no-op replicate-on-write at CL=1 (CASSANDRA-2892)
 * refuse counter write for CL.ANY (CASSANDRA-2990)
 * switch back to only logging recent dropped messages (CASSANDRA-3004)
 * always deserialize RowMutation for counters (CASSANDRA-3006)
 * ignore saved replication_factor strategy_option for NTS (CASSANDRA-3011)
 * make sure pre-truncate CL segments are discarded (CASSANDRA-2950)


0.8.3
 * add ability to drop local reads/writes that are going to timeout
   (CASSANDRA-2943)
 * revamp token removal process, keep gossip states for 3 days (CASSANDRA-2496)
 * don't accept extra args for 0-arg nodetool commands (CASSANDRA-2740)
 * log unavailableexception details at debug level (CASSANDRA-2856)
 * expose data_dir though jmx (CASSANDRA-2770)
 * don't include tmp files as sstable when create cfs (CASSANDRA-2929)
 * log Java classpath on startup (CASSANDRA-2895)
 * keep gossipped version in sync with actual on migration coordinator
   (CASSANDRA-2946)
 * use lazy initialization instead of class initialization in NodeId
   (CASSANDRA-2953)
 * check column family validity in nodetool repair (CASSANDRA-2933)
 * speedup bytes to hex conversions dramatically (CASSANDRA-2850)
 * Flush memtables on shutdown when durable writes are disabled
   (CASSANDRA-2958)
 * improved POSIX compatibility of start scripts (CASsANDRA-2965)
 * add counter support to Hadoop InputFormat (CASSANDRA-2981)
 * fix bug where dirty commitlog segments were removed (and avoid keeping
   segments with no post-flush activity permanently dirty) (CASSANDRA-2829)
 * fix throwing exception with batch mutation of counter super columns
   (CASSANDRA-2949)
 * ignore system tables during repair (CASSANDRA-2979)
 * throw exception when NTS is given replication_factor as an option
   (CASSANDRA-2960)
 * fix assertion error during compaction of counter CFs (CASSANDRA-2968)
 * avoid trying to create index names, when no index exists (CASSANDRA-2867)
 * don't sample the system table when choosing a bootstrap token
   (CASSANDRA-2825)
 * gossiper notifies of local state changes (CASSANDRA-2948)
 * add asynchronous and half-sync/half-async (hsha) thrift servers
   (CASSANDRA-1405)
 * fix potential use of free'd native memory in SerializingCache
   (CASSANDRA-2951)
 * prune index scan resultset back to original request for lazy
   resultset expansion case (CASSANDRA-2964)
 * (Hadoop) fail jobs when Cassandra node has failed but TaskTracker
    has not (CASSANDRA-2388)


0.8.2
 * CQL:
   - include only one row per unique key for IN queries (CASSANDRA-2717)
   - respect client timestamp on full row deletions (CASSANDRA-2912)
 * improve thread-safety in StreamOutSession (CASSANDRA-2792)
 * allow deleting a row and updating indexed columns in it in the
   same mutation (CASSANDRA-2773)
 * Expose number of threads blocked on submitting memtable to flush
   in JMX (CASSANDRA-2817)
 * add ability to return "endpoints" to nodetool (CASSANDRA-2776)
 * Add support for multiple (comma-delimited) coordinator addresses
   to ColumnFamilyInputFormat (CASSANDRA-2807)
 * fix potential NPE while scheduling read repair for range slice
   (CASSANDRA-2823)
 * Fix race in SystemTable.getCurrentLocalNodeId (CASSANDRA-2824)
 * Correctly set default for replicate_on_write (CASSANDRA-2835)
 * improve nodetool compactionstats formatting (CASSANDRA-2844)
 * fix index-building status display (CASSANDRA-2853)
 * fix CLI perpetuating obsolete KsDef.replication_factor (CASSANDRA-2846)
 * improve cli treatment of multiline comments (CASSANDRA-2852)
 * handle row tombstones correctly in EchoedRow (CASSANDRA-2786)
 * add MessagingService.get[Recently]DroppedMessages and
   StorageService.getExceptionCount (CASSANDRA-2804)
 * fix possibility of spurious UnavailableException for LOCAL_QUORUM
   reads with dynamic snitch + read repair disabled (CASSANDRA-2870)
 * add ant-optional as dependence for the debian package (CASSANDRA-2164)
 * add option to specify limit for get_slice in the CLI (CASSANDRA-2646)
 * decrease HH page size (CASSANDRA-2832)
 * reset cli keyspace after dropping the current one (CASSANDRA-2763)
 * add KeyRange option to Hadoop inputformat (CASSANDRA-1125)
 * fix protocol versioning (CASSANDRA-2818, 2860)
 * support spaces in path to log4j configuration (CASSANDRA-2383)
 * avoid including inferred types in CF update (CASSANDRA-2809)
 * fix JMX bulkload call (CASSANDRA-2908)
 * fix updating KS with durable_writes=false (CASSANDRA-2907)
 * add simplified facade to SSTableWriter for bulk loading use
   (CASSANDRA-2911)
 * fix re-using index CF sstable names after drop/recreate (CASSANDRA-2872)
 * prepend CF to default index names (CASSANDRA-2903)
 * fix hint replay (CASSANDRA-2928)
 * Properly synchronize repair's merkle tree computation (CASSANDRA-2816)


0.8.1
 * CQL:
   - support for insert, delete in BATCH (CASSANDRA-2537)
   - support for IN to SELECT, UPDATE (CASSANDRA-2553)
   - timestamp support for INSERT, UPDATE, and BATCH (CASSANDRA-2555)
   - TTL support (CASSANDRA-2476)
   - counter support (CASSANDRA-2473)
   - ALTER COLUMNFAMILY (CASSANDRA-1709)
   - DROP INDEX (CASSANDRA-2617)
   - add SCHEMA/TABLE as aliases for KS/CF (CASSANDRA-2743)
   - server handles wait-for-schema-agreement (CASSANDRA-2756)
   - key alias support (CASSANDRA-2480)
 * add support for comparator parameters and a generic ReverseType
   (CASSANDRA-2355)
 * add CompositeType and DynamicCompositeType (CASSANDRA-2231)
 * optimize batches containing multiple updates to the same row
   (CASSANDRA-2583)
 * adjust hinted handoff page size to avoid OOM with large columns
   (CASSANDRA-2652)
 * mark BRAF buffer invalid post-flush so we don't re-flush partial
   buffers again, especially on CL writes (CASSANDRA-2660)
 * add DROP INDEX support to CLI (CASSANDRA-2616)
 * don't perform HH to client-mode [storageproxy] nodes (CASSANDRA-2668)
 * Improve forceDeserialize/getCompactedRow encapsulation (CASSANDRA-2659)
 * Don't write CounterUpdateColumn to disk in tests (CASSANDRA-2650)
 * Add sstable bulk loading utility (CASSANDRA-1278)
 * avoid replaying hints to dropped columnfamilies (CASSANDRA-2685)
 * add placeholders for missing rows in range query pseudo-RR (CASSANDRA-2680)
 * remove no-op HHOM.renameHints (CASSANDRA-2693)
 * clone super columns to avoid modifying them during flush (CASSANDRA-2675)
 * allow writes to bypass the commitlog for certain keyspaces (CASSANDRA-2683)
 * avoid NPE when bypassing commitlog during memtable flush (CASSANDRA-2781)
 * Added support for making bootstrap retry if nodes flap (CASSANDRA-2644)
 * Added statusthrift to nodetool to report if thrift server is running (CASSANDRA-2722)
 * Fixed rows being cached if they do not exist (CASSANDRA-2723)
 * Support passing tableName and cfName to RowCacheProviders (CASSANDRA-2702)
 * close scrub file handles (CASSANDRA-2669)
 * throttle migration replay (CASSANDRA-2714)
 * optimize column serializer creation (CASSANDRA-2716)
 * Added support for making bootstrap retry if nodes flap (CASSANDRA-2644)
 * Added statusthrift to nodetool to report if thrift server is running
   (CASSANDRA-2722)
 * Fixed rows being cached if they do not exist (CASSANDRA-2723)
 * fix truncate/compaction race (CASSANDRA-2673)
 * workaround large resultsets causing large allocation retention
   by nio sockets (CASSANDRA-2654)
 * fix nodetool ring use with Ec2Snitch (CASSANDRA-2733)
 * fix removing columns and subcolumns that are supressed by a row or
   supercolumn tombstone during replica resolution (CASSANDRA-2590)
 * support sstable2json against snapshot sstables (CASSANDRA-2386)
 * remove active-pull schema requests (CASSANDRA-2715)
 * avoid marking entire list of sstables as actively being compacted
   in multithreaded compaction (CASSANDRA-2765)
 * seek back after deserializing a row to update cache with (CASSANDRA-2752)
 * avoid skipping rows in scrub for counter column family (CASSANDRA-2759)
 * fix ConcurrentModificationException in repair when dealing with 0.7 node
   (CASSANDRA-2767)
 * use threadsafe collections for StreamInSession (CASSANDRA-2766)
 * avoid infinite loop when creating merkle tree (CASSANDRA-2758)
 * avoids unmarking compacting sstable prematurely in cleanup (CASSANDRA-2769)
 * fix NPE when the commit log is bypassed (CASSANDRA-2718)
 * don't throw an exception in SS.isRPCServerRunning (CASSANDRA-2721)
 * make stress.jar executable (CASSANDRA-2744)
 * add daemon mode to java stress (CASSANDRA-2267)
 * expose the DC and rack of a node through JMX and nodetool ring (CASSANDRA-2531)
 * fix cache mbean getSize (CASSANDRA-2781)
 * Add Date, Float, Double, and Boolean types (CASSANDRA-2530)
 * Add startup flag to renew counter node id (CASSANDRA-2788)
 * add jamm agent to cassandra.bat (CASSANDRA-2787)
 * fix repair hanging if a neighbor has nothing to send (CASSANDRA-2797)
 * purge tombstone even if row is in only one sstable (CASSANDRA-2801)
 * Fix wrong purge of deleted cf during compaction (CASSANDRA-2786)
 * fix race that could result in Hadoop writer failing to throw an
   exception encountered after close() (CASSANDRA-2755)
 * fix scan wrongly throwing assertion error (CASSANDRA-2653)
 * Always use even distribution for merkle tree with RandomPartitionner
   (CASSANDRA-2841)
 * fix describeOwnership for OPP (CASSANDRA-2800)
 * ensure that string tokens do not contain commas (CASSANDRA-2762)


0.8.0-final
 * fix CQL grammar warning and cqlsh regression from CASSANDRA-2622
 * add ant generate-cql-html target (CASSANDRA-2526)
 * update CQL consistency levels (CASSANDRA-2566)
 * debian packaging fixes (CASSANDRA-2481, 2647)
 * fix UUIDType, IntegerType for direct buffers (CASSANDRA-2682, 2684)
 * switch to native Thrift for Hadoop map/reduce (CASSANDRA-2667)
 * fix StackOverflowError when building from eclipse (CASSANDRA-2687)
 * only provide replication_factor to strategy_options "help" for
   SimpleStrategy, OldNetworkTopologyStrategy (CASSANDRA-2678, 2713)
 * fix exception adding validators to non-string columns (CASSANDRA-2696)
 * avoid instantiating DatabaseDescriptor in JDBC (CASSANDRA-2694)
 * fix potential stack overflow during compaction (CASSANDRA-2626)
 * clone super columns to avoid modifying them during flush (CASSANDRA-2675)
 * reset underlying iterator in EchoedRow constructor (CASSANDRA-2653)


0.8.0-rc1
 * faster flushes and compaction from fixing excessively pessimistic
   rebuffering in BRAF (CASSANDRA-2581)
 * fix returning null column values in the python cql driver (CASSANDRA-2593)
 * fix merkle tree splitting exiting early (CASSANDRA-2605)
 * snapshot_before_compaction directory name fix (CASSANDRA-2598)
 * Disable compaction throttling during bootstrap (CASSANDRA-2612)
 * fix CQL treatment of > and < operators in range slices (CASSANDRA-2592)
 * fix potential double-application of counter updates on commitlog replay
   by moving replay position from header to sstable metadata (CASSANDRA-2419)
 * JDBC CQL driver exposes getColumn for access to timestamp
 * JDBC ResultSetMetadata properties added to AbstractType
 * r/m clustertool (CASSANDRA-2607)
 * add support for presenting row key as a column in CQL result sets
   (CASSANDRA-2622)
 * Don't allow {LOCAL|EACH}_QUORUM unless strategy is NTS (CASSANDRA-2627)
 * validate keyspace strategy_options during CQL create (CASSANDRA-2624)
 * fix empty Result with secondary index when limit=1 (CASSANDRA-2628)
 * Fix regression where bootstrapping a node with no schema fails
   (CASSANDRA-2625)
 * Allow removing LocationInfo sstables (CASSANDRA-2632)
 * avoid attempting to replay mutations from dropped keyspaces (CASSANDRA-2631)
 * avoid using cached position of a key when GT is requested (CASSANDRA-2633)
 * fix counting bloom filter true positives (CASSANDRA-2637)
 * initialize local ep state prior to gossip startup if needed (CASSANDRA-2638)
 * fix counter increment lost after restart (CASSANDRA-2642)
 * add quote-escaping via backslash to CLI (CASSANDRA-2623)
 * fix pig example script (CASSANDRA-2487)
 * fix dynamic snitch race in adding latencies (CASSANDRA-2618)
 * Start/stop cassandra after more important services such as mdadm in
   debian packaging (CASSANDRA-2481)


0.8.0-beta2
 * fix NPE compacting index CFs (CASSANDRA-2528)
 * Remove checking all column families on startup for compaction candidates
   (CASSANDRA-2444)
 * validate CQL create keyspace options (CASSANDRA-2525)
 * fix nodetool setcompactionthroughput (CASSANDRA-2550)
 * move	gossip heartbeat back to its own thread (CASSANDRA-2554)
 * validate cql TRUNCATE columnfamily before truncating (CASSANDRA-2570)
 * fix batch_mutate for mixed standard-counter mutations (CASSANDRA-2457)
 * disallow making schema changes to system keyspace (CASSANDRA-2563)
 * fix sending mutation messages multiple times (CASSANDRA-2557)
 * fix incorrect use of NBHM.size in ReadCallback that could cause
   reads to time out even when responses were received (CASSANDRA-2552)
 * trigger read repair correctly for LOCAL_QUORUM reads (CASSANDRA-2556)
 * Allow configuring the number of compaction thread (CASSANDRA-2558)
 * forceUserDefinedCompaction will attempt to compact what it is given
   even if the pessimistic estimate is that there is not enough disk space;
   automatic compactions will only compact 2 or more sstables (CASSANDRA-2575)
 * refuse to apply migrations with older timestamps than the current
   schema (CASSANDRA-2536)
 * remove unframed Thrift transport option
 * include indexes in snapshots (CASSANDRA-2596)
 * improve ignoring of obsolete mutations in index maintenance (CASSANDRA-2401)
 * recognize attempt to drop just the index while leaving the column
   definition alone (CASSANDRA-2619)


0.8.0-beta1
 * remove Avro RPC support (CASSANDRA-926)
 * support for columns that act as incr/decr counters
   (CASSANDRA-1072, 1937, 1944, 1936, 2101, 2093, 2288, 2105, 2384, 2236, 2342,
   2454)
 * CQL (CASSANDRA-1703, 1704, 1705, 1706, 1707, 1708, 1710, 1711, 1940,
   2124, 2302, 2277, 2493)
 * avoid double RowMutation serialization on write path (CASSANDRA-1800)
 * make NetworkTopologyStrategy the default (CASSANDRA-1960)
 * configurable internode encryption (CASSANDRA-1567, 2152)
 * human readable column names in sstable2json output (CASSANDRA-1933)
 * change default JMX port to 7199 (CASSANDRA-2027)
 * backwards compatible internal messaging (CASSANDRA-1015)
 * atomic switch of memtables and sstables (CASSANDRA-2284)
 * add pluggable SeedProvider (CASSANDRA-1669)
 * Fix clustertool to not throw exception when calling get_endpoints (CASSANDRA-2437)
 * upgrade to thrift 0.6 (CASSANDRA-2412)
 * repair works on a token range instead of full ring (CASSANDRA-2324)
 * purge tombstones from row cache (CASSANDRA-2305)
 * push replication_factor into strategy_options (CASSANDRA-1263)
 * give snapshots the same name on each node (CASSANDRA-1791)
 * remove "nodetool loadbalance" (CASSANDRA-2448)
 * multithreaded compaction (CASSANDRA-2191)
 * compaction throttling (CASSANDRA-2156)
 * add key type information and alias (CASSANDRA-2311, 2396)
 * cli no longer divides read_repair_chance by 100 (CASSANDRA-2458)
 * made CompactionInfo.getTaskType return an enum (CASSANDRA-2482)
 * add a server-wide cap on measured memtable memory usage and aggressively
   flush to keep under that threshold (CASSANDRA-2006)
 * add unified UUIDType (CASSANDRA-2233)
 * add off-heap row cache support (CASSANDRA-1969)


0.7.5
 * improvements/fixes to PIG driver (CASSANDRA-1618, CASSANDRA-2387,
   CASSANDRA-2465, CASSANDRA-2484)
 * validate index names (CASSANDRA-1761)
 * reduce contention on Table.flusherLock (CASSANDRA-1954)
 * try harder to detect failures during streaming, cleaning up temporary
   files more reliably (CASSANDRA-2088)
 * shut down server for OOM on a Thrift thread (CASSANDRA-2269)
 * fix tombstone handling in repair and sstable2json (CASSANDRA-2279)
 * preserve version when streaming data from old sstables (CASSANDRA-2283)
 * don't start repair if a neighboring node is marked as dead (CASSANDRA-2290)
 * purge tombstones from row cache (CASSANDRA-2305)
 * Avoid seeking when sstable2json exports the entire file (CASSANDRA-2318)
 * clear Built flag in system table when dropping an index (CASSANDRA-2320)
 * don't allow arbitrary argument for stress.java (CASSANDRA-2323)
 * validate values for index predicates in get_indexed_slice (CASSANDRA-2328)
 * queue secondary indexes for flush before the parent (CASSANDRA-2330)
 * allow job configuration to set the CL used in Hadoop jobs (CASSANDRA-2331)
 * add memtable_flush_queue_size defaulting to 4 (CASSANDRA-2333)
 * Allow overriding of initial_token, storage_port and rpc_port from system
   properties (CASSANDRA-2343)
 * fix comparator used for non-indexed secondary expressions in index scan
   (CASSANDRA-2347)
 * ensure size calculation and write phase of large-row compaction use
   the same threshold for TTL expiration (CASSANDRA-2349)
 * fix race when iterating CFs during add/drop (CASSANDRA-2350)
 * add ConsistencyLevel command to CLI (CASSANDRA-2354)
 * allow negative numbers in the cli (CASSANDRA-2358)
 * hard code serialVersionUID for tokens class (CASSANDRA-2361)
 * fix potential infinite loop in ByteBufferUtil.inputStream (CASSANDRA-2365)
 * fix encoding bugs in HintedHandoffManager, SystemTable when default
   charset is not UTF8 (CASSANDRA-2367)
 * avoids having removed node reappearing in Gossip (CASSANDRA-2371)
 * fix incorrect truncation of long to int when reading columns via block
   index (CASSANDRA-2376)
 * fix NPE during stream session (CASSANDRA-2377)
 * fix race condition that could leave orphaned data files when dropping CF or
   KS (CASSANDRA-2381)
 * fsync statistics component on write (CASSANDRA-2382)
 * fix duplicate results from CFS.scan (CASSANDRA-2406)
 * add IntegerType to CLI help (CASSANDRA-2414)
 * avoid caching token-only decoratedkeys (CASSANDRA-2416)
 * convert mmap assertion to if/throw so scrub can catch it (CASSANDRA-2417)
 * don't overwrite gc log (CASSANDR-2418)
 * invalidate row cache for streamed row to avoid inconsitencies
   (CASSANDRA-2420)
 * avoid copies in range/index scans (CASSANDRA-2425)
 * make sure we don't wipe data during cleanup if the node has not join
   the ring (CASSANDRA-2428)
 * Try harder to close files after compaction (CASSANDRA-2431)
 * re-set bootstrapped flag after move finishes (CASSANDRA-2435)
 * display validation_class in CLI 'describe keyspace' (CASSANDRA-2442)
 * make cleanup compactions cleanup the row cache (CASSANDRA-2451)
 * add column fields validation to scrub (CASSANDRA-2460)
 * use 64KB flush buffer instead of in_memory_compaction_limit (CASSANDRA-2463)
 * fix backslash substitutions in CLI (CASSANDRA-2492)
 * disable cache saving for system CFS (CASSANDRA-2502)
 * fixes for verifying destination availability under hinted conditions
   so UE can be thrown intead of timing out (CASSANDRA-2514)
 * fix update of validation class in column metadata (CASSANDRA-2512)
 * support LOCAL_QUORUM, EACH_QUORUM CLs outside of NTS (CASSANDRA-2516)
 * preserve version when streaming data from old sstables (CASSANDRA-2283)
 * fix backslash substitutions in CLI (CASSANDRA-2492)
 * count a row deletion as one operation towards memtable threshold
   (CASSANDRA-2519)
 * support LOCAL_QUORUM, EACH_QUORUM CLs outside of NTS (CASSANDRA-2516)


0.7.4
 * add nodetool join command (CASSANDRA-2160)
 * fix secondary indexes on pre-existing or streamed data (CASSANDRA-2244)
 * initialize endpoint in gossiper earlier (CASSANDRA-2228)
 * add ability to write to Cassandra from Pig (CASSANDRA-1828)
 * add rpc_[min|max]_threads (CASSANDRA-2176)
 * add CL.TWO, CL.THREE (CASSANDRA-2013)
 * avoid exporting an un-requested row in sstable2json, when exporting
   a key that does not exist (CASSANDRA-2168)
 * add incremental_backups option (CASSANDRA-1872)
 * add configurable row limit to Pig loadfunc (CASSANDRA-2276)
 * validate column values in batches as well as single-Column inserts
   (CASSANDRA-2259)
 * move sample schema from cassandra.yaml to schema-sample.txt,
   a cli scripts (CASSANDRA-2007)
 * avoid writing empty rows when scrubbing tombstoned rows (CASSANDRA-2296)
 * fix assertion error in range and index scans for CL < ALL
   (CASSANDRA-2282)
 * fix commitlog replay when flush position refers to data that didn't
   get synced before server died (CASSANDRA-2285)
 * fix fd leak in sstable2json with non-mmap'd i/o (CASSANDRA-2304)
 * reduce memory use during streaming of multiple sstables (CASSANDRA-2301)
 * purge tombstoned rows from cache after GCGraceSeconds (CASSANDRA-2305)
 * allow zero replicas in a NTS datacenter (CASSANDRA-1924)
 * make range queries respect snitch for local replicas (CASSANDRA-2286)
 * fix HH delivery when column index is larger than 2GB (CASSANDRA-2297)
 * make 2ary indexes use parent CF flush thresholds during initial build
   (CASSANDRA-2294)
 * update memtable_throughput to be a long (CASSANDRA-2158)


0.7.3
 * Keep endpoint state until aVeryLongTime (CASSANDRA-2115)
 * lower-latency read repair (CASSANDRA-2069)
 * add hinted_handoff_throttle_delay_in_ms option (CASSANDRA-2161)
 * fixes for cache save/load (CASSANDRA-2172, -2174)
 * Handle whole-row deletions in CFOutputFormat (CASSANDRA-2014)
 * Make memtable_flush_writers flush in parallel (CASSANDRA-2178)
 * Add compaction_preheat_key_cache option (CASSANDRA-2175)
 * refactor stress.py to have only one copy of the format string
   used for creating row keys (CASSANDRA-2108)
 * validate index names for \w+ (CASSANDRA-2196)
 * Fix Cassandra cli to respect timeout if schema does not settle
   (CASSANDRA-2187)
 * fix for compaction and cleanup writing old-format data into new-version
   sstable (CASSANDRA-2211, -2216)
 * add nodetool scrub (CASSANDRA-2217, -2240)
 * fix sstable2json large-row pagination (CASSANDRA-2188)
 * fix EOFing on requests for the last bytes in a file (CASSANDRA-2213)
 * fix BufferedRandomAccessFile bugs (CASSANDRA-2218, -2241)
 * check for memtable flush_after_mins exceeded every 10s (CASSANDRA-2183)
 * fix cache saving on Windows (CASSANDRA-2207)
 * add validateSchemaAgreement call + synchronization to schema
   modification operations (CASSANDRA-2222)
 * fix for reversed slice queries on large rows (CASSANDRA-2212)
 * fat clients were writing local data (CASSANDRA-2223)
 * set DEFAULT_MEMTABLE_LIFETIME_IN_MINS to 24h
 * improve detection and cleanup of partially-written sstables
   (CASSANDRA-2206)
 * fix supercolumn de/serialization when subcolumn comparator is different
   from supercolumn's (CASSANDRA-2104)
 * fix starting up on Windows when CASSANDRA_HOME contains whitespace
   (CASSANDRA-2237)
 * add [get|set][row|key]cacheSavePeriod to JMX (CASSANDRA-2100)
 * fix Hadoop ColumnFamilyOutputFormat dropping of mutations
   when batch fills up (CASSANDRA-2255)
 * move file deletions off of scheduledtasks executor (CASSANDRA-2253)


0.7.2
 * copy DecoratedKey.key when inserting into caches to avoid retaining
   a reference to the underlying buffer (CASSANDRA-2102)
 * format subcolumn names with subcomparator (CASSANDRA-2136)
 * fix column bloom filter deserialization (CASSANDRA-2165)


0.7.1
 * refactor MessageDigest creation code. (CASSANDRA-2107)
 * buffer network stack to avoid inefficient small TCP messages while avoiding
   the nagle/delayed ack problem (CASSANDRA-1896)
 * check log4j configuration for changes every 10s (CASSANDRA-1525, 1907)
 * more-efficient cross-DC replication (CASSANDRA-1530, -2051, -2138)
 * avoid polluting page cache with commitlog or sstable writes
   and seq scan operations (CASSANDRA-1470)
 * add RMI authentication options to nodetool (CASSANDRA-1921)
 * make snitches configurable at runtime (CASSANDRA-1374)
 * retry hadoop split requests on connection failure (CASSANDRA-1927)
 * implement describeOwnership for BOP, COPP (CASSANDRA-1928)
 * make read repair behave as expected for ConsistencyLevel > ONE
   (CASSANDRA-982, 2038)
 * distributed test harness (CASSANDRA-1859, 1964)
 * reduce flush lock contention (CASSANDRA-1930)
 * optimize supercolumn deserialization (CASSANDRA-1891)
 * fix CFMetaData.apply to only compare objects of the same class
   (CASSANDRA-1962)
 * allow specifying specific SSTables to compact from JMX (CASSANDRA-1963)
 * fix race condition in MessagingService.targets (CASSANDRA-1959, 2094, 2081)
 * refuse to open sstables from a future version (CASSANDRA-1935)
 * zero-copy reads (CASSANDRA-1714)
 * fix copy bounds for word Text in wordcount demo (CASSANDRA-1993)
 * fixes for contrib/javautils (CASSANDRA-1979)
 * check more frequently for memtable expiration (CASSANDRA-2000)
 * fix writing SSTable column count statistics (CASSANDRA-1976)
 * fix streaming of multiple CFs during bootstrap (CASSANDRA-1992)
 * explicitly set JVM GC new generation size with -Xmn (CASSANDRA-1968)
 * add short options for CLI flags (CASSANDRA-1565)
 * make keyspace argument to "describe keyspace" in CLI optional
   when authenticated to keyspace already (CASSANDRA-2029)
 * added option to specify -Dcassandra.join_ring=false on startup
   to allow "warm spare" nodes or performing JMX maintenance before
   joining the ring (CASSANDRA-526)
 * log migrations at INFO (CASSANDRA-2028)
 * add CLI verbose option in file mode (CASSANDRA-2030)
 * add single-line "--" comments to CLI (CASSANDRA-2032)
 * message serialization tests (CASSANDRA-1923)
 * switch from ivy to maven-ant-tasks (CASSANDRA-2017)
 * CLI attempts to block for new schema to propagate (CASSANDRA-2044)
 * fix potential overflow in nodetool cfstats (CASSANDRA-2057)
 * add JVM shutdownhook to sync commitlog (CASSANDRA-1919)
 * allow nodes to be up without being part of  normal traffic (CASSANDRA-1951)
 * fix CLI "show keyspaces" with null options on NTS (CASSANDRA-2049)
 * fix possible ByteBuffer race conditions (CASSANDRA-2066)
 * reduce garbage generated by MessagingService to prevent load spikes
   (CASSANDRA-2058)
 * fix math in RandomPartitioner.describeOwnership (CASSANDRA-2071)
 * fix deletion of sstable non-data components (CASSANDRA-2059)
 * avoid blocking gossip while deleting handoff hints (CASSANDRA-2073)
 * ignore messages from newer versions, keep track of nodes in gossip
   regardless of version (CASSANDRA-1970)
 * cache writing moved to CompactionManager to reduce i/o contention and
   updated to use non-cache-polluting writes (CASSANDRA-2053)
 * page through large rows when exporting to JSON (CASSANDRA-2041)
 * add flush_largest_memtables_at and reduce_cache_sizes_at options
   (CASSANDRA-2142)
 * add cli 'describe cluster' command (CASSANDRA-2127)
 * add cli support for setting username/password at 'connect' command
   (CASSANDRA-2111)
 * add -D option to Stress.java to allow reading hosts from a file
   (CASSANDRA-2149)
 * bound hints CF throughput between 32M and 256M (CASSANDRA-2148)
 * continue starting when invalid saved cache entries are encountered
   (CASSANDRA-2076)
 * add max_hint_window_in_ms option (CASSANDRA-1459)


0.7.0-final
 * fix offsets to ByteBuffer.get (CASSANDRA-1939)


0.7.0-rc4
 * fix cli crash after backgrounding (CASSANDRA-1875)
 * count timeouts in storageproxy latencies, and include latency
   histograms in StorageProxyMBean (CASSANDRA-1893)
 * fix CLI get recognition of supercolumns (CASSANDRA-1899)
 * enable keepalive on intra-cluster sockets (CASSANDRA-1766)
 * count timeouts towards dynamicsnitch latencies (CASSANDRA-1905)
 * Expose index-building status in JMX + cli schema description
   (CASSANDRA-1871)
 * allow [LOCAL|EACH]_QUORUM to be used with non-NetworkTopology
   replication Strategies
 * increased amount of index locks for faster commitlog replay
 * collect secondary index tombstones immediately (CASSANDRA-1914)
 * revert commitlog changes from #1780 (CASSANDRA-1917)
 * change RandomPartitioner min token to -1 to avoid collision w/
   tokens on actual nodes (CASSANDRA-1901)
 * examine the right nibble when validating TimeUUID (CASSANDRA-1910)
 * include secondary indexes in cleanup (CASSANDRA-1916)
 * CFS.scrubDataDirectories should also cleanup invalid secondary indexes
   (CASSANDRA-1904)
 * ability to disable/enable gossip on nodes to force them down
   (CASSANDRA-1108)


0.7.0-rc3
 * expose getNaturalEndpoints in StorageServiceMBean taking byte[]
   key; RMI cannot serialize ByteBuffer (CASSANDRA-1833)
 * infer org.apache.cassandra.locator for replication strategy classes
   when not otherwise specified
 * validation that generates less garbage (CASSANDRA-1814)
 * add TTL support to CLI (CASSANDRA-1838)
 * cli defaults to bytestype for subcomparator when creating
   column families (CASSANDRA-1835)
 * unregister index MBeans when index is dropped (CASSANDRA-1843)
 * make ByteBufferUtil.clone thread-safe (CASSANDRA-1847)
 * change exception for read requests during bootstrap from
   InvalidRequest to Unavailable (CASSANDRA-1862)
 * respect row-level tombstones post-flush in range scans
   (CASSANDRA-1837)
 * ReadResponseResolver check digests against each other (CASSANDRA-1830)
 * return InvalidRequest when remove of subcolumn without supercolumn
   is requested (CASSANDRA-1866)
 * flush before repair (CASSANDRA-1748)
 * SSTableExport validates key order (CASSANDRA-1884)
 * large row support for SSTableExport (CASSANDRA-1867)
 * Re-cache hot keys post-compaction without hitting disk (CASSANDRA-1878)
 * manage read repair in coordinator instead of data source, to
   provide latency information to dynamic snitch (CASSANDRA-1873)


0.7.0-rc2
 * fix live-column-count of slice ranges including tombstoned supercolumn
   with live subcolumn (CASSANDRA-1591)
 * rename o.a.c.internal.AntientropyStage -> AntiEntropyStage,
   o.a.c.request.Request_responseStage -> RequestResponseStage,
   o.a.c.internal.Internal_responseStage -> InternalResponseStage
 * add AbstractType.fromString (CASSANDRA-1767)
 * require index_type to be present when specifying index_name
   on ColumnDef (CASSANDRA-1759)
 * fix add/remove index bugs in CFMetadata (CASSANDRA-1768)
 * rebuild Strategy during system_update_keyspace (CASSANDRA-1762)
 * cli updates prompt to ... in continuation lines (CASSANDRA-1770)
 * support multiple Mutations per key in hadoop ColumnFamilyOutputFormat
   (CASSANDRA-1774)
 * improvements to Debian init script (CASSANDRA-1772)
 * use local classloader to check for version.properties (CASSANDRA-1778)
 * Validate that column names in column_metadata are valid for the
   defined comparator, and decode properly in cli (CASSANDRA-1773)
 * use cross-platform newlines in cli (CASSANDRA-1786)
 * add ExpiringColumn support to sstable import/export (CASSANDRA-1754)
 * add flush for each append to periodic commitlog mode; added
   periodic_without_flush option to disable this (CASSANDRA-1780)
 * close file handle used for post-flush truncate (CASSANDRA-1790)
 * various code cleanup (CASSANDRA-1793, -1794, -1795)
 * fix range queries against wrapped range (CASSANDRA-1781)
 * fix consistencylevel calculations for NetworkTopologyStrategy
   (CASSANDRA-1804)
 * cli support index type enum names (CASSANDRA-1810)
 * improved validation of column_metadata (CASSANDRA-1813)
 * reads at ConsistencyLevel > 1 throw UnavailableException
   immediately if insufficient live nodes exist (CASSANDRA-1803)
 * copy bytebuffers for local writes to avoid retaining the entire
   Thrift frame (CASSANDRA-1801)
 * fix NPE adding index to column w/o prior metadata (CASSANDRA-1764)
 * reduce fat client timeout (CASSANDRA-1730)
 * fix botched merge of CASSANDRA-1316


0.7.0-rc1
 * fix compaction and flush races with schema updates (CASSANDRA-1715)
 * add clustertool, config-converter, sstablekeys, and schematool
   Windows .bat files (CASSANDRA-1723)
 * reject range queries received during bootstrap (CASSANDRA-1739)
 * fix wrapping-range queries on non-minimum token (CASSANDRA-1700)
 * add nodetool cfhistogram (CASSANDRA-1698)
 * limit repaired ranges to what the nodes have in common (CASSANDRA-1674)
 * index scan treats missing columns as not matching secondary
   expressions (CASSANDRA-1745)
 * Fix misuse of DataOutputBuffer.getData in AntiEntropyService
   (CASSANDRA-1729)
 * detect and warn when obsolete version of JNA is present (CASSANDRA-1760)
 * reduce fat client timeout (CASSANDRA-1730)
 * cleanup smallest CFs first to increase free temp space for larger ones
   (CASSANDRA-1811)
 * Update windows .bat files to work outside of main Cassandra
   directory (CASSANDRA-1713)
 * fix read repair regression from 0.6.7 (CASSANDRA-1727)
 * more-efficient read repair (CASSANDRA-1719)
 * fix hinted handoff replay (CASSANDRA-1656)
 * log type of dropped messages (CASSANDRA-1677)
 * upgrade to SLF4J 1.6.1
 * fix ByteBuffer bug in ExpiringColumn.updateDigest (CASSANDRA-1679)
 * fix IntegerType.getString (CASSANDRA-1681)
 * make -Djava.net.preferIPv4Stack=true the default (CASSANDRA-628)
 * add INTERNAL_RESPONSE verb to differentiate from responses related
   to client requests (CASSANDRA-1685)
 * log tpstats when dropping messages (CASSANDRA-1660)
 * include unreachable nodes in describeSchemaVersions (CASSANDRA-1678)
 * Avoid dropping messages off the client request path (CASSANDRA-1676)
 * fix jna errno reporting (CASSANDRA-1694)
 * add friendlier error for UnknownHostException on startup (CASSANDRA-1697)
 * include jna dependency in RPM package (CASSANDRA-1690)
 * add --skip-keys option to stress.py (CASSANDRA-1696)
 * improve cli handling of non-string keys and column names
   (CASSANDRA-1701, -1693)
 * r/m extra subcomparator line in cli keyspaces output (CASSANDRA-1712)
 * add read repair chance to cli "show keyspaces"
 * upgrade to ConcurrentLinkedHashMap 1.1 (CASSANDRA-975)
 * fix index scan routing (CASSANDRA-1722)
 * fix tombstoning of supercolumns in range queries (CASSANDRA-1734)
 * clear endpoint cache after updating keyspace metadata (CASSANDRA-1741)
 * fix wrapping-range queries on non-minimum token (CASSANDRA-1700)
 * truncate includes secondary indexes (CASSANDRA-1747)
 * retain reference to PendingFile sstables (CASSANDRA-1749)
 * fix sstableimport regression (CASSANDRA-1753)
 * fix for bootstrap when no non-system tables are defined (CASSANDRA-1732)
 * handle replica unavailability in index scan (CASSANDRA-1755)
 * fix service initialization order deadlock (CASSANDRA-1756)
 * multi-line cli commands (CASSANDRA-1742)
 * fix race between snapshot and compaction (CASSANDRA-1736)
 * add listEndpointsPendingHints, deleteHintsForEndpoint JMX methods
   (CASSANDRA-1551)


0.7.0-beta3
 * add strategy options to describe_keyspace output (CASSANDRA-1560)
 * log warning when using randomly generated token (CASSANDRA-1552)
 * re-organize JMX into .db, .net, .internal, .request (CASSANDRA-1217)
 * allow nodes to change IPs between restarts (CASSANDRA-1518)
 * remember ring state between restarts by default (CASSANDRA-1518)
 * flush index built flag so we can read it before log replay (CASSANDRA-1541)
 * lock row cache updates to prevent race condition (CASSANDRA-1293)
 * remove assertion causing rare (and harmless) error messages in
   commitlog (CASSANDRA-1330)
 * fix moving nodes with no keyspaces defined (CASSANDRA-1574)
 * fix unbootstrap when no data is present in a transfer range (CASSANDRA-1573)
 * take advantage of AVRO-495 to simplify our avro IDL (CASSANDRA-1436)
 * extend authorization hierarchy to column family (CASSANDRA-1554)
 * deletion support in secondary indexes (CASSANDRA-1571)
 * meaningful error message for invalid replication strategy class
   (CASSANDRA-1566)
 * allow keyspace creation with RF > N (CASSANDRA-1428)
 * improve cli error handling (CASSANDRA-1580)
 * add cache save/load ability (CASSANDRA-1417, 1606, 1647)
 * add StorageService.getDrainProgress (CASSANDRA-1588)
 * Disallow bootstrap to an in-use token (CASSANDRA-1561)
 * Allow dynamic secondary index creation and destruction (CASSANDRA-1532)
 * log auto-guessed memtable thresholds (CASSANDRA-1595)
 * add ColumnDef support to cli (CASSANDRA-1583)
 * reduce index sample time by 75% (CASSANDRA-1572)
 * add cli support for column, strategy metadata (CASSANDRA-1578, 1612)
 * add cli support for schema modification (CASSANDRA-1584)
 * delete temp files on failed compactions (CASSANDRA-1596)
 * avoid blocking for dead nodes during removetoken (CASSANDRA-1605)
 * remove ConsistencyLevel.ZERO (CASSANDRA-1607)
 * expose in-progress compaction type in jmx (CASSANDRA-1586)
 * removed IClock & related classes from internals (CASSANDRA-1502)
 * fix removing tokens from SystemTable on decommission and removetoken
   (CASSANDRA-1609)
 * include CF metadata in cli 'show keyspaces' (CASSANDRA-1613)
 * switch from Properties to HashMap in PropertyFileSnitch to
   avoid synchronization bottleneck (CASSANDRA-1481)
 * PropertyFileSnitch configuration file renamed to
   cassandra-topology.properties
 * add cli support for get_range_slices (CASSANDRA-1088, CASSANDRA-1619)
 * Make memtable flush thresholds per-CF instead of global
   (CASSANDRA-1007, 1637)
 * add cli support for binary data without CfDef hints (CASSANDRA-1603)
 * fix building SSTable statistics post-stream (CASSANDRA-1620)
 * fix potential infinite loop in 2ary index queries (CASSANDRA-1623)
 * allow creating NTS keyspaces with no replicas configured (CASSANDRA-1626)
 * add jmx histogram of sstables accessed per read (CASSANDRA-1624)
 * remove system_rename_column_family and system_rename_keyspace from the
   client API until races can be fixed (CASSANDRA-1630, CASSANDRA-1585)
 * add cli sanity tests (CASSANDRA-1582)
 * update GC settings in cassandra.bat (CASSANDRA-1636)
 * cli support for index queries (CASSANDRA-1635)
 * cli support for updating schema memtable settings (CASSANDRA-1634)
 * cli --file option (CASSANDRA-1616)
 * reduce automatically chosen memtable sizes by 50% (CASSANDRA-1641)
 * move endpoint cache from snitch to strategy (CASSANDRA-1643)
 * fix commitlog recovery deleting the newly-created segment as well as
   the old ones (CASSANDRA-1644)
 * upgrade to Thrift 0.5 (CASSANDRA-1367)
 * renamed CL.DCQUORUM to LOCAL_QUORUM and DCQUORUMSYNC to EACH_QUORUM
 * cli truncate support (CASSANDRA-1653)
 * update GC settings in cassandra.bat (CASSANDRA-1636)
 * avoid logging when a node's ip/token is gossipped back to it (CASSANDRA-1666)


0.7-beta2
 * always use UTF-8 for hint keys (CASSANDRA-1439)
 * remove cassandra.yaml dependency from Hadoop and Pig (CASSADRA-1322)
 * expose CfDef metadata in describe_keyspaces (CASSANDRA-1363)
 * restore use of mmap_index_only option (CASSANDRA-1241)
 * dropping a keyspace with no column families generated an error
   (CASSANDRA-1378)
 * rename RackAwareStrategy to OldNetworkTopologyStrategy, RackUnawareStrategy
   to SimpleStrategy, DatacenterShardStrategy to NetworkTopologyStrategy,
   AbstractRackAwareSnitch to AbstractNetworkTopologySnitch (CASSANDRA-1392)
 * merge StorageProxy.mutate, mutateBlocking (CASSANDRA-1396)
 * faster UUIDType, LongType comparisons (CASSANDRA-1386, 1393)
 * fix setting read_repair_chance from CLI addColumnFamily (CASSANDRA-1399)
 * fix updates to indexed columns (CASSANDRA-1373)
 * fix race condition leaving to FileNotFoundException (CASSANDRA-1382)
 * fix sharded lock hash on index write path (CASSANDRA-1402)
 * add support for GT/E, LT/E in subordinate index clauses (CASSANDRA-1401)
 * cfId counter got out of sync when CFs were added (CASSANDRA-1403)
 * less chatty schema updates (CASSANDRA-1389)
 * rename column family mbeans. 'type' will now include either
   'IndexColumnFamilies' or 'ColumnFamilies' depending on the CFS type.
   (CASSANDRA-1385)
 * disallow invalid keyspace and column family names. This includes name that
   matches a '^\w+' regex. (CASSANDRA-1377)
 * use JNA, if present, to take snapshots (CASSANDRA-1371)
 * truncate hints if starting 0.7 for the first time (CASSANDRA-1414)
 * fix FD leak in single-row slicepredicate queries (CASSANDRA-1416)
 * allow index expressions against columns that are not part of the
   SlicePredicate (CASSANDRA-1410)
 * config-converter properly handles snitches and framed support
   (CASSANDRA-1420)
 * remove keyspace argument from multiget_count (CASSANDRA-1422)
 * allow specifying cassandra.yaml location as (local or remote) URL
   (CASSANDRA-1126)
 * fix using DynamicEndpointSnitch with NetworkTopologyStrategy
   (CASSANDRA-1429)
 * Add CfDef.default_validation_class (CASSANDRA-891)
 * fix EstimatedHistogram.max (CASSANDRA-1413)
 * quorum read optimization (CASSANDRA-1622)
 * handle zero-length (or missing) rows during HH paging (CASSANDRA-1432)
 * include secondary indexes during schema migrations (CASSANDRA-1406)
 * fix commitlog header race during schema change (CASSANDRA-1435)
 * fix ColumnFamilyStoreMBeanIterator to use new type name (CASSANDRA-1433)
 * correct filename generated by xml->yaml converter (CASSANDRA-1419)
 * add CMSInitiatingOccupancyFraction=75 and UseCMSInitiatingOccupancyOnly
   to default JVM options
 * decrease jvm heap for cassandra-cli (CASSANDRA-1446)
 * ability to modify keyspaces and column family definitions on a live cluster
   (CASSANDRA-1285)
 * support for Hadoop Streaming [non-jvm map/reduce via stdin/out]
   (CASSANDRA-1368)
 * Move persistent sstable stats from the system table to an sstable component
   (CASSANDRA-1430)
 * remove failed bootstrap attempt from pending ranges when gossip times
   it out after 1h (CASSANDRA-1463)
 * eager-create tcp connections to other cluster members (CASSANDRA-1465)
 * enumerate stages and derive stage from message type instead of
   transmitting separately (CASSANDRA-1465)
 * apply reversed flag during collation from different data sources
   (CASSANDRA-1450)
 * make failure to remove commitlog segment non-fatal (CASSANDRA-1348)
 * correct ordering of drain operations so CL.recover is no longer
   necessary (CASSANDRA-1408)
 * removed keyspace from describe_splits method (CASSANDRA-1425)
 * rename check_schema_agreement to describe_schema_versions
   (CASSANDRA-1478)
 * fix QUORUM calculation for RF > 3 (CASSANDRA-1487)
 * remove tombstones during non-major compactions when bloom filter
   verifies that row does not exist in other sstables (CASSANDRA-1074)
 * nodes that coordinated a loadbalance in the past could not be seen by
   newly added nodes (CASSANDRA-1467)
 * exposed endpoint states (gossip details) via jmx (CASSANDRA-1467)
 * ensure that compacted sstables are not included when new readers are
   instantiated (CASSANDRA-1477)
 * by default, calculate heap size and memtable thresholds at runtime (CASSANDRA-1469)
 * fix races dealing with adding/dropping keyspaces and column families in
   rapid succession (CASSANDRA-1477)
 * clean up of Streaming system (CASSANDRA-1503, 1504, 1506)
 * add options to configure Thrift socket keepalive and buffer sizes (CASSANDRA-1426)
 * make contrib CassandraServiceDataCleaner recursive (CASSANDRA-1509)
 * min, max compaction threshold are configurable and persistent
   per-ColumnFamily (CASSANDRA-1468)
 * fix replaying the last mutation in a commitlog unnecessarily
   (CASSANDRA-1512)
 * invoke getDefaultUncaughtExceptionHandler from DTPE with the original
   exception rather than the ExecutionException wrapper (CASSANDRA-1226)
 * remove Clock from the Thrift (and Avro) API (CASSANDRA-1501)
 * Close intra-node sockets when connection is broken (CASSANDRA-1528)
 * RPM packaging spec file (CASSANDRA-786)
 * weighted request scheduler (CASSANDRA-1485)
 * treat expired columns as deleted (CASSANDRA-1539)
 * make IndexInterval configurable (CASSANDRA-1488)
 * add describe_snitch to Thrift API (CASSANDRA-1490)
 * MD5 authenticator compares plain text submitted password with MD5'd
   saved property, instead of vice versa (CASSANDRA-1447)
 * JMX MessagingService pending and completed counts (CASSANDRA-1533)
 * fix race condition processing repair responses (CASSANDRA-1511)
 * make repair blocking (CASSANDRA-1511)
 * create EndpointSnitchInfo and MBean to expose rack and DC (CASSANDRA-1491)
 * added option to contrib/word_count to output results back to Cassandra
   (CASSANDRA-1342)
 * rewrite Hadoop ColumnFamilyRecordWriter to pool connections, retry to
   multiple Cassandra nodes, and smooth impact on the Cassandra cluster
   by using smaller batch sizes (CASSANDRA-1434)
 * fix setting gc_grace_seconds via CLI (CASSANDRA-1549)
 * support TTL'd index values (CASSANDRA-1536)
 * make removetoken work like decommission (CASSANDRA-1216)
 * make cli comparator-aware and improve quote rules (CASSANDRA-1523,-1524)
 * make nodetool compact and cleanup blocking (CASSANDRA-1449)
 * add memtable, cache information to GCInspector logs (CASSANDRA-1558)
 * enable/disable HintedHandoff via JMX (CASSANDRA-1550)
 * Ignore stray files in the commit log directory (CASSANDRA-1547)
 * Disallow bootstrap to an in-use token (CASSANDRA-1561)


0.7-beta1
 * sstable versioning (CASSANDRA-389)
 * switched to slf4j logging (CASSANDRA-625)
 * add (optional) expiration time for column (CASSANDRA-699)
 * access levels for authentication/authorization (CASSANDRA-900)
 * add ReadRepairChance to CF definition (CASSANDRA-930)
 * fix heisenbug in system tests, especially common on OS X (CASSANDRA-944)
 * convert to byte[] keys internally and all public APIs (CASSANDRA-767)
 * ability to alter schema definitions on a live cluster (CASSANDRA-44)
 * renamed configuration file to cassandra.xml, and log4j.properties to
   log4j-server.properties, which must now be loaded from
   the classpath (which is how our scripts in bin/ have always done it)
   (CASSANDRA-971)
 * change get_count to require a SlicePredicate. create multi_get_count
   (CASSANDRA-744)
 * re-organized endpointsnitch implementations and added SimpleSnitch
   (CASSANDRA-994)
 * Added preload_row_cache option (CASSANDRA-946)
 * add CRC to commitlog header (CASSANDRA-999)
 * removed deprecated batch_insert and get_range_slice methods (CASSANDRA-1065)
 * add truncate thrift method (CASSANDRA-531)
 * http mini-interface using mx4j (CASSANDRA-1068)
 * optimize away copy of sliced row on memtable read path (CASSANDRA-1046)
 * replace constant-size 2GB mmaped segments and special casing for index
   entries spanning segment boundaries, with SegmentedFile that computes
   segments that always contain entire entries/rows (CASSANDRA-1117)
 * avoid reading large rows into memory during compaction (CASSANDRA-16)
 * added hadoop OutputFormat (CASSANDRA-1101)
 * efficient Streaming (no more anticompaction) (CASSANDRA-579)
 * split commitlog header into separate file and add size checksum to
   mutations (CASSANDRA-1179)
 * avoid allocating a new byte[] for each mutation on replay (CASSANDRA-1219)
 * revise HH schema to be per-endpoint (CASSANDRA-1142)
 * add joining/leaving status to nodetool ring (CASSANDRA-1115)
 * allow multiple repair sessions per node (CASSANDRA-1190)
 * optimize away MessagingService for local range queries (CASSANDRA-1261)
 * make framed transport the default so malformed requests can't OOM the
   server (CASSANDRA-475)
 * significantly faster reads from row cache (CASSANDRA-1267)
 * take advantage of row cache during range queries (CASSANDRA-1302)
 * make GCGraceSeconds a per-ColumnFamily value (CASSANDRA-1276)
 * keep persistent row size and column count statistics (CASSANDRA-1155)
 * add IntegerType (CASSANDRA-1282)
 * page within a single row during hinted handoff (CASSANDRA-1327)
 * push DatacenterShardStrategy configuration into keyspace definition,
   eliminating datacenter.properties. (CASSANDRA-1066)
 * optimize forward slices starting with '' and single-index-block name
   queries by skipping the column index (CASSANDRA-1338)
 * streaming refactor (CASSANDRA-1189)
 * faster comparison for UUID types (CASSANDRA-1043)
 * secondary index support (CASSANDRA-749 and subtasks)
 * make compaction buckets deterministic (CASSANDRA-1265)


0.6.6
 * Allow using DynamicEndpointSnitch with RackAwareStrategy (CASSANDRA-1429)
 * remove the remaining vestiges of the unfinished DatacenterShardStrategy
   (replaced by NetworkTopologyStrategy in 0.7)


0.6.5
 * fix key ordering in range query results with RandomPartitioner
   and ConsistencyLevel > ONE (CASSANDRA-1145)
 * fix for range query starting with the wrong token range (CASSANDRA-1042)
 * page within a single row during hinted handoff (CASSANDRA-1327)
 * fix compilation on non-sun JDKs (CASSANDRA-1061)
 * remove String.trim() call on row keys in batch mutations (CASSANDRA-1235)
 * Log summary of dropped messages instead of spamming log (CASSANDRA-1284)
 * add dynamic endpoint snitch (CASSANDRA-981)
 * fix streaming for keyspaces with hyphens in their name (CASSANDRA-1377)
 * fix errors in hard-coded bloom filter optKPerBucket by computing it
   algorithmically (CASSANDRA-1220
 * remove message deserialization stage, and uncap read/write stages
   so slow reads/writes don't block gossip processing (CASSANDRA-1358)
 * add jmx port configuration to Debian package (CASSANDRA-1202)
 * use mlockall via JNA, if present, to prevent Linux from swapping
   out parts of the JVM (CASSANDRA-1214)


0.6.4
 * avoid queuing multiple hint deliveries for the same endpoint
   (CASSANDRA-1229)
 * better performance for and stricter checking of UTF8 column names
   (CASSANDRA-1232)
 * extend option to lower compaction priority to hinted handoff
   as well (CASSANDRA-1260)
 * log errors in gossip instead of re-throwing (CASSANDRA-1289)
 * avoid aborting commitlog replay prematurely if a flushed-but-
   not-removed commitlog segment is encountered (CASSANDRA-1297)
 * fix duplicate rows being read during mapreduce (CASSANDRA-1142)
 * failure detection wasn't closing command sockets (CASSANDRA-1221)
 * cassandra-cli.bat works on windows (CASSANDRA-1236)
 * pre-emptively drop requests that cannot be processed within RPCTimeout
   (CASSANDRA-685)
 * add ack to Binary write verb and update CassandraBulkLoader
   to wait for acks for each row (CASSANDRA-1093)
 * added describe_partitioner Thrift method (CASSANDRA-1047)
 * Hadoop jobs no longer require the Cassandra storage-conf.xml
   (CASSANDRA-1280, CASSANDRA-1047)
 * log thread pool stats when GC is excessive (CASSANDRA-1275)
 * remove gossip message size limit (CASSANDRA-1138)
 * parallelize local and remote reads during multiget, and respect snitch
   when determining whether to do local read for CL.ONE (CASSANDRA-1317)
 * fix read repair to use requested consistency level on digest mismatch,
   rather than assuming QUORUM (CASSANDRA-1316)
 * process digest mismatch re-reads in parallel (CASSANDRA-1323)
 * switch hints CF comparator to BytesType (CASSANDRA-1274)


0.6.3
 * retry to make streaming connections up to 8 times. (CASSANDRA-1019)
 * reject describe_ring() calls on invalid keyspaces (CASSANDRA-1111)
 * fix cache size calculation for size of 100% (CASSANDRA-1129)
 * fix cache capacity only being recalculated once (CASSANDRA-1129)
 * remove hourly scan of all hints on the off chance that the gossiper
   missed a status change; instead, expose deliverHintsToEndpoint to JMX
   so it can be done manually, if necessary (CASSANDRA-1141)
 * don't reject reads at CL.ALL (CASSANDRA-1152)
 * reject deletions to supercolumns in CFs containing only standard
   columns (CASSANDRA-1139)
 * avoid preserving login information after client disconnects
   (CASSANDRA-1057)
 * prefer sun jdk to openjdk in debian init script (CASSANDRA-1174)
 * detect partioner config changes between restarts and fail fast
   (CASSANDRA-1146)
 * use generation time to resolve node token reassignment disagreements
   (CASSANDRA-1118)
 * restructure the startup ordering of Gossiper and MessageService to avoid
   timing anomalies (CASSANDRA-1160)
 * detect incomplete commit log hearders (CASSANDRA-1119)
 * force anti-entropy service to stream files on the stream stage to avoid
   sending streams out of order (CASSANDRA-1169)
 * remove inactive stream managers after AES streams files (CASSANDRA-1169)
 * allow removing entire row through batch_mutate Deletion (CASSANDRA-1027)
 * add JMX metrics for row-level bloom filter false positives (CASSANDRA-1212)
 * added a redhat init script to contrib (CASSANDRA-1201)
 * use midpoint when bootstrapping a new machine into range with not
   much data yet instead of random token (CASSANDRA-1112)
 * kill server on OOM in executor stage as well as Thrift (CASSANDRA-1226)
 * remove opportunistic repairs, when two machines with overlapping replica
   responsibilities happen to finish major compactions of the same CF near
   the same time.  repairs are now fully manual (CASSANDRA-1190)
 * add ability to lower compaction priority (default is no change from 0.6.2)
   (CASSANDRA-1181)


0.6.2
 * fix contrib/word_count build. (CASSANDRA-992)
 * split CommitLogExecutorService into BatchCommitLogExecutorService and
   PeriodicCommitLogExecutorService (CASSANDRA-1014)
 * add latency histograms to CFSMBean (CASSANDRA-1024)
 * make resolving timestamp ties deterministic by using value bytes
   as a tiebreaker (CASSANDRA-1039)
 * Add option to turn off Hinted Handoff (CASSANDRA-894)
 * fix windows startup (CASSANDRA-948)
 * make concurrent_reads, concurrent_writes configurable at runtime via JMX
   (CASSANDRA-1060)
 * disable GCInspector on non-Sun JVMs (CASSANDRA-1061)
 * fix tombstone handling in sstable rows with no other data (CASSANDRA-1063)
 * fix size of row in spanned index entries (CASSANDRA-1056)
 * install json2sstable, sstable2json, and sstablekeys to Debian package
 * StreamingService.StreamDestinations wouldn't empty itself after streaming
   finished (CASSANDRA-1076)
 * added Collections.shuffle(splits) before returning the splits in
   ColumnFamilyInputFormat (CASSANDRA-1096)
 * do not recalculate cache capacity post-compaction if it's been manually
   modified (CASSANDRA-1079)
 * better defaults for flush sorter + writer executor queue sizes
   (CASSANDRA-1100)
 * windows scripts for SSTableImport/Export (CASSANDRA-1051)
 * windows script for nodetool (CASSANDRA-1113)
 * expose PhiConvictThreshold (CASSANDRA-1053)
 * make repair of RF==1 a no-op (CASSANDRA-1090)
 * improve default JVM GC options (CASSANDRA-1014)
 * fix SlicePredicate serialization inside Hadoop jobs (CASSANDRA-1049)
 * close Thrift sockets in Hadoop ColumnFamilyRecordReader (CASSANDRA-1081)


0.6.1
 * fix NPE in sstable2json when no excluded keys are given (CASSANDRA-934)
 * keep the replica set constant throughout the read repair process
   (CASSANDRA-937)
 * allow querying getAllRanges with empty token list (CASSANDRA-933)
 * fix command line arguments inversion in clustertool (CASSANDRA-942)
 * fix race condition that could trigger a false-positive assertion
   during post-flush discard of old commitlog segments (CASSANDRA-936)
 * fix neighbor calculation for anti-entropy repair (CASSANDRA-924)
 * perform repair even for small entropy differences (CASSANDRA-924)
 * Use hostnames in CFInputFormat to allow Hadoop's naive string-based
   locality comparisons to work (CASSANDRA-955)
 * cache read-only BufferedRandomAccessFile length to avoid
   3 system calls per invocation (CASSANDRA-950)
 * nodes with IPv6 (and no IPv4) addresses could not join cluster
   (CASSANDRA-969)
 * Retrieve the correct number of undeleted columns, if any, from
   a supercolumn in a row that had been deleted previously (CASSANDRA-920)
 * fix index scans that cross the 2GB mmap boundaries for both mmap
   and standard i/o modes (CASSANDRA-866)
 * expose drain via nodetool (CASSANDRA-978)


0.6.0-RC1
 * JMX drain to flush memtables and run through commit log (CASSANDRA-880)
 * Bootstrapping can skip ranges under the right conditions (CASSANDRA-902)
 * fix merging row versions in range_slice for CL > ONE (CASSANDRA-884)
 * default write ConsistencyLeven chaned from ZERO to ONE
 * fix for index entries spanning mmap buffer boundaries (CASSANDRA-857)
 * use lexical comparison if time part of TimeUUIDs are the same
   (CASSANDRA-907)
 * bound read, mutation, and response stages to fix possible OOM
   during log replay (CASSANDRA-885)
 * Use microseconds-since-epoch (UTC) in cli, instead of milliseconds
 * Treat batch_mutate Deletion with null supercolumn as "apply this predicate
   to top level supercolumns" (CASSANDRA-834)
 * Streaming destination nodes do not update their JMX status (CASSANDRA-916)
 * Fix internal RPC timeout calculation (CASSANDRA-911)
 * Added Pig loadfunc to contrib/pig (CASSANDRA-910)


0.6.0-beta3
 * fix compaction bucketing bug (CASSANDRA-814)
 * update windows batch file (CASSANDRA-824)
 * deprecate KeysCachedFraction configuration directive in favor
   of KeysCached; move to unified-per-CF key cache (CASSANDRA-801)
 * add invalidateRowCache to ColumnFamilyStoreMBean (CASSANDRA-761)
 * send Handoff hints to natural locations to reduce load on
   remaining nodes in a failure scenario (CASSANDRA-822)
 * Add RowWarningThresholdInMB configuration option to warn before very
   large rows get big enough to threaten node stability, and -x option to
   be able to remove them with sstable2json if the warning is unheeded
   until it's too late (CASSANDRA-843)
 * Add logging of GC activity (CASSANDRA-813)
 * fix ConcurrentModificationException in commitlog discard (CASSANDRA-853)
 * Fix hardcoded row count in Hadoop RecordReader (CASSANDRA-837)
 * Add a jmx status to the streaming service and change several DEBUG
   messages to INFO (CASSANDRA-845)
 * fix classpath in cassandra-cli.bat for Windows (CASSANDRA-858)
 * allow re-specifying host, port to cassandra-cli if invalid ones
   are first tried (CASSANDRA-867)
 * fix race condition handling rpc timeout in the coordinator
   (CASSANDRA-864)
 * Remove CalloutLocation and StagingFileDirectory from storage-conf files
   since those settings are no longer used (CASSANDRA-878)
 * Parse a long from RowWarningThresholdInMB instead of an int (CASSANDRA-882)
 * Remove obsolete ControlPort code from DatabaseDescriptor (CASSANDRA-886)
 * move skipBytes side effect out of assert (CASSANDRA-899)
 * add "double getLoad" to StorageServiceMBean (CASSANDRA-898)
 * track row stats per CF at compaction time (CASSANDRA-870)
 * disallow CommitLogDirectory matching a DataFileDirectory (CASSANDRA-888)
 * default key cache size is 200k entries, changed from 10% (CASSANDRA-863)
 * add -Dcassandra-foreground=yes to cassandra.bat
 * exit if cluster name is changed unexpectedly (CASSANDRA-769)


0.6.0-beta1/beta2
 * add batch_mutate thrift command, deprecating batch_insert (CASSANDRA-336)
 * remove get_key_range Thrift API, deprecated in 0.5 (CASSANDRA-710)
 * add optional login() Thrift call for authentication (CASSANDRA-547)
 * support fat clients using gossiper and StorageProxy to perform
   replication in-process [jvm-only] (CASSANDRA-535)
 * support mmapped I/O for reads, on by default on 64bit JVMs
   (CASSANDRA-408, CASSANDRA-669)
 * improve insert concurrency, particularly during Hinted Handoff
   (CASSANDRA-658)
 * faster network code (CASSANDRA-675)
 * stress.py moved to contrib (CASSANDRA-635)
 * row caching [must be explicitly enabled per-CF in config] (CASSANDRA-678)
 * present a useful measure of compaction progress in JMX (CASSANDRA-599)
 * add bin/sstablekeys (CASSNADRA-679)
 * add ConsistencyLevel.ANY (CASSANDRA-687)
 * make removetoken remove nodes from gossip entirely (CASSANDRA-644)
 * add ability to set cache sizes at runtime (CASSANDRA-708)
 * report latency and cache hit rate statistics with lifetime totals
   instead of average over the last minute (CASSANDRA-702)
 * support get_range_slice for RandomPartitioner (CASSANDRA-745)
 * per-keyspace replication factory and replication strategy (CASSANDRA-620)
 * track latency in microseconds (CASSANDRA-733)
 * add describe_ Thrift methods, deprecating get_string_property and
   get_string_list_property
 * jmx interface for tracking operation mode and streams in general.
   (CASSANDRA-709)
 * keep memtables in sorted order to improve range query performance
   (CASSANDRA-799)
 * use while loop instead of recursion when trimming sstables compaction list
   to avoid blowing stack in pathological cases (CASSANDRA-804)
 * basic Hadoop map/reduce support (CASSANDRA-342)


0.5.1
 * ensure all files for an sstable are streamed to the same directory.
   (CASSANDRA-716)
 * more accurate load estimate for bootstrapping (CASSANDRA-762)
 * tolerate dead or unavailable bootstrap target on write (CASSANDRA-731)
 * allow larger numbers of keys (> 140M) in a sstable bloom filter
   (CASSANDRA-790)
 * include jvm argument improvements from CASSANDRA-504 in debian package
 * change streaming chunk size to 32MB to accomodate Windows XP limitations
   (was 64MB) (CASSANDRA-795)
 * fix get_range_slice returning results in the wrong order (CASSANDRA-781)


0.5.0 final
 * avoid attempting to delete temporary bootstrap files twice (CASSANDRA-681)
 * fix bogus NaN in nodeprobe cfstats output (CASSANDRA-646)
 * provide a policy for dealing with single thread executors w/ a full queue
   (CASSANDRA-694)
 * optimize inner read in MessagingService, vastly improving multiple-node
   performance (CASSANDRA-675)
 * wait for table flush before streaming data back to a bootstrapping node.
   (CASSANDRA-696)
 * keep track of bootstrapping sources by table so that bootstrapping doesn't
   give the indication of finishing early (CASSANDRA-673)


0.5.0 RC3
 * commit the correct version of the patch for CASSANDRA-663


0.5.0 RC2 (unreleased)
 * fix bugs in converting get_range_slice results to Thrift
   (CASSANDRA-647, CASSANDRA-649)
 * expose java.util.concurrent.TimeoutException in StorageProxy methods
   (CASSANDRA-600)
 * TcpConnectionManager was holding on to disconnected connections,
   giving the false indication they were being used. (CASSANDRA-651)
 * Remove duplicated write. (CASSANDRA-662)
 * Abort bootstrap if IP is already in the token ring (CASSANDRA-663)
 * increase default commitlog sync period, and wait for last sync to
   finish before submitting another (CASSANDRA-668)


0.5.0 RC1
 * Fix potential NPE in get_range_slice (CASSANDRA-623)
 * add CRC32 to commitlog entries (CASSANDRA-605)
 * fix data streaming on windows (CASSANDRA-630)
 * GC compacted sstables after cleanup and compaction (CASSANDRA-621)
 * Speed up anti-entropy validation (CASSANDRA-629)
 * Fix anti-entropy assertion error (CASSANDRA-639)
 * Fix pending range conflicts when bootstapping or moving
   multiple nodes at once (CASSANDRA-603)
 * Handle obsolete gossip related to node movement in the case where
   one or more nodes is down when the movement occurs (CASSANDRA-572)
 * Include dead nodes in gossip to avoid a variety of problems
   and fix HH to removed nodes (CASSANDRA-634)
 * return an InvalidRequestException for mal-formed SlicePredicates
   (CASSANDRA-643)
 * fix bug determining closest neighbor for use in multiple datacenters
   (CASSANDRA-648)
 * Vast improvements in anticompaction speed (CASSANDRA-607)
 * Speed up log replay and writes by avoiding redundant serializations
   (CASSANDRA-652)


0.5.0 beta 2
 * Bootstrap improvements (several tickets)
 * add nodeprobe repair anti-entropy feature (CASSANDRA-193, CASSANDRA-520)
 * fix possibility of partition when many nodes restart at once
   in clusters with multiple seeds (CASSANDRA-150)
 * fix NPE in get_range_slice when no data is found (CASSANDRA-578)
 * fix potential NPE in hinted handoff (CASSANDRA-585)
 * fix cleanup of local "system" keyspace (CASSANDRA-576)
 * improve computation of cluster load balance (CASSANDRA-554)
 * added super column read/write, column count, and column/row delete to
   cassandra-cli (CASSANDRA-567, CASSANDRA-594)
 * fix returning live subcolumns of deleted supercolumns (CASSANDRA-583)
 * respect JAVA_HOME in bin/ scripts (several tickets)
 * add StorageService.initClient for fat clients on the JVM (CASSANDRA-535)
   (see contrib/client_only for an example of use)
 * make consistency_level functional in get_range_slice (CASSANDRA-568)
 * optimize key deserialization for RandomPartitioner (CASSANDRA-581)
 * avoid GCing tombstones except on major compaction (CASSANDRA-604)
 * increase failure conviction threshold, resulting in less nodes
   incorrectly (and temporarily) marked as down (CASSANDRA-610)
 * respect memtable thresholds during log replay (CASSANDRA-609)
 * support ConsistencyLevel.ALL on read (CASSANDRA-584)
 * add nodeprobe removetoken command (CASSANDRA-564)


0.5.0 beta
 * Allow multiple simultaneous flushes, improving flush throughput
   on multicore systems (CASSANDRA-401)
 * Split up locks to improve write and read throughput on multicore systems
   (CASSANDRA-444, CASSANDRA-414)
 * More efficient use of memory during compaction (CASSANDRA-436)
 * autobootstrap option: when enabled, all non-seed nodes will attempt
   to bootstrap when started, until bootstrap successfully
   completes. -b option is removed.  (CASSANDRA-438)
 * Unless a token is manually specified in the configuration xml,
   a bootstraping node will use a token that gives it half the
   keys from the most-heavily-loaded node in the cluster,
   instead of generating a random token.
   (CASSANDRA-385, CASSANDRA-517)
 * Miscellaneous bootstrap fixes (several tickets)
 * Ability to change a node's token even after it has data on it
   (CASSANDRA-541)
 * Ability to decommission a live node from the ring (CASSANDRA-435)
 * Semi-automatic loadbalancing via nodeprobe (CASSANDRA-192)
 * Add ability to set compaction thresholds at runtime via
   JMX / nodeprobe.  (CASSANDRA-465)
 * Add "comment" field to ColumnFamily definition. (CASSANDRA-481)
 * Additional JMX metrics (CASSANDRA-482)
 * JSON based export and import tools (several tickets)
 * Hinted Handoff fixes (several tickets)
 * Add key cache to improve read performance (CASSANDRA-423)
 * Simplified construction of custom ReplicationStrategy classes
   (CASSANDRA-497)
 * Graphical application (Swing) for ring integrity verification and
   visualization was added to contrib (CASSANDRA-252)
 * Add DCQUORUM, DCQUORUMSYNC consistency levels and corresponding
   ReplicationStrategy / EndpointSnitch classes.  Experimental.
   (CASSANDRA-492)
 * Web client interface added to contrib (CASSANDRA-457)
 * More-efficient flush for Random, CollatedOPP partitioners
   for normal writes (CASSANDRA-446) and bulk load (CASSANDRA-420)
 * Add MemtableFlushAfterMinutes, a global replacement for the old
   per-CF FlushPeriodInMinutes setting (CASSANDRA-463)
 * optimizations to slice reading (CASSANDRA-350) and supercolumn
   queries (CASSANDRA-510)
 * force binding to given listenaddress for nodes with multiple
   interfaces (CASSANDRA-546)
 * stress.py benchmarking tool improvements (several tickets)
 * optimized replica placement code (CASSANDRA-525)
 * faster log replay on restart (CASSANDRA-539, CASSANDRA-540)
 * optimized local-node writes (CASSANDRA-558)
 * added get_range_slice, deprecating get_key_range (CASSANDRA-344)
 * expose TimedOutException to thrift (CASSANDRA-563)


0.4.2
 * Add validation disallowing null keys (CASSANDRA-486)
 * Fix race conditions in TCPConnectionManager (CASSANDRA-487)
 * Fix using non-utf8-aware comparison as a sanity check.
   (CASSANDRA-493)
 * Improve default garbage collector options (CASSANDRA-504)
 * Add "nodeprobe flush" (CASSANDRA-505)
 * remove NotFoundException from get_slice throws list (CASSANDRA-518)
 * fix get (not get_slice) of entire supercolumn (CASSANDRA-508)
 * fix null token during bootstrap (CASSANDRA-501)


0.4.1
 * Fix FlushPeriod columnfamily configuration regression
   (CASSANDRA-455)
 * Fix long column name support (CASSANDRA-460)
 * Fix for serializing a row that only contains tombstones
   (CASSANDRA-458)
 * Fix for discarding unneeded commitlog segments (CASSANDRA-459)
 * Add SnapshotBeforeCompaction configuration option (CASSANDRA-426)
 * Fix compaction abort under insufficient disk space (CASSANDRA-473)
 * Fix reading subcolumn slice from tombstoned CF (CASSANDRA-484)
 * Fix race condition in RVH causing occasional NPE (CASSANDRA-478)


0.4.0
 * fix get_key_range problems when a node is down (CASSANDRA-440)
   and add UnavailableException to more Thrift methods
 * Add example EndPointSnitch contrib code (several tickets)


0.4.0 RC2
 * fix SSTable generation clash during compaction (CASSANDRA-418)
 * reject method calls with null parameters (CASSANDRA-308)
 * properly order ranges in nodeprobe output (CASSANDRA-421)
 * fix logging of certain errors on executor threads (CASSANDRA-425)


0.4.0 RC1
 * Bootstrap feature is live; use -b on startup (several tickets)
 * Added multiget api (CASSANDRA-70)
 * fix Deadlock with SelectorManager.doProcess and TcpConnection.write
   (CASSANDRA-392)
 * remove key cache b/c of concurrency bugs in third-party
   CLHM library (CASSANDRA-405)
 * update non-major compaction logic to use two threshold values
   (CASSANDRA-407)
 * add periodic / batch commitlog sync modes (several tickets)
 * inline BatchMutation into batch_insert params (CASSANDRA-403)
 * allow setting the logging level at runtime via mbean (CASSANDRA-402)
 * change default comparator to BytesType (CASSANDRA-400)
 * add forwards-compatible ConsistencyLevel parameter to get_key_range
   (CASSANDRA-322)
 * r/m special case of blocking for local destination when writing with
   ConsistencyLevel.ZERO (CASSANDRA-399)
 * Fixes to make BinaryMemtable [bulk load interface] useful (CASSANDRA-337);
   see contrib/bmt_example for an example of using it.
 * More JMX properties added (several tickets)
 * Thrift changes (several tickets)
    - Merged _super get methods with the normal ones; return values
      are now of ColumnOrSuperColumn.
    - Similarly, merged batch_insert_super into batch_insert.



0.4.0 beta
 * On-disk data format has changed to allow billions of keys/rows per
   node instead of only millions
 * Multi-keyspace support
 * Scan all sstables for all queries to avoid situations where
   different types of operation on the same ColumnFamily could
   disagree on what data was present
 * Snapshot support via JMX
 * Thrift API has changed a _lot_:
    - removed time-sorted CFs; instead, user-defined comparators
      may be defined on the column names, which are now byte arrays.
      Default comparators are provided for UTF8, Bytes, Ascii, Long (i64),
      and UUID types.
    - removed colon-delimited strings in thrift api in favor of explicit
      structs such as ColumnPath, ColumnParent, etc.  Also normalized
      thrift struct and argument naming.
    - Added columnFamily argument to get_key_range.
    - Change signature of get_slice to accept starting and ending
      columns as well as an offset.  (This allows use of indexes.)
      Added "ascending" flag to allow reasonably-efficient reverse
      scans as well.  Removed get_slice_by_range as redundant.
    - get_key_range operates on one CF at a time
    - changed `block` boolean on insert methods to ConsistencyLevel enum,
      with options of NONE, ONE, QUORUM, and ALL.
    - added similar consistency_level parameter to read methods
    - column-name-set slice with no names given now returns zero columns
      instead of all of them.  ("all" can run your server out of memory.
      use a range-based slice with a high max column count instead.)
 * Removed the web interface. Node information can now be obtained by
   using the newly introduced nodeprobe utility.
 * More JMX stats
 * Remove magic values from internals (e.g. special key to indicate
   when to flush memtables)
 * Rename configuration "table" to "keyspace"
 * Moved to crash-only design; no more shutdown (just kill the process)
 * Lots of bug fixes

Full list of issues resolved in 0.4 is at https://issues.apache.org/jira/secure/IssueNavigator.jspa?reset=true&&pid=12310865&fixfor=12313862&resolution=1&sorter/field=issuekey&sorter/order=DESC


0.3.0 RC3
 * Fix potential deadlock under load in TCPConnection.
   (CASSANDRA-220)


0.3.0 RC2
 * Fix possible data loss when server is stopped after replaying
   log but before new inserts force memtable flush.
   (CASSANDRA-204)
 * Added BUGS file


0.3.0 RC1
 * Range queries on keys, including user-defined key collation
 * Remove support
 * Workarounds for a weird bug in JDK select/register that seems
   particularly common on VM environments. Cassandra should deploy
   fine on EC2 now
 * Much improved infrastructure: the beginnings of a decent test suite
   ("ant test" for unit tests; "nosetests" for system tests), code
   coverage reporting, etc.
 * Expanded node status reporting via JMX
 * Improved error reporting/logging on both server and client
 * Reduced memory footprint in default configuration
 * Combined blocking and non-blocking versions of insert APIs
 * Added FlushPeriodInMinutes configuration parameter to force
   flushing of infrequently-updated ColumnFamilies<|MERGE_RESOLUTION|>--- conflicted
+++ resolved
@@ -1,12 +1,8 @@
-<<<<<<< HEAD
 3.11.15
  * Fix Splitter sometimes creating more splits than requested (CASSANDRA-18013)
 
 Merged from 3.0:
-=======
-3.0.29
  * Do not spam the logs with MigrationCoordinator not being able to pull schemas (CASSANDRA-18096)
->>>>>>> f55b2fb1
  * Fix incorrect resource name in LIST PERMISSION output (CASSANDRA-17848)
  * Suppress CVE-2022-41854 and similar (CASSANDRA-18083)
  * Fix running Ant rat targets without git (CASSANDRA-17974)
