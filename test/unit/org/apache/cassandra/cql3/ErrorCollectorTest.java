--- conflicted
+++ resolved
@@ -107,7 +107,6 @@
         assertEquals(expected, builder.toString());
     }
 
-<<<<<<< HEAD
     /**
      * With ANTLR 3.5.2 it appears that some tokens can contains unexpected values: a line = 0 
      * and a charPositionInLine = -1.
@@ -116,18 +115,11 @@
     public void testAppendSnippetWithInvalidToken()
     {
         String query = "select * fom users";
-=======
-    @Test
-    public void testAppendSnippetWithInvalidToToken()
-    {
-        String query = "CREATE TABLE test (a int PRIMARY KEY, b set<int>;";
->>>>>>> 254d6f7e
-
-        ErrorCollector collector = new ErrorCollector(query);
-
-        StringBuilder builder = new StringBuilder();
-
-<<<<<<< HEAD
+
+        ErrorCollector collector = new ErrorCollector(query);
+
+        StringBuilder builder = new StringBuilder();
+
         Token from = new MockToken(1, 5, "select");
         Token to = new MockToken(0, -1, "");
         Token offending = new MockToken(0, -1, "");
@@ -137,14 +129,23 @@
         String expected = "";
 
         assertEquals(expected, builder.toString());
-=======
+    }
+
+    @Test
+    public void testAppendSnippetWithInvalidToToken()
+    {
+        String query = "CREATE TABLE test (a int PRIMARY KEY, b set<int>;";
+
+        ErrorCollector collector = new ErrorCollector(query);
+
+        StringBuilder builder = new StringBuilder();
+
         Token from = new MockToken(1, 32, " ");
         Token to = new MockToken(0, -1, "<no text>");
         Token offending = new MockToken(1, 48, ";");
 
         collector.appendSnippet(builder, from, to, offending);
         assertEquals("", builder.toString());
->>>>>>> 254d6f7e
     }
 
     private final static class MockToken implements Token
