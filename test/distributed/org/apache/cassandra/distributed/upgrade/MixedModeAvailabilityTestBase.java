/*
 * Licensed to the Apache Software Foundation (ASF) under one
 * or more contributor license agreements.  See the NOTICE file
 * distributed with this work for additional information
 * regarding copyright ownership.  The ASF licenses this file
 * to you under the Apache License, Version 2.0 (the
 * "License"); you may not use this file except in compliance
 * with the License.  You may obtain a copy of the License at
 *
 *     http://www.apache.org/licenses/LICENSE-2.0
 *
 * Unless required by applicable law or agreed to in writing, software
 * distributed under the License is distributed on an "AS IS" BASIS,
 * WITHOUT WARRANTIES OR CONDITIONS OF ANY KIND, either express or implied.
 * See the License for the specific language governing permissions and
 * limitations under the License.
 */

package org.apache.cassandra.distributed.upgrade;

import java.util.UUID;
import java.util.concurrent.RejectedExecutionException;

import org.junit.Test;

import com.vdurmont.semver4j.Semver;
import org.apache.cassandra.distributed.api.ConsistencyLevel;
import org.apache.cassandra.distributed.api.ICoordinator;
import org.apache.cassandra.exceptions.ReadFailureException;
import org.apache.cassandra.exceptions.ReadTimeoutException;
import org.apache.cassandra.exceptions.WriteFailureException;
import org.apache.cassandra.exceptions.WriteTimeoutException;
import org.apache.cassandra.net.Verb;
import org.assertj.core.api.Assertions;

import static java.lang.String.format;
import static java.util.concurrent.TimeUnit.SECONDS;
import static org.apache.cassandra.distributed.api.ConsistencyLevel.ALL;
import static org.apache.cassandra.distributed.api.ConsistencyLevel.ONE;
import static org.apache.cassandra.distributed.api.ConsistencyLevel.QUORUM;
import static org.apache.cassandra.distributed.shared.AssertUtils.assertRows;
import static org.apache.cassandra.distributed.shared.AssertUtils.row;
import static org.apache.cassandra.net.Verb.READ_REQ;
import static org.junit.Assert.assertFalse;


public abstract class MixedModeAvailabilityTestBase extends UpgradeTestBase
{
    private static final int NUM_NODES = 3;
    private static final int COORDINATOR = 1;
    private static final String INSERT = withKeyspace("INSERT INTO %s.t (k, c, v) VALUES (?, ?, ?)");
    private static final String SELECT = withKeyspace("SELECT * FROM %s.t WHERE k = ?");

    private final Semver initial;
<<<<<<< HEAD

    protected MixedModeAvailabilityTestBase(Semver initial)
    {
        this.initial = initial;
=======
    private final ConsistencyLevel writeConsistencyLevel;
    private final ConsistencyLevel readConsistencyLevel;

    public MixedModeAvailabilityTestBase(Semver initial, ConsistencyLevel writeConsistencyLevel, ConsistencyLevel readConsistencyLevel)
    {
        this.initial = initial;
        this.writeConsistencyLevel = writeConsistencyLevel;
        this.readConsistencyLevel = readConsistencyLevel;
>>>>>>> 91d08e49
    }

    @Test
    public void testAvailabilityCoordinatorNotUpgraded() throws Throwable
    {
<<<<<<< HEAD
        testAvailability(false, initial);
=======
        testAvailability(false, initial, writeConsistencyLevel, readConsistencyLevel);
>>>>>>> 91d08e49
    }

    @Test
    public void testAvailabilityCoordinatorUpgraded() throws Throwable
    {
<<<<<<< HEAD
        testAvailability(true, initial);
    }

    private static void testAvailability(boolean upgradedCoordinator,
                                         Semver initial) throws Throwable
=======
        testAvailability(true, initial, writeConsistencyLevel, readConsistencyLevel);
    }

    private static void testAvailability(boolean upgradedCoordinator,
                                         Semver initial,
                                         ConsistencyLevel writeConsistencyLevel,
                                         ConsistencyLevel readConsistencyLevel) throws Throwable
>>>>>>> 91d08e49
    {
        new TestCase()
        .nodes(NUM_NODES)
        .nodesToUpgrade(upgradedCoordinator ? 1 : 2)
<<<<<<< HEAD
        .upgradesToCurrentFrom(initial)
        .withConfig(config -> config.set("read_request_timeout_in_ms", SECONDS.toMillis(2))
                                    .set("write_request_timeout_in_ms", SECONDS.toMillis(2)))
=======
        .upgrades(initial, UpgradeTestBase.CURRENT)
        .withConfig(config -> config.set("read_request_timeout_in_ms", SECONDS.toMillis(5))
                                    .set("write_request_timeout_in_ms", SECONDS.toMillis(5)))
>>>>>>> 91d08e49
        // use retry of 10ms so that each check is consistent
        // At the start of the world cfs.sampleLatencyNanos == 0, which means speculation acts as if ALWAYS is done,
        // but after the first refresh this gets set high enough that we don't trigger speculation for the rest of the test!
        // To be consistent set retry to 10ms so cfs.sampleLatencyNanos stays consistent for the duration of the test.
<<<<<<< HEAD
        .setup(c -> c.schemaChange(withKeyspace("CREATE TABLE %s.t (k uuid, c int, v int, PRIMARY KEY (k, c)) WITH speculative_retry = '10ms'")))
        .runBeforeClusterUpgrade(cluster -> cluster.filters().reset())
=======
        .setup(cluster -> {
            cluster.schemaChange(withKeyspace("CREATE TABLE %s.t (k uuid, c int, v int, PRIMARY KEY (k, c)) WITH speculative_retry = '10ms'"));
            cluster.setUncaughtExceptionsFilter(throwable -> throwable instanceof RejectedExecutionException);
        })
>>>>>>> 91d08e49
        .runAfterNodeUpgrade((cluster, n) -> {

            ICoordinator coordinator = cluster.coordinator(COORDINATOR);

            // using 0 to 2 down nodes...
            for (int i = 0; i < NUM_NODES; i++)
            {
                final int numNodesDown = i;

                // disable communications to the down nodes
                if (numNodesDown > 0)
                {
                    cluster.filters().outbound().verbs(READ_REQ.id).to(replica(COORDINATOR, numNodesDown)).drop();
                    cluster.filters().outbound().verbs(Verb.MUTATION_REQ.id).to(replica(COORDINATOR, numNodesDown)).drop();
                }

                UUID key = UUID.randomUUID();
                Object[] row1 = row(key, 1, 10);
                Object[] row2 = row(key, 2, 20);

                boolean wrote = false;
                try
                {
                    // test write
                    maybeFail(false, numNodesDown > maxNodesDown(writeConsistencyLevel), () -> {
                        coordinator.execute(INSERT, writeConsistencyLevel, row1);
                        coordinator.execute(INSERT, writeConsistencyLevel, row2);
                    });

                    wrote = true;

                    // test read
                    maybeFail(true, numNodesDown > maxNodesDown(readConsistencyLevel), () -> {
                        Object[][] rows = coordinator.execute(SELECT, readConsistencyLevel, key);
                        if (numNodesDown <= maxNodesDown(writeConsistencyLevel))
                            assertRows(rows, row1, row2);
                    });
                }
                catch (Throwable t)
                {
                    throw new AssertionError(format("Unexpected error while %s in case write-read consistency %s-%s with %s coordinator and %d nodes down: %s",
                                                    wrote ? "reading" : "writing",
                                                    writeConsistencyLevel,
                                                    readConsistencyLevel,
                                                    upgradedCoordinator ? "upgraded" : "not upgraded",
                                                    numNodesDown,
                                                    t), t);
                }
            }
        }).run();
    }

    private static int replica(int node, int depth)
    {
        assert depth >= 0;
        return depth == 0 ? node : replica(node == NUM_NODES ? 1 : node + 1, depth - 1);
    }

    private static void maybeFail(boolean isRead, boolean shouldFail, Runnable test)
    {
        try
        {
            test.run();
            assertFalse("Should have failed", shouldFail);
        }
        catch (Exception e)
        {
            if (!shouldFail)
                throw e;

            // we should use exception class names due to the different classpaths
            String className = (e instanceof RuntimeException && e.getCause() != null)
                               ? e.getCause().getClass().getCanonicalName()
                               : e.getClass().getCanonicalName();

            if (isRead)
            {
                Assertions.assertThat(className)
                          .isIn(ReadTimeoutException.class.getCanonicalName(),
                                ReadFailureException.class.getCanonicalName());
            }
            else
            {
                Assertions.assertThat(className)
                          .isIn(WriteTimeoutException.class.getCanonicalName(),
                                WriteFailureException.class.getCanonicalName());
            }
        }
    }

    private static int maxNodesDown(ConsistencyLevel cl)
    {
        if (cl == ONE)
            return 2;

        if (cl == QUORUM)
            return 1;

        if (cl == ALL)
            return 0;

        throw new IllegalArgumentException("Unsupported consistency level: " + cl);
    }
}<|MERGE_RESOLUTION|>--- conflicted
+++ resolved
@@ -52,12 +52,6 @@
     private static final String SELECT = withKeyspace("SELECT * FROM %s.t WHERE k = ?");
 
     private final Semver initial;
-<<<<<<< HEAD
-
-    protected MixedModeAvailabilityTestBase(Semver initial)
-    {
-        this.initial = initial;
-=======
     private final ConsistencyLevel writeConsistencyLevel;
     private final ConsistencyLevel readConsistencyLevel;
 
@@ -66,63 +60,48 @@
         this.initial = initial;
         this.writeConsistencyLevel = writeConsistencyLevel;
         this.readConsistencyLevel = readConsistencyLevel;
->>>>>>> 91d08e49
     }
 
     @Test
     public void testAvailabilityCoordinatorNotUpgraded() throws Throwable
     {
-<<<<<<< HEAD
-        testAvailability(false, initial);
-=======
         testAvailability(false, initial, writeConsistencyLevel, readConsistencyLevel);
->>>>>>> 91d08e49
     }
 
     @Test
     public void testAvailabilityCoordinatorUpgraded() throws Throwable
     {
-<<<<<<< HEAD
-        testAvailability(true, initial);
-    }
-
-    private static void testAvailability(boolean upgradedCoordinator,
-                                         Semver initial) throws Throwable
-=======
         testAvailability(true, initial, writeConsistencyLevel, readConsistencyLevel);
+    }
+
+    protected static void testAvailability(Semver initial,
+                                           ConsistencyLevel writeConsistencyLevel,
+                                           ConsistencyLevel readConsistencyLevel) throws Throwable
+    {
+        testAvailability(true, initial, writeConsistencyLevel, readConsistencyLevel);
+        testAvailability(false, initial, writeConsistencyLevel, readConsistencyLevel);
     }
 
     private static void testAvailability(boolean upgradedCoordinator,
                                          Semver initial,
                                          ConsistencyLevel writeConsistencyLevel,
                                          ConsistencyLevel readConsistencyLevel) throws Throwable
->>>>>>> 91d08e49
     {
         new TestCase()
         .nodes(NUM_NODES)
         .nodesToUpgrade(upgradedCoordinator ? 1 : 2)
-<<<<<<< HEAD
         .upgradesToCurrentFrom(initial)
-        .withConfig(config -> config.set("read_request_timeout_in_ms", SECONDS.toMillis(2))
-                                    .set("write_request_timeout_in_ms", SECONDS.toMillis(2)))
-=======
-        .upgrades(initial, UpgradeTestBase.CURRENT)
         .withConfig(config -> config.set("read_request_timeout_in_ms", SECONDS.toMillis(5))
                                     .set("write_request_timeout_in_ms", SECONDS.toMillis(5)))
->>>>>>> 91d08e49
         // use retry of 10ms so that each check is consistent
         // At the start of the world cfs.sampleLatencyNanos == 0, which means speculation acts as if ALWAYS is done,
         // but after the first refresh this gets set high enough that we don't trigger speculation for the rest of the test!
         // To be consistent set retry to 10ms so cfs.sampleLatencyNanos stays consistent for the duration of the test.
-<<<<<<< HEAD
-        .setup(c -> c.schemaChange(withKeyspace("CREATE TABLE %s.t (k uuid, c int, v int, PRIMARY KEY (k, c)) WITH speculative_retry = '10ms'")))
-        .runBeforeClusterUpgrade(cluster -> cluster.filters().reset())
-=======
         .setup(cluster -> {
             cluster.schemaChange(withKeyspace("CREATE TABLE %s.t (k uuid, c int, v int, PRIMARY KEY (k, c)) WITH speculative_retry = '10ms'"));
             cluster.setUncaughtExceptionsFilter(throwable -> throwable instanceof RejectedExecutionException);
         })
->>>>>>> 91d08e49
+        .runBeforeClusterUpgrade(cluster -> cluster.filters().reset())
         .runAfterNodeUpgrade((cluster, n) -> {
 
             ICoordinator coordinator = cluster.coordinator(COORDINATOR);
