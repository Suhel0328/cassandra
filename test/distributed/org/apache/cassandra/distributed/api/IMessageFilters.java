--- conflicted
+++ resolved
@@ -18,12 +18,6 @@
 
 package org.apache.cassandra.distributed.api;
 
-<<<<<<< HEAD
-import org.apache.cassandra.net.MessagingService;
-import org.apache.cassandra.net.Verb;
-
-=======
->>>>>>> f09e1be1
 public interface IMessageFilters
 {
     public interface Filter
@@ -45,16 +39,12 @@
         Filter drop();
     }
 
-<<<<<<< HEAD
-    Builder verbs(Verb ... verbs);
-=======
     public interface Matcher
     {
         boolean matches(int from, int to, IMessage message);
     }
 
     Builder verbs(int... verbs);
->>>>>>> f09e1be1
     Builder allVerbs();
     void reset();
 
