--- conflicted
+++ resolved
@@ -8,68 +8,6 @@
     shell: /bin/bash -eo pipefail -l
     parallelism: 1
     steps:
-<<<<<<< HEAD
-      - run:
-          name: Log Environment Information
-          command: |
-              echo '*** id ***'
-              id
-              echo '*** cat /proc/cpuinfo ***'
-              cat /proc/cpuinfo
-              echo '*** free -m ***'
-              free -m
-              echo '*** df -m ***'
-              df -m
-              echo '*** ifconfig -a ***'
-              ifconfig -a
-              echo '*** uname -a ***'
-              uname -a
-              echo '*** mount ***'
-              mount
-              echo '*** env ***'
-              env
-      - run:
-          name: Clone Cassandra Repository (via git)
-          command: |
-            export LANG=en_US.UTF-8
-            git clone --single-branch --depth 1 --branch $CIRCLE_BRANCH git://github.com/$CIRCLE_PROJECT_USERNAME/$CIRCLE_PROJECT_REPONAME.git ~/cassandra
-      - run:
-          name: Build Cassandra
-          command: |
-            export LANG=en_US.UTF-8
-            export JAVA_TOOL_OPTIONS="-Dfile.encoding=UTF8"
-            export PATH=$PATH:$ANT_HOME/bin:$JAVA_HOME/bin
-            cd ~/cassandra
-            # Loop to prevent failure due to maven-ant-tasks not downloading a jar..
-            for x in $(seq 1 3); do
-                ${ANT_HOME}/bin/ant clean jar
-                RETURN="$?"
-                if [ "${RETURN}" -eq "0" ]; then
-                    break
-                fi
-            done
-            # Exit, if we didn't build successfully
-            if [ "${RETURN}" -ne "0" ]; then
-                echo "Build failed with exit code: ${RETURN}"
-                exit ${RETURN}
-            fi
-          no_output_timeout: 15m
-      - run:
-          name: Run eclipse-warnings
-          command: |
-            export LANG=en_US.UTF-8
-            export JAVA_TOOL_OPTIONS="-Dfile.encoding=UTF8"
-            export PATH=$PATH:$ANT_HOME/bin:$JAVA_HOME/bin
-            cd ~/cassandra
-            ant eclipse-warnings
-      - persist_to_workspace:
-            root: /home/cassandra
-            paths:
-                - cassandra
-                - .m2
-  unit_tests:
-    <<: *env_settings
-=======
     - run:
         name: Log Environment Information
         command: |
@@ -115,6 +53,12 @@
               exit ${RETURN}
           fi
         no_output_timeout: 15m
+    - run:
+        name: Run eclipse-warnings
+        command: |
+          export PATH=$JAVA_HOME/bin:$PATH
+          cd ~/cassandra
+          ant eclipse-warnings
     - persist_to_workspace:
         root: /home/cassandra
         paths:
@@ -141,7 +85,6 @@
     docker:
     - image: spod/cassandra-testing-ubuntu1810-java11-w-dependencies:20190306
     resource_class: medium
->>>>>>> 7333c2b0
     working_directory: ~/
     shell: /bin/bash -eo pipefail -l
     parallelism: 4
@@ -817,6 +760,7 @@
 #       - log_environment
 #       - clone_cassandra
 #       - build_cassandra
+#       - run_eclipse_warnings
 #       - persist_to_workspace:
 #             root: /home/cassandra
 #             paths:
