/*
 * Licensed to the Apache Software Foundation (ASF) under one
 * or more contributor license agreements.  See the NOTICE file
 * distributed with this work for additional information
 * regarding copyright ownership.  The ASF licenses this file
 * to you under the Apache License, Version 2.0 (the
 * "License"); you may not use this file except in compliance
 * with the License.  You may obtain a copy of the License at
 *
 *     http://www.apache.org/licenses/LICENSE-2.0
 *
 * Unless required by applicable law or agreed to in writing, software
 * distributed under the License is distributed on an "AS IS" BASIS,
 * WITHOUT WARRANTIES OR CONDITIONS OF ANY KIND, either express or implied.
 * See the License for the specific language governing permissions and
 * limitations under the License.
 */
package org.apache.cassandra.utils.memory;

import java.util.HashMap;
import java.util.Map;
import java.util.concurrent.ConcurrentLinkedQueue;
import java.util.concurrent.Semaphore;
import java.util.concurrent.atomic.AtomicInteger;
import java.util.concurrent.atomic.AtomicReference;

<<<<<<< HEAD
import org.apache.cassandra.db.*;
import org.apache.cassandra.db.rows.*;
=======
import org.apache.cassandra.db.DecoratedKey;
import org.apache.cassandra.db.NativeDecoratedKey;
import org.apache.cassandra.db.rows.Row;
>>>>>>> 5a6d52b2
import org.apache.cassandra.utils.concurrent.OpOrder;

/**
 * This NativeAllocator uses global slab allocation strategy
 * with slab size that scales exponentially from 8kb to 1Mb to
 * serve allocation of up to 128kb.
 * <p>
 * </p>
 * The slab allocation reduces heap fragmentation from small
 * long-lived objects.
 *
 */
public class NativeAllocator extends MemtableAllocator
{
    private final static int MAX_REGION_SIZE = 1 * 1024 * 1024;
    private final static int MAX_CLONED_SIZE = 128 * 1024; // bigger than this don't go in the region
    private final static int MIN_REGION_SIZE = 8 * 1024;

    // globally stash any Regions we allocate but are beaten to using, and use these up before allocating any more
    private static final Map<Integer, RaceAllocated> RACE_ALLOCATED = new HashMap<>();

    static
    {
        for(int i = MIN_REGION_SIZE ; i <= MAX_REGION_SIZE; i *= 2)
            RACE_ALLOCATED.put(i, new RaceAllocated());
    }

    private final AtomicReference<Region> currentRegion = new AtomicReference<>();
    private final ConcurrentLinkedQueue<Region> regions = new ConcurrentLinkedQueue<>();
    private final EnsureOnHeap.CloneToHeap cloneToHeap = new EnsureOnHeap.CloneToHeap();

    protected NativeAllocator(NativePool pool)
    {
        super(pool.onHeap.newAllocator(), pool.offHeap.newAllocator());
    }

    private static class CloningBTreeRowBuilder extends BTreeRow.Builder
    {
        final OpOrder.Group writeOp;
        final NativeAllocator allocator;
        private CloningBTreeRowBuilder(OpOrder.Group writeOp, NativeAllocator allocator)
        {
            super(true);
            this.writeOp = writeOp;
            this.allocator = allocator;
        }

        @Override
        public void newRow(Clustering clustering)
        {
            if (clustering != Clustering.STATIC_CLUSTERING)
                clustering = new NativeClustering(allocator, writeOp, clustering);
            super.newRow(clustering);
        }

        @Override
        public void addCell(Cell cell)
        {
            super.addCell(new NativeCell(allocator, writeOp, cell));
        }
    }

    public Row.Builder rowBuilder(OpOrder.Group opGroup)
    {
        return new CloningBTreeRowBuilder(opGroup, this);
    }

    public DecoratedKey clone(DecoratedKey key, OpOrder.Group writeOp)
    {
        return new NativeDecoratedKey(key.getToken(), this, writeOp, key.getKey());
    }

    public EnsureOnHeap ensureOnHeap()
    {
        return cloneToHeap;
    }

    public long allocate(int size, OpOrder.Group opGroup)
    {
        assert size >= 0;
        offHeap().allocate(size, opGroup);
        // satisfy large allocations directly from JVM since they don't cause fragmentation
        // as badly, and fill up our regions quickly
        if (size > MAX_CLONED_SIZE)
            return allocateOversize(size);

        while (true)
        {
            Region region = currentRegion.get();
            long peer;
            if (region != null && (peer = region.allocate(size)) > 0)
                return peer;

            trySwapRegion(region, size);
        }
    }

    private void trySwapRegion(Region current, int minSize)
    {
        // decide how big we want the new region to be:
        //  * if there is no prior region, we set it to min size
        //  * otherwise we double its size; if it's too small to fit the allocation, we round it up to 4-8x its size
        int size;
        if (current == null) size = MIN_REGION_SIZE;
        else size = current.capacity * 2;
        if (minSize > size)
            size = Integer.highestOneBit(minSize) << 3;
        size = Math.min(MAX_REGION_SIZE, size);

        // first we try and repurpose a previously allocated region
        RaceAllocated raceAllocated = RACE_ALLOCATED.get(size);
        Region next = raceAllocated.poll();

        // if there are none, we allocate one
        if (next == null)
            next = new Region(MemoryUtil.allocate(size), size);

        // we try to swap in the region we've obtained;
        // if we fail to swap the region, we try to stash it for repurposing later; if we're out of stash room, we free it
        if (currentRegion.compareAndSet(current, next))
            regions.add(next);
        else if (!raceAllocated.stash(next))
            MemoryUtil.free(next.peer);
    }

    private long allocateOversize(int size)
    {
        // satisfy large allocations directly from JVM since they don't cause fragmentation
        // as badly, and fill up our regions quickly
        Region region = new Region(MemoryUtil.allocate(size), size);
        regions.add(region);

        long peer;
        if ((peer = region.allocate(size)) == -1)
            throw new AssertionError();

        return peer;
    }

    public void setDiscarded()
    {
        for (Region region : regions)
            MemoryUtil.free(region.peer);

        super.setDiscarded();
    }

    // used to ensure we don't keep loads of race allocated regions around indefinitely. keeps the total bound on wasted memory low.
    private static class RaceAllocated
    {
        final ConcurrentLinkedQueue<Region> stash = new ConcurrentLinkedQueue<>();
        final Semaphore permits = new Semaphore(8);
        boolean stash(Region region)
        {
            if (!permits.tryAcquire())
                return false;
            stash.add(region);
            return true;
        }
        Region poll()
        {
            Region next = stash.poll();
            if (next != null)
                permits.release();
            return next;
        }
    }

    /**
     * A region of memory out of which allocations are sliced.
     *
     * This serves two purposes:
     *  - to provide a step between initialization and allocation, so that racing to CAS a
     *    new region in is harmless
     *  - encapsulates the allocation offset
     */
    private static class Region
    {
        /**
         * Actual underlying data
         */
        private final long peer;

        private final int capacity;

        /**
         * Offset for the next allocation, or the sentinel value -1
         * which implies that the region is still uninitialized.
         */
        private final AtomicInteger nextFreeOffset = new AtomicInteger(0);

        /**
<<<<<<< HEAD
         * Total number of allocations satisfied from this buffer
         */
        private final AtomicInteger allocCount = new AtomicInteger();

        /**
=======
>>>>>>> 5a6d52b2
         * Create an uninitialized region. Note that memory is not allocated yet, so
         * this is cheap.
         *
         * @param peer peer
         */
        private Region(long peer, int capacity)
        {
            this.peer = peer;
            this.capacity = capacity;
        }

        /**
         * Try to allocate <code>size</code> bytes from the region.
         *
         * @return the successful allocation, or -1 to indicate not-enough-space
         */
        long allocate(int size)
        {
            int newOffset = nextFreeOffset.getAndAdd(size);

            if (newOffset + size > capacity)
                // this region is full
                return -1;

            return peer + newOffset;
        }

        @Override
        public String toString()
        {
            return "Region@" + System.identityHashCode(this) +
                    "waste=" + Math.max(0, capacity - nextFreeOffset.get());
        }
    }

}<|MERGE_RESOLUTION|>--- conflicted
+++ resolved
@@ -24,14 +24,8 @@
 import java.util.concurrent.atomic.AtomicInteger;
 import java.util.concurrent.atomic.AtomicReference;
 
-<<<<<<< HEAD
 import org.apache.cassandra.db.*;
 import org.apache.cassandra.db.rows.*;
-=======
-import org.apache.cassandra.db.DecoratedKey;
-import org.apache.cassandra.db.NativeDecoratedKey;
-import org.apache.cassandra.db.rows.Row;
->>>>>>> 5a6d52b2
 import org.apache.cassandra.utils.concurrent.OpOrder;
 
 /**
@@ -224,14 +218,6 @@
         private final AtomicInteger nextFreeOffset = new AtomicInteger(0);
 
         /**
-<<<<<<< HEAD
-         * Total number of allocations satisfied from this buffer
-         */
-        private final AtomicInteger allocCount = new AtomicInteger();
-
-        /**
-=======
->>>>>>> 5a6d52b2
          * Create an uninitialized region. Note that memory is not allocated yet, so
          * this is cheap.
          *
