--- conflicted
+++ resolved
@@ -285,7 +285,7 @@
             sb.append('"');
             sb.append(Json.quoteAsJsonString(columnName));
             sb.append("\": ");
-            if (buffer == null)
+            if (buffer == null || !buffer.hasRemaining())
                 sb.append("null");
             else
                 sb.append(spec.type.toJSONString(buffer, protocolVersion));
@@ -437,35 +437,6 @@
             return isJson ? rowToJson(outputRow, protocolVersion, metadata)
                           : outputRow;
         }
-<<<<<<< HEAD
-=======
-
-        private List<ByteBuffer> rowToJson(List<ByteBuffer> row, int protocolVersion)
-        {
-            StringBuilder sb = new StringBuilder("{");
-            for (int i = 0; i < metadata.names.size(); i++)
-            {
-                if (i > 0)
-                    sb.append(", ");
-
-                ColumnSpecification spec = metadata.names.get(i);
-                String columnName = spec.name.toString();
-                if (!columnName.equals(columnName.toLowerCase(Locale.US)))
-                    columnName = "\"" + columnName + "\"";
-
-                ByteBuffer buffer = row.get(i);
-                sb.append('"');
-                sb.append(Json.quoteAsJsonString(columnName));
-                sb.append("\": ");
-                if (buffer == null || !buffer.hasRemaining())
-                    sb.append("null");
-                else
-                    sb.append(spec.type.toJSONString(buffer, protocolVersion));
-            }
-            sb.append("}");
-            return Collections.singletonList(UTF8Type.instance.getSerializer().serialize(sb.toString()));
-        }
->>>>>>> 45218f91
     }
 
     private static interface Selectors
