/*
 * Licensed to the Apache Software Foundation (ASF) under one
 * or more contributor license agreements.  See the NOTICE file
 * distributed with this work for additional information
 * regarding copyright ownership.  The ASF licenses this file
 * to you under the Apache License, Version 2.0 (the
 * "License"); you may not use this file except in compliance
 * with the License.  You may obtain a copy of the License at
 *
 *     http://www.apache.org/licenses/LICENSE-2.0
 *
 * Unless required by applicable law or agreed to in writing, software
 * distributed under the License is distributed on an "AS IS" BASIS,
 * WITHOUT WARRANTIES OR CONDITIONS OF ANY KIND, either express or implied.
 * See the License for the specific language governing permissions and
 * limitations under the License.
 */
package org.apache.cassandra.cql3;

import java.nio.ByteBuffer;
import java.util.ArrayList;
import java.util.Collections;
import java.util.Comparator;
import java.util.HashSet;
import java.util.LinkedHashSet;
import java.util.List;
import java.util.Set;
import java.util.TreeSet;

import com.google.common.base.Joiner;

import org.apache.cassandra.config.ColumnDefinition;
import org.apache.cassandra.db.ColumnFamily;
import org.apache.cassandra.db.composites.CellName;
import org.apache.cassandra.db.composites.Composite;
import org.apache.cassandra.db.marshal.CollectionType;
import org.apache.cassandra.db.marshal.MapType;
import org.apache.cassandra.db.marshal.SetType;
import org.apache.cassandra.exceptions.InvalidRequestException;
import org.apache.cassandra.serializers.MarshalException;
import org.apache.cassandra.utils.ByteBufferUtil;
import org.apache.cassandra.utils.FBUtilities;

/**
 * Static helper methods and classes for sets.
 */
public abstract class Sets
{
    private Sets() {}

    public static ColumnSpecification valueSpecOf(ColumnSpecification column)
    {
        return new ColumnSpecification(column.ksName, column.cfName, new ColumnIdentifier("value(" + column.name + ")", true), ((SetType)column.type).elements);
    }

    public static class Literal implements Term.Raw
    {
        private final List<Term.Raw> elements;

        public Literal(List<Term.Raw> elements)
        {
            this.elements = elements;
        }

        public Term prepare(String keyspace, ColumnSpecification receiver) throws InvalidRequestException
        {
            validateAssignableTo(keyspace, receiver);

            // We've parsed empty maps as a set literal to break the ambiguity so
            // handle that case now
            if (receiver.type instanceof MapType && elements.isEmpty())
                return new Maps.Value(Collections.<ByteBuffer, ByteBuffer>emptyMap());


            ColumnSpecification valueSpec = Sets.valueSpecOf(receiver);
            Set<Term> values = new HashSet<Term>(elements.size());
            boolean allTerminal = true;
            for (Term.Raw rt : elements)
            {
                Term t = rt.prepare(keyspace, valueSpec);

                if (t.containsBindMarker())
                    throw new InvalidRequestException(String.format("Invalid set literal for %s: bind variables are not supported inside collection literals", receiver));

                if (t instanceof Term.NonTerminal)
                    allTerminal = false;

                values.add(t);
            }
            DelayedValue value = new DelayedValue(((SetType)receiver.type).elements, values);
            return allTerminal ? value.bind(Collections.<ByteBuffer>emptyList()) : value;
        }

        private void validateAssignableTo(String keyspace, ColumnSpecification receiver) throws InvalidRequestException
        {
            if (!(receiver.type instanceof SetType))
            {
                // We've parsed empty maps as a set literal to break the ambiguity so
                // handle that case now
                if (receiver.type instanceof MapType && elements.isEmpty())
                    return;

                throw new InvalidRequestException(String.format("Invalid set literal for %s of type %s", receiver, receiver.type.asCQL3Type()));
            }

            ColumnSpecification valueSpec = Sets.valueSpecOf(receiver);
            for (Term.Raw rt : elements)
            {
                if (!rt.isAssignableTo(keyspace, valueSpec))
                    throw new InvalidRequestException(String.format("Invalid set literal for %s: value %s is not of type %s", receiver, rt, valueSpec.type.asCQL3Type()));
            }
        }

        public boolean isAssignableTo(String keyspace, ColumnSpecification receiver)
        {
            try
            {
                validateAssignableTo(keyspace, receiver);
                return true;
            }
            catch (InvalidRequestException e)
            {
                return false;
            }
        }

        @Override
        public String toString()
        {
            return "{" + Joiner.on(", ").join(elements) + "}";
        }
    }

    public static class Value extends Term.Terminal
    {
        public final Set<ByteBuffer> elements;

        public Value(Set<ByteBuffer> elements)
        {
            this.elements = elements;
        }

        public static Value fromSerialized(ByteBuffer value, SetType type) throws InvalidRequestException
        {
            try
            {
                // Collections have this small hack that validate cannot be called on a serialized object,
                // but compose does the validation (so we're fine).
                Set<?> s = (Set<?>)type.compose(value);
                Set<ByteBuffer> elements = new LinkedHashSet<ByteBuffer>(s.size());
                for (Object element : s)
                    elements.add(type.elements.decompose(element));
                return new Value(elements);
            }
            catch (MarshalException e)
            {
                throw new InvalidRequestException(e.getMessage());
            }
        }

        public ByteBuffer get()
        {
            return CollectionType.pack(new ArrayList<ByteBuffer>(elements), elements.size());
        }
    }

    // See Lists.DelayedValue
    public static class DelayedValue extends Term.NonTerminal
    {
        private final Comparator<ByteBuffer> comparator;
        private final Set<Term> elements;

        public DelayedValue(Comparator<ByteBuffer> comparator, Set<Term> elements)
        {
            this.comparator = comparator;
            this.elements = elements;
        }

        public boolean containsBindMarker()
        {
            // False since we don't support them in collection
            return false;
        }

        public void collectMarkerSpecification(VariableSpecifications boundNames)
        {
        }

        public Value bind(List<ByteBuffer> values) throws InvalidRequestException
        {
            Set<ByteBuffer> buffers = new TreeSet<ByteBuffer>(comparator);
            for (Term t : elements)
            {
                ByteBuffer bytes = t.bindAndGet(values);

                if (bytes == null)
                    throw new InvalidRequestException("null is not supported inside collections");

                // We don't support value > 64K because the serialization format encode the length as an unsigned short.
                if (bytes.remaining() > FBUtilities.MAX_UNSIGNED_SHORT)
                    throw new InvalidRequestException(String.format("Set value is too long. Set values are limited to %d bytes but %d bytes value provided",
                                                                    FBUtilities.MAX_UNSIGNED_SHORT,
                                                                    bytes.remaining()));

                buffers.add(bytes);
            }
            return new Value(buffers);
        }
    }

    public static class Marker extends AbstractMarker
    {
        protected Marker(int bindIndex, ColumnSpecification receiver)
        {
            super(bindIndex, receiver);
            assert receiver.type instanceof SetType;
        }

        public Value bind(List<ByteBuffer> values) throws InvalidRequestException
        {
            ByteBuffer value = values.get(bindIndex);
            return value == null ? null : Value.fromSerialized(value, (SetType)receiver.type);
        }
    }

    public static class Setter extends Operation
    {
        public Setter(ColumnDefinition column, Term t)
        {
            super(column, t);
        }

        public void execute(ByteBuffer rowKey, ColumnFamily cf, Composite prefix, UpdateParameters params) throws InvalidRequestException
        {
            // delete + add
<<<<<<< HEAD
            CellName name = cf.getComparator().create(prefix, column.name);
            cf.addAtom(params.makeTombstoneForOverwrite(name.slice()));
            Adder.doAdd(t, cf, prefix, column.name, params);
=======
            ColumnNameBuilder column = maybeUpdatePrefix(cf.metadata(), prefix).add(columnName.key);
            cf.addAtom(params.makeTombstoneForOverwrite(column.build(), column.buildAsEndOfRange()));
            Adder.doAdd(t, cf, column, params);
>>>>>>> b09d8769
        }
    }

    public static class Adder extends Operation
    {
        public Adder(ColumnDefinition column, Term t)
        {
            super(column, t);
        }

        public void execute(ByteBuffer rowKey, ColumnFamily cf, Composite prefix, UpdateParameters params) throws InvalidRequestException
        {
<<<<<<< HEAD
            doAdd(t, cf, prefix, column.name, params);
=======
            doAdd(t, cf, maybeUpdatePrefix(cf.metadata(), prefix).add(columnName.key), params);
>>>>>>> b09d8769
        }

        static void doAdd(Term t, ColumnFamily cf, Composite prefix, ColumnIdentifier columnName, UpdateParameters params) throws InvalidRequestException
        {
            Term.Terminal value = t.bind(params.variables);
            if (value == null)
                return;

            assert value instanceof Sets.Value : value;

            Set<ByteBuffer> toAdd = ((Sets.Value)value).elements;
            for (ByteBuffer bb : toAdd)
            {
                CellName cellName = cf.getComparator().create(prefix, columnName, bb);
                cf.addColumn(params.makeColumn(cellName, ByteBufferUtil.EMPTY_BYTE_BUFFER));
            }
        }
    }

    public static class Discarder extends Operation
    {
        public Discarder(ColumnDefinition column, Term t)
        {
            super(column, t);
        }

        public void execute(ByteBuffer rowKey, ColumnFamily cf, Composite prefix, UpdateParameters params) throws InvalidRequestException
        {
            Term.Terminal value = t.bind(params.variables);
            if (value == null)
                return;

            // This can be either a set or a single element
            Set<ByteBuffer> toDiscard = value instanceof Constants.Value
                                      ? Collections.singleton(((Constants.Value)value).bytes)
                                      : ((Sets.Value)value).elements;

<<<<<<< HEAD
=======
            ColumnNameBuilder column = maybeUpdatePrefix(cf.metadata(), prefix).add(columnName.key);
>>>>>>> b09d8769
            for (ByteBuffer bb : toDiscard)
            {
                cf.addColumn(params.makeTombstone(cf.getComparator().create(prefix, column.name, bb)));
            }
        }
    }
}<|MERGE_RESOLUTION|>--- conflicted
+++ resolved
@@ -233,15 +233,9 @@
         public void execute(ByteBuffer rowKey, ColumnFamily cf, Composite prefix, UpdateParameters params) throws InvalidRequestException
         {
             // delete + add
-<<<<<<< HEAD
-            CellName name = cf.getComparator().create(prefix, column.name);
+            CellName name = cf.getComparator().create(prefix, column);
             cf.addAtom(params.makeTombstoneForOverwrite(name.slice()));
-            Adder.doAdd(t, cf, prefix, column.name, params);
-=======
-            ColumnNameBuilder column = maybeUpdatePrefix(cf.metadata(), prefix).add(columnName.key);
-            cf.addAtom(params.makeTombstoneForOverwrite(column.build(), column.buildAsEndOfRange()));
-            Adder.doAdd(t, cf, column, params);
->>>>>>> b09d8769
+            Adder.doAdd(t, cf, prefix, column, params);
         }
     }
 
@@ -254,14 +248,10 @@
 
         public void execute(ByteBuffer rowKey, ColumnFamily cf, Composite prefix, UpdateParameters params) throws InvalidRequestException
         {
-<<<<<<< HEAD
-            doAdd(t, cf, prefix, column.name, params);
-=======
-            doAdd(t, cf, maybeUpdatePrefix(cf.metadata(), prefix).add(columnName.key), params);
->>>>>>> b09d8769
-        }
-
-        static void doAdd(Term t, ColumnFamily cf, Composite prefix, ColumnIdentifier columnName, UpdateParameters params) throws InvalidRequestException
+            doAdd(t, cf, prefix, column, params);
+        }
+
+        static void doAdd(Term t, ColumnFamily cf, Composite prefix, ColumnDefinition column, UpdateParameters params) throws InvalidRequestException
         {
             Term.Terminal value = t.bind(params.variables);
             if (value == null)
@@ -272,7 +262,7 @@
             Set<ByteBuffer> toAdd = ((Sets.Value)value).elements;
             for (ByteBuffer bb : toAdd)
             {
-                CellName cellName = cf.getComparator().create(prefix, columnName, bb);
+                CellName cellName = cf.getComparator().create(prefix, column, bb);
                 cf.addColumn(params.makeColumn(cellName, ByteBufferUtil.EMPTY_BYTE_BUFFER));
             }
         }
@@ -296,13 +286,9 @@
                                       ? Collections.singleton(((Constants.Value)value).bytes)
                                       : ((Sets.Value)value).elements;
 
-<<<<<<< HEAD
-=======
-            ColumnNameBuilder column = maybeUpdatePrefix(cf.metadata(), prefix).add(columnName.key);
->>>>>>> b09d8769
             for (ByteBuffer bb : toDiscard)
             {
-                cf.addColumn(params.makeTombstone(cf.getComparator().create(prefix, column.name, bb)));
+                cf.addColumn(params.makeTombstone(cf.getComparator().create(prefix, column, bb)));
             }
         }
     }
