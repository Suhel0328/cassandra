--- conflicted
+++ resolved
@@ -38,15 +38,11 @@
     READ_SIZE                (4),
     NODE_DOWN                (5),
     INDEX_NOT_AVAILABLE      (6),
-<<<<<<< HEAD
     NOT_CMS                  (7),
     INVALID_ROUTING          (8),
     COORDINATOR_BEHIND       (9),
+    READ_TOO_MANY_INDEXES    (10),
     ;
-
-=======
-    READ_TOO_MANY_INDEXES    (7);
->>>>>>> 8ce4a6d1
 
     public static final Serializer serializer = new Serializer();
 
