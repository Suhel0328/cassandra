/*
 * Licensed to the Apache Software Foundation (ASF) under one
 * or more contributor license agreements.  See the NOTICE file
 * distributed with this work for additional information
 * regarding copyright ownership.  The ASF licenses this file
 * to you under the Apache License, Version 2.0 (the
 * "License"); you may not use this file except in compliance
 * with the License.  You may obtain a copy of the License at
 *
 *     http://www.apache.org/licenses/LICENSE-2.0
 *
 * Unless required by applicable law or agreed to in writing, software
 * distributed under the License is distributed on an "AS IS" BASIS,
 * WITHOUT WARRANTIES OR CONDITIONS OF ANY KIND, either express or implied.
 * See the License for the specific language governing permissions and
 * limitations under the License.
 */
package org.apache.cassandra.transport.messages;

<<<<<<< HEAD
import io.netty.buffer.ByteBuf;
import io.netty.handler.codec.CodecException;
=======
import com.google.common.annotations.VisibleForTesting;
>>>>>>> 5654e736
import com.google.common.base.Predicate;
import org.slf4j.Logger;
import org.slf4j.LoggerFactory;

import org.apache.cassandra.db.ConsistencyLevel;
import org.apache.cassandra.db.WriteType;
import org.apache.cassandra.exceptions.*;
import org.apache.cassandra.transport.CBUtil;
import org.apache.cassandra.transport.Message;
import org.apache.cassandra.transport.ProtocolException;
import org.apache.cassandra.transport.ServerError;
import org.apache.cassandra.utils.MD5Digest;

/**
 * Message to indicate an error to the client.
 */
public class ErrorMessage extends Message.Response
{
    private static final Logger logger = LoggerFactory.getLogger(ErrorMessage.class);

    public static final Message.Codec<ErrorMessage> codec = new Message.Codec<ErrorMessage>()
    {
        public ErrorMessage decode(ByteBuf body, int version)
        {
            ExceptionCode code = ExceptionCode.fromValue(body.readInt());
            String msg = CBUtil.readString(body);

            TransportException te = null;
            switch (code)
            {
                case SERVER_ERROR:
                    te = new ServerError(msg);
                    break;
                case PROTOCOL_ERROR:
                    te = new ProtocolException(msg);
                    break;
                case BAD_CREDENTIALS:
                    te = new AuthenticationException(msg);
                    break;
                case UNAVAILABLE:
                    {
                        ConsistencyLevel cl = CBUtil.readConsistencyLevel(body);
                        int required = body.readInt();
                        int alive = body.readInt();
                        te = new UnavailableException(cl, required, alive);
                    }
                    break;
                case OVERLOADED:
                    te = new OverloadedException(msg);
                    break;
                case IS_BOOTSTRAPPING:
                    te = new IsBootstrappingException();
                    break;
                case TRUNCATE_ERROR:
                    te = new TruncateException(msg);
                    break;
                case WRITE_TIMEOUT:
                case READ_TIMEOUT:
                    ConsistencyLevel cl = CBUtil.readConsistencyLevel(body);
                    int received = body.readInt();
                    int blockFor = body.readInt();
                    if (code == ExceptionCode.WRITE_TIMEOUT)
                    {
                        WriteType writeType = Enum.valueOf(WriteType.class, CBUtil.readString(body));
                        te = new WriteTimeoutException(writeType, cl, received, blockFor);
                    }
                    else
                    {
                        byte dataPresent = body.readByte();
                        te = new ReadTimeoutException(cl, received, blockFor, dataPresent != 0);
                    }
                    break;
                case UNPREPARED:
                    {
                        MD5Digest id = MD5Digest.wrap(CBUtil.readBytes(body));
                        te = new PreparedQueryNotFoundException(id);
                    }
                    break;
                case SYNTAX_ERROR:
                    te = new SyntaxException(msg);
                    break;
                case UNAUTHORIZED:
                    te = new UnauthorizedException(msg);
                    break;
                case INVALID:
                    te = new InvalidRequestException(msg);
                    break;
                case CONFIG_ERROR:
                    te = new ConfigurationException(msg);
                    break;
                case ALREADY_EXISTS:
                    String ksName = CBUtil.readString(body);
                    String cfName = CBUtil.readString(body);
                    if (cfName.isEmpty())
                        te = new AlreadyExistsException(ksName);
                    else
                        te = new AlreadyExistsException(ksName, cfName);
                    break;
            }
            return new ErrorMessage(te);
        }

        public void encode(ErrorMessage msg, ByteBuf dest, int version)
        {
            dest.writeInt(msg.error.code().value);
            CBUtil.writeString(msg.error.getMessage(), dest);

            switch (msg.error.code())
            {
                case UNAVAILABLE:
                    UnavailableException ue = (UnavailableException)msg.error;
                    CBUtil.writeConsistencyLevel(ue.consistency, dest);
                    dest.writeInt(ue.required);
                    dest.writeInt(ue.alive);
                    break;
                case WRITE_TIMEOUT:
                case READ_TIMEOUT:
                    RequestTimeoutException rte = (RequestTimeoutException)msg.error;
                    boolean isWrite = msg.error.code() == ExceptionCode.WRITE_TIMEOUT;

                    CBUtil.writeConsistencyLevel(rte.consistency, dest);
                    dest.writeInt(rte.received);
                    dest.writeInt(rte.blockFor);
                    if (isWrite)
                        CBUtil.writeString(((WriteTimeoutException)rte).writeType.toString(), dest);
                    else
                        dest.writeByte((byte)(((ReadTimeoutException)rte).dataPresent ? 1 : 0));
                    break;
                case UNPREPARED:
                    PreparedQueryNotFoundException pqnfe = (PreparedQueryNotFoundException)msg.error;
                    CBUtil.writeBytes(pqnfe.id.bytes, dest);
                    break;
                case ALREADY_EXISTS:
                    AlreadyExistsException aee = (AlreadyExistsException)msg.error;
                    CBUtil.writeString(aee.ksName, dest);
                    CBUtil.writeString(aee.cfName, dest);
                    break;
            }
        }

        public int encodedSize(ErrorMessage msg, int version)
        {
            int size = 4 + CBUtil.sizeOfString(msg.error.getMessage());
            switch (msg.error.code())
            {
                case UNAVAILABLE:
                    UnavailableException ue = (UnavailableException)msg.error;
                    size += CBUtil.sizeOfConsistencyLevel(ue.consistency) + 8;
                    break;
                case WRITE_TIMEOUT:
                case READ_TIMEOUT:
                    RequestTimeoutException rte = (RequestTimeoutException)msg.error;
                    boolean isWrite = msg.error.code() == ExceptionCode.WRITE_TIMEOUT;
                    size += CBUtil.sizeOfConsistencyLevel(rte.consistency) + 8;
                    size += isWrite ? CBUtil.sizeOfString(((WriteTimeoutException)rte).writeType.toString()) : 1;
                    break;
                case UNPREPARED:
                    PreparedQueryNotFoundException pqnfe = (PreparedQueryNotFoundException)msg.error;
                    size += CBUtil.sizeOfBytes(pqnfe.id.bytes);
                    break;
                case ALREADY_EXISTS:
                    AlreadyExistsException aee = (AlreadyExistsException)msg.error;
                    size += CBUtil.sizeOfString(aee.ksName);
                    size += CBUtil.sizeOfString(aee.cfName);
                    break;
            }
            return size;
        }
    };

    // We need to figure error codes out (#3979)
    public final TransportException error;

    private ErrorMessage(TransportException error)
    {
        super(Message.Type.ERROR);
        this.error = error;
    }

    private ErrorMessage(TransportException error, int streamId)
    {
        this(error);
        setStreamId(streamId);
    }

    public static ErrorMessage fromException(Throwable e)
    {
        return fromException(e, null);
    }

    /**
     * @param e the exception
     * @param unexpectedExceptionHandler a callback for handling unexpected exceptions. If null, or if this
     *                                   returns false, the error is logged at ERROR level via sl4fj
     */
    public static ErrorMessage fromException(Throwable e, Predicate<Throwable> unexpectedExceptionHandler)
    {
        int streamId = 0;

        // Netty will wrap exceptions during decoding in a CodecException. If the cause was one of our ProtocolExceptions
        // or some other internal exception, extract that and use it.
        if (e instanceof CodecException)
        {
            Throwable cause = e.getCause();
            if (cause != null && cause instanceof WrappedException)
            {
                streamId = ((WrappedException)cause).streamId;
                e = cause.getCause();
            }
        }
        else if (e instanceof WrappedException)
        {
            streamId = ((WrappedException)e).streamId;
            e = e.getCause();
        }

        if (e instanceof TransportException)
            return new ErrorMessage((TransportException)e, streamId);

        // Unexpected exception
        if (unexpectedExceptionHandler == null || !unexpectedExceptionHandler.apply(e))
            logger.error("Unexpected exception during request", e);

        return new ErrorMessage(new ServerError(e), streamId);
    }

    @Override
    public String toString()
    {
        return "ERROR " + error.code() + ": " + error.getMessage();
    }

    public static RuntimeException wrap(Throwable t, int streamId)
    {
        return new WrappedException(t, streamId);
    }

    @VisibleForTesting
    public static class WrappedException extends RuntimeException
    {
        private final int streamId;

        public WrappedException(Throwable cause, int streamId)
        {
            super(cause);
            this.streamId = streamId;
        }

        public int getStreamId()
        {
            return this.streamId;
        }
    }

}<|MERGE_RESOLUTION|>--- conflicted
+++ resolved
@@ -17,12 +17,9 @@
  */
 package org.apache.cassandra.transport.messages;
 
-<<<<<<< HEAD
+import com.google.common.annotations.VisibleForTesting;
 import io.netty.buffer.ByteBuf;
 import io.netty.handler.codec.CodecException;
-=======
-import com.google.common.annotations.VisibleForTesting;
->>>>>>> 5654e736
 import com.google.common.base.Predicate;
 import org.slf4j.Logger;
 import org.slf4j.LoggerFactory;
@@ -260,7 +257,6 @@
         return new WrappedException(t, streamId);
     }
 
-    @VisibleForTesting
     public static class WrappedException extends RuntimeException
     {
         private final int streamId;
@@ -271,6 +267,7 @@
             this.streamId = streamId;
         }
 
+        @VisibleForTesting
         public int getStreamId()
         {
             return this.streamId;
