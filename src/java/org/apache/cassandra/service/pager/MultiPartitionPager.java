/*
 * Licensed to the Apache Software Foundation (ASF) under one
 * or more contributor license agreements.  See the NOTICE file
 * distributed with this work for additional information
 * regarding copyright ownership.  The ASF licenses this file
 * to you under the Apache License, Version 2.0 (the
 * "License"); you may not use this file except in compliance
 * with the License.  You may obtain a copy of the License at
 *
 *     http://www.apache.org/licenses/LICENSE-2.0
 *
 * Unless required by applicable law or agreed to in writing, software
 * distributed under the License is distributed on an "AS IS" BASIS,
 * WITHOUT WARRANTIES OR CONDITIONS OF ANY KIND, either express or implied.
 * See the License for the specific language governing permissions and
 * limitations under the License.
 */
package org.apache.cassandra.service.pager;

import org.apache.cassandra.transport.Dispatcher;
import org.apache.cassandra.transport.ProtocolVersion;
import org.apache.cassandra.utils.AbstractIterator;

import java.util.Arrays;

import org.apache.cassandra.db.*;
import org.apache.cassandra.db.rows.*;
import org.apache.cassandra.db.filter.DataLimits;
import org.apache.cassandra.db.partitions.*;
import org.apache.cassandra.exceptions.RequestValidationException;
import org.apache.cassandra.exceptions.RequestExecutionException;
import org.apache.cassandra.service.ClientState;

/**
 * Pager over a list of SinglePartitionReadQuery.
 *
 * Note that this is not easy to make efficient. Indeed, we need to page the first query fully before
 * returning results from the next one, but if the result returned by each query is small (compared to pageSize),
 * paging the queries one at a time under-performs compared to parallelizing. On the other, if we parallelize
 * and each query raised pageSize results, we'll end up with queries.size() * pageSize results in memory, which
 * defeats the purpose of paging.
 *
 * For now, we keep it simple (somewhat) and just do one query at a time. Provided that we make sure to not
 * create a pager unless we need to, this is probably fine. Though if we later want to get fancy, we could use the
 * cfs meanPartitionSize to decide if parallelizing some of the query might be worth it while being confident we don't
 * blow out memory.
 */
public class MultiPartitionPager<T extends SinglePartitionReadQuery> implements QueryPager
{
    private final SinglePartitionPager[] pagers;
    private final DataLimits limit;

    private final long nowInSec;

    private int remaining;
    private int current;

    public MultiPartitionPager(SinglePartitionReadQuery.Group<T> group, PagingState state, ProtocolVersion protocolVersion)
    {
        this.limit = group.limits();
        this.nowInSec = group.nowInSec();

        int i = 0;
        // If it's not the beginning (state != null), we need to find where we were and skip previous queries
        // since they are done.
        if (state != null)
            for (; i < group.queries.size(); i++)
                if (group.queries.get(i).partitionKey().getKey().equals(state.partitionKey))
                    break;

        if (i >= group.queries.size())
        {
            pagers = null;
            return;
        }

        pagers = new SinglePartitionPager[group.queries.size() - i];
        // 'i' is on the first non exhausted pager for the previous page (or the first one)
        T query = group.queries.get(i);
        pagers[0] = query.getPager(state, protocolVersion);

        // Following ones haven't been started yet
        for (int j = i + 1; j < group.queries.size(); j++)
            pagers[j - i] = group.queries.get(j).getPager(null, protocolVersion);

        remaining = state == null ? limit.count() : state.remaining;
    }

    private MultiPartitionPager(SinglePartitionPager[] pagers,
                                DataLimits limit,
                                long nowInSec,
                                int remaining,
                                int current)
    {
        this.pagers = pagers;
        this.limit = limit;
        this.nowInSec = nowInSec;
        this.remaining = remaining;
        this.current = current;
    }

    public QueryPager withUpdatedLimit(DataLimits newLimits)
    {
        SinglePartitionPager[] newPagers = Arrays.copyOf(pagers, pagers.length);
        newPagers[current] = newPagers[current].withUpdatedLimit(newLimits);

        return new MultiPartitionPager<T>(newPagers,
                                          newLimits,
                                          nowInSec,
                                          remaining,
                                          current);
    }

    public PagingState state()
    {
        // Sets current to the first non-exhausted pager
        if (isExhausted())
            return null;

        PagingState state = pagers[current].state();
        return new PagingState(pagers[current].key(), state == null ? null : state.rowMark, remaining, pagers[current].remainingInPartition());
    }

    public boolean isExhausted()
    {
        if (remaining <= 0 || pagers == null)
            return true;

        while (current < pagers.length)
        {
            if (!pagers[current].isExhausted())
                return false;

            current++;
        }
        return true;
    }

    public ReadExecutionController executionController()
    {
        // Note that for all pagers, the only difference is the partition key to which it applies, so in practice we
        // can use any of the sub-pager ReadOrderGroup group to protect the whole pager
        for (int i = current; i < pagers.length; i++)
        {
            if (pagers[i] != null)
                return pagers[i].executionController();
        }
        throw new AssertionError("Shouldn't be called on an exhausted pager");
    }

<<<<<<< HEAD
    public PartitionIterator fetchPage(int pageSize, ConsistencyLevel consistency, ClientState clientState, long queryStartNanoTime) throws RequestValidationException, RequestExecutionException
=======
    @SuppressWarnings("resource") // iter closed via countingIter
    @Override
    public PartitionIterator fetchPage(int pageSize, ConsistencyLevel consistency, ClientState clientState, Dispatcher.RequestTime requestTime) throws RequestValidationException, RequestExecutionException
>>>>>>> dc17c297
    {
        int toQuery = Math.min(remaining, pageSize);
        return new PagersIterator(toQuery, consistency, clientState, null, requestTime);
    }

    public PartitionIterator fetchPageInternal(int pageSize, ReadExecutionController executionController) throws RequestValidationException, RequestExecutionException
    {
        int toQuery = Math.min(remaining, pageSize);
        return new PagersIterator(toQuery, null, null, executionController, Dispatcher.RequestTime.forImmediateExecution());
    }

    private class PagersIterator extends AbstractIterator<RowIterator> implements PartitionIterator
    {
        private final int pageSize;
        private PartitionIterator result;
        private boolean closed;
        private final Dispatcher.RequestTime requestTime;

        // For "normal" queries
        private final ConsistencyLevel consistency;
        private final ClientState clientState;

        // For internal queries
        private final ReadExecutionController executionController;

        private int pagerMaxRemaining;
        private int counted;

        public PagersIterator(int pageSize, ConsistencyLevel consistency, ClientState clientState, ReadExecutionController executionController, Dispatcher.RequestTime requestTime)
        {
            this.pageSize = pageSize;
            this.consistency = consistency;
            this.clientState = clientState;
            this.executionController = executionController;
            this.requestTime = requestTime;
        }

        protected RowIterator computeNext()
        {
            while (result == null || !result.hasNext())
            {
                if (result != null)
                {
                    result.close();
                    counted += pagerMaxRemaining - pagers[current].maxRemaining();
                }

                // We are done if we have reached the page size or in the case of GROUP BY if the current pager
                // is not exhausted.
                boolean isDone = counted >= pageSize
                        || (result != null && limit.isGroupByLimit() && !pagers[current].isExhausted());

                // isExhausted() will sets us on the first non-exhausted pager
                if (isDone || isExhausted())
                {
                    closed = true;
                    return endOfData();
                }

                pagerMaxRemaining = pagers[current].maxRemaining();
                int toQuery = pageSize - counted;
                result = consistency == null
                       ? pagers[current].fetchPageInternal(toQuery, executionController)
                       : pagers[current].fetchPage(toQuery, consistency, clientState, requestTime);
            }
            return result.next();
        }

        public void close()
        {
            remaining -= counted;
            if (result != null && !closed)
                result.close();
        }
    }

    public int maxRemaining()
    {
        return remaining;
    }
}<|MERGE_RESOLUTION|>--- conflicted
+++ resolved
@@ -148,13 +148,9 @@
         throw new AssertionError("Shouldn't be called on an exhausted pager");
     }
 
-<<<<<<< HEAD
-    public PartitionIterator fetchPage(int pageSize, ConsistencyLevel consistency, ClientState clientState, long queryStartNanoTime) throws RequestValidationException, RequestExecutionException
-=======
     @SuppressWarnings("resource") // iter closed via countingIter
     @Override
     public PartitionIterator fetchPage(int pageSize, ConsistencyLevel consistency, ClientState clientState, Dispatcher.RequestTime requestTime) throws RequestValidationException, RequestExecutionException
->>>>>>> dc17c297
     {
         int toQuery = Math.min(remaining, pageSize);
         return new PagersIterator(toQuery, consistency, clientState, null, requestTime);
